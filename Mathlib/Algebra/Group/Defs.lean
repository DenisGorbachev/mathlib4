/-
Copyright (c) 2014 Jeremy Avigad. All rights reserved.
Released under Apache 2.0 license as described in the file LICENSE.
Authors: Jeremy Avigad, Leonardo de Moura, Simon Hudon, Mario Carneiro
-/

import Mathlib.Init.ZeroOne
import Mathlib.Init.Data.Int.Basic
import Mathlib.Logic.Function.Basic
import Mathlib.Tactic.Common

#align_import algebra.group.defs from "leanprover-community/mathlib"@"48fb5b5280e7c81672afc9524185ae994553ebf4"

/-!
# Typeclasses for (semi)groups and monoids

In this file we define typeclasses for algebraic structures with one binary operation.
The classes are named `(Add)?(Comm)?(Semigroup|Monoid|Group)`, where `Add` means that
the class uses additive notation and `Comm` means that the class assumes that the binary
operation is commutative.

The file does not contain any lemmas except for

* axioms of typeclasses restated in the root namespace;
* lemmas required for instances.

For basic lemmas about these classes see `Algebra.Group.Basic`.

We also introduce notation classes `SMul` and `VAdd` for multiplicative and additive
actions and register the following instances:

- `Pow M ℕ`, for monoids `M`, and `Pow G ℤ` for groups `G`;
- `SMul ℕ M` for additive monoids `M`, and `SMul ℤ G` for additive groups `G`.

## Notation

- `+`, `-`, `*`, `/`, `^` : the usual arithmetic operations; the underlying functions are
  `Add.add`, `Neg.neg`/`Sub.sub`, `Mul.mul`, `Div.div`, and `HPow.hPow`.
- `a • b` is used as notation for `HSMul.hSMul a b`.
- `a +ᵥ b` is used as notation for `HVAdd.hVAdd a b`.

-/

open Function

/--
The notation typeclass for heterogeneous additive actions.
This enables the notation `a +ᵥ b : γ` where `a : α`, `b : β`.
-/
class HVAdd (α : Type u) (β : Type v) (γ : outParam (Type w)) where
  /-- `a +ᵥ b` computes the sum of `a` and `b`.
  The meaning of this notation is type-dependent. -/
  hVAdd : α → β → γ

/--
The notation typeclass for heterogeneous scalar multiplication.
This enables the notation `a • b : γ` where `a : α`, `b : β`.
-/
class HSMul (α : Type u) (β : Type v) (γ : outParam (Type w)) where
  /-- `a • b` computes the product of `a` and `b`.
  The meaning of this notation is type-dependent. -/
  hSMul : α → β → γ

attribute [notation_class  smul Simps.copySecond] HSMul
attribute [notation_class nsmul Simps.nsmulArgs]  HSMul
attribute [notation_class zsmul Simps.zsmulArgs]  HSMul

/-- Type class for the `+ᵥ` notation. -/
class VAdd (G : Type _) (P : Type _) where
  vadd : G → P → P
#align has_vadd VAdd

/-- Type class for the `-ᵥ` notation. -/
class VSub (G : outParam (Type _)) (P : Type _) where
  vsub : P → P → G
#align has_vsub VSub

/-- Typeclass for types with a scalar multiplication operation, denoted `•` (`\bu`) -/
@[to_additive (attr := ext)]
class SMul (M : Type _) (α : Type _) where
  smul : M → α → α
#align has_smul SMul

infixl:65 " +ᵥ " => HVAdd.hVAdd
infixl:65 " -ᵥ " => VSub.vsub
infixr:73 " • " => HSMul.hSMul

attribute [to_additive existing] Mul Div HMul instHMul HDiv instHDiv HSMul
attribute [to_additive (reorder := 1 2) SMul] Pow
attribute [to_additive (reorder := 1 2)] HPow
attribute [to_additive existing (reorder := 1 2, 5 6) hSMul] HPow.hPow
attribute [to_additive existing (reorder := 1 2, 4 5) smul] Pow.pow

@[to_additive (attr := default_instance)]
instance instHSMul [SMul α β] : HSMul α β β where
  hSMul := SMul.smul

attribute [to_additive existing (reorder := 1 2)] instHPow

universe u

variable {G : Type _}

/-- Class of types that have an inversion operation. -/
@[to_additive, notation_class]
class Inv (α : Type u) where
  /-- Invert an element of α. -/
  inv : α → α
#align has_inv Inv

@[inherit_doc]
postfix:max "⁻¹" => Inv.inv

section Mul

variable [Mul G]

/-- `leftMul g` denotes left multiplication by `g` -/
@[to_additive "`leftAdd g` denotes left addition by `g`"]
def leftMul : G → G → G := fun g : G ↦ fun x : G ↦ g * x
#align left_mul leftMul
#align left_add leftAdd

/-- `rightMul g` denotes right multiplication by `g` -/
@[to_additive "`rightAdd g` denotes right addition by `g`"]
def rightMul : G → G → G := fun g : G ↦ fun x : G ↦ x * g
#align right_mul rightMul
#align right_add rightAdd

/-- A mixin for left cancellative multiplication. -/
class IsLeftCancelMul (G : Type u) [Mul G] : Prop where
  /-- Multiplication is left cancellative. -/
  protected mul_left_cancel : ∀ a b c : G, a * b = a * c → b = c
/-- A mixin for right cancellative multiplication. -/
class IsRightCancelMul (G : Type u) [Mul G] : Prop where
  /-- Multiplication is right cancellative. -/
  protected mul_right_cancel : ∀ a b c : G, a * b = c * b → a = c
/-- A mixin for cancellative multiplication. -/
class IsCancelMul (G : Type u) [Mul G] extends IsLeftCancelMul G, IsRightCancelMul G : Prop
#align is_cancel_mul IsCancelMul
#align is_right_cancel_mul IsRightCancelMul
#align is_left_cancel_mul IsLeftCancelMul

/-- A mixin for left cancellative addition. -/
class IsLeftCancelAdd (G : Type u) [Add G] : Prop where
  /-- Addition is left cancellative. -/
  protected add_left_cancel : ∀ a b c : G, a + b = a + c → b = c
#align is_left_cancel_add IsLeftCancelAdd

attribute [to_additive IsLeftCancelAdd] IsLeftCancelMul

/-- A mixin for right cancellative addition. -/
class IsRightCancelAdd (G : Type u) [Add G] : Prop where
  /-- Addition is right cancellative. -/
  protected add_right_cancel : ∀ a b c : G, a + b = c + b → a = c
#align is_right_cancel_add IsRightCancelAdd

attribute [to_additive IsRightCancelAdd] IsRightCancelMul

/-- A mixin for cancellative addition. -/
class IsCancelAdd (G : Type u) [Add G] extends IsLeftCancelAdd G, IsRightCancelAdd G : Prop
#align is_cancel_add IsCancelAdd

attribute [to_additive IsCancelAdd] IsCancelMul

section IsLeftCancelMul

variable [IsLeftCancelMul G] {a b c : G}

@[to_additive]
theorem mul_left_cancel : a * b = a * c → b = c :=
  IsLeftCancelMul.mul_left_cancel a b c
#align mul_left_cancel mul_left_cancel
#align add_left_cancel add_left_cancel

@[to_additive]
theorem mul_left_cancel_iff : a * b = a * c ↔ b = c :=
  ⟨mul_left_cancel, congr_arg _⟩
#align mul_left_cancel_iff mul_left_cancel_iff
#align add_left_cancel_iff add_left_cancel_iff

@[to_additive]
theorem mul_right_injective (a : G) : Function.Injective ((· * ·) a) := fun _ _ ↦ mul_left_cancel
#align mul_right_injective mul_right_injective
#align add_right_injective add_right_injective

@[to_additive (attr := simp)]
theorem mul_right_inj (a : G) {b c : G} : a * b = a * c ↔ b = c :=
  (mul_right_injective a).eq_iff
#align mul_right_inj mul_right_inj
#align add_right_inj add_right_inj

@[to_additive]
theorem mul_ne_mul_right (a : G) {b c : G} : a * b ≠ a * c ↔ b ≠ c :=
  (mul_right_injective a).ne_iff
#align mul_ne_mul_right mul_ne_mul_right
#align add_ne_add_right add_ne_add_right

end IsLeftCancelMul

section IsRightCancelMul

variable [IsRightCancelMul G] {a b c : G}

@[to_additive]
theorem mul_right_cancel : a * b = c * b → a = c :=
  IsRightCancelMul.mul_right_cancel a b c
#align mul_right_cancel mul_right_cancel
#align add_right_cancel add_right_cancel

@[to_additive]
theorem mul_right_cancel_iff : b * a = c * a ↔ b = c :=
  ⟨mul_right_cancel, congr_arg (· * a)⟩
#align mul_right_cancel_iff mul_right_cancel_iff
#align add_right_cancel_iff add_right_cancel_iff

@[to_additive]
theorem mul_left_injective (a : G) : Function.Injective (· * a) := fun _ _ ↦ mul_right_cancel
#align mul_left_injective mul_left_injective
#align add_left_injective add_left_injective

@[to_additive (attr := simp)]
theorem mul_left_inj (a : G) {b c : G} : b * a = c * a ↔ b = c :=
  (mul_left_injective a).eq_iff
#align mul_left_inj mul_left_inj
#align add_left_inj add_left_inj

@[to_additive]
theorem mul_ne_mul_left (a : G) {b c : G} : b * a ≠ c * a ↔ b ≠ c :=
  (mul_left_injective a).ne_iff
#align mul_ne_mul_left mul_ne_mul_left
#align add_ne_add_left add_ne_add_left

end IsRightCancelMul

end Mul

/-- A semigroup is a type with an associative `(*)`. -/
@[ext]
class Semigroup (G : Type u) extends Mul G where
  /-- Multiplication is associative -/
  mul_assoc : ∀ a b c : G, a * b * c = a * (b * c)
#align semigroup Semigroup
#align semigroup.ext Semigroup.ext
#align semigroup.ext_iff Semigroup.ext_iff

/-- An additive semigroup is a type with an associative `(+)`. -/
@[ext]
class AddSemigroup (G : Type u) extends Add G where
  /-- Addition is associative -/
  add_assoc : ∀ a b c : G, a + b + c = a + (b + c)
#align add_semigroup AddSemigroup
#align add_semigroup.ext AddSemigroup.ext
#align add_semigroup.ext_iff AddSemigroup.ext_iff

attribute [to_additive] Semigroup

section Semigroup

variable [Semigroup G]

@[to_additive]
theorem mul_assoc : ∀ a b c : G, a * b * c = a * (b * c) :=
  Semigroup.mul_assoc
#align mul_assoc mul_assoc
#align add_assoc add_assoc

@[to_additive]
instance Semigroup.to_isAssociative : IsAssociative G (· * ·) :=
  ⟨mul_assoc⟩
#align semigroup.to_is_associative Semigroup.to_isAssociative
#align add_semigroup.to_is_associative AddSemigroup.to_isAssociative

end Semigroup

/-- A commutative semigroup is a type with an associative commutative `(*)`. -/
@[ext]
class CommSemigroup (G : Type u) extends Semigroup G where
  /-- Multiplication is commutative in a commutative semigroup. -/
  mul_comm : ∀ a b : G, a * b = b * a
#align comm_semigroup CommSemigroup
#align comm_semigroup.ext_iff CommSemigroup.ext_iff
#align comm_semigroup.ext CommSemigroup.ext

/-- A commutative additive semigroup is a type with an associative commutative `(+)`. -/
@[ext]
class AddCommSemigroup (G : Type u) extends AddSemigroup G where
  /-- Addition is commutative in an additive commutative semigroup. -/
  add_comm : ∀ a b : G, a + b = b + a
#align add_comm_semigroup AddCommSemigroup
#align add_comm_semigroup.ext AddCommSemigroup.ext
#align add_comm_semigroup.ext_iff AddCommSemigroup.ext_iff

attribute [to_additive] CommSemigroup

section CommSemigroup

variable [CommSemigroup G]

@[to_additive]
theorem mul_comm : ∀ a b : G, a * b = b * a :=
  CommSemigroup.mul_comm
#align mul_comm mul_comm
#align add_comm add_comm

@[to_additive]
instance CommSemigroup.to_isCommutative : IsCommutative G (· * ·) :=
  ⟨mul_comm⟩
#align comm_semigroup.to_is_commutative CommSemigroup.to_isCommutative
#align add_comm_semigroup.to_is_commutative AddCommSemigroup.to_isCommutative

/-- Any `CommSemigroup G` that satisfies `IsRightCancelMul G` also satisfies
`IsLeftCancelMul G`. -/
@[to_additive AddCommSemigroup.IsRightCancelAdd.toIsLeftCancelAdd "Any
`AddCommSemigroup G` that satisfies `IsRightCancelAdd G` also satisfies
`IsLeftCancelAdd G`."]
lemma CommSemigroup.IsRightCancelMul.toIsLeftCancelMul (G : Type u) [CommSemigroup G]
    [IsRightCancelMul G] : IsLeftCancelMul G :=
  ⟨fun _ _ _ h => mul_right_cancel <| (mul_comm _ _).trans (h.trans (mul_comm _ _))⟩
#align comm_semigroup.is_right_cancel_mul.to_is_left_cancel_mul CommSemigroup.IsRightCancelMul.toIsLeftCancelMul
#align add_comm_semigroup.is_right_cancel_add.to_is_left_cancel_add AddCommSemigroup.IsRightCancelAdd.toIsLeftCancelAdd

/-- Any `CommSemigroup G` that satisfies `IsLeftCancelMul G` also satisfies
`IsRightCancelMul G`. -/
@[to_additive AddCommSemigroup.IsLeftCancelAdd.toIsRightCancelAdd "Any
`AddCommSemigroup G` that satisfies `IsLeftCancelAdd G` also satisfies
`IsRightCancelAdd G`."]
lemma CommSemigroup.IsLeftCancelMul.toIsRightCancelMul (G : Type u) [CommSemigroup G]
    [IsLeftCancelMul G] : IsRightCancelMul G :=
  ⟨fun _ _ _ h => mul_left_cancel <| (mul_comm _ _).trans (h.trans (mul_comm _ _))⟩
#align comm_semigroup.is_left_cancel_mul.to_is_right_cancel_mul CommSemigroup.IsLeftCancelMul.toIsRightCancelMul
#align add_comm_semigroup.is_left_cancel_add.to_is_right_cancel_add AddCommSemigroup.IsLeftCancelAdd.toIsRightCancelAdd

/-- Any `CommSemigroup G` that satisfies `IsLeftCancelMul G` also satisfies
`IsCancelMul G`. -/
@[to_additive AddCommSemigroup.IsLeftCancelAdd.toIsCancelAdd "Any
`AddCommSemigroup G` that satisfies `IsLeftCancelAdd G` also satisfies
`IsCancelAdd G`."]
lemma CommSemigroup.IsLeftCancelMul.toIsCancelMul (G : Type u) [CommSemigroup G]
  [IsLeftCancelMul G] : IsCancelMul G :=
  { CommSemigroup.IsLeftCancelMul.toIsRightCancelMul G with }
#align comm_semigroup.is_left_cancel_mul.to_is_cancel_mul CommSemigroup.IsLeftCancelMul.toIsCancelMul
#align add_comm_semigroup.is_left_cancel_add.to_is_cancel_add AddCommSemigroup.IsLeftCancelAdd.toIsCancelAdd

/-- Any `CommSemigroup G` that satisfies `IsRightCancelMul G` also satisfies
`IsCancelMul G`. -/
@[to_additive AddCommSemigroup.IsRightCancelAdd.toIsCancelAdd "Any
`AddCommSemigroup G` that satisfies `IsRightCancelAdd G` also satisfies
`IsCancelAdd G`."]
lemma CommSemigroup.IsRightCancelMul.toIsCancelMul (G : Type u) [CommSemigroup G]
    [IsRightCancelMul G] : IsCancelMul G :=
  { CommSemigroup.IsRightCancelMul.toIsLeftCancelMul G with }
#align comm_semigroup.is_right_cancel_mul.to_is_cancel_mul CommSemigroup.IsRightCancelMul.toIsCancelMul
#align add_comm_semigroup.is_right_cancel_add.to_is_cancel_add AddCommSemigroup.IsRightCancelAdd.toIsCancelAdd

end CommSemigroup

/-- A `LeftCancelSemigroup` is a semigroup such that `a * b = a * c` implies `b = c`. -/
@[ext]
class LeftCancelSemigroup (G : Type u) extends Semigroup G where
  mul_left_cancel : ∀ a b c : G, a * b = a * c → b = c
#align left_cancel_semigroup LeftCancelSemigroup
#align left_cancel_semigroup.ext_iff LeftCancelSemigroup.ext_iff
#align left_cancel_semigroup.ext LeftCancelSemigroup.ext

library_note "lower cancel priority" /--
We lower the priority of inheriting from cancellative structures.
This attemts to avoid expensive checks involving bundling and unbundling with the `IsDomain` class.
since `IsDomain` already depends on `Semiring`, we can synthesize that one first.
Zulip discussion: https://leanprover.zulipchat.com/#narrow/stream/113488-general/topic/Why.20is.20.60simpNF.60.20complaining.20here.3F
-/
attribute [instance 75] LeftCancelSemigroup.toSemigroup -- See note [lower cancel priority]

/-- An `AddLeftCancelSemigroup` is an additive semigroup such that
`a + b = a + c` implies `b = c`. -/
@[ext]
class AddLeftCancelSemigroup (G : Type u) extends AddSemigroup G where
  add_left_cancel : ∀ a b c : G, a + b = a + c → b = c
#align add_left_cancel_semigroup AddLeftCancelSemigroup
#align add_left_cancel_semigroup.ext AddLeftCancelSemigroup.ext
#align add_left_cancel_semigroup.ext_iff AddLeftCancelSemigroup.ext_iff

attribute [instance 75] AddLeftCancelSemigroup.toAddSemigroup -- See note [lower cancel priority]

attribute [to_additive] LeftCancelSemigroup

/-- Any `LeftCancelSemigroup` satisfies `IsLeftCancelMul`. -/
@[to_additive AddLeftCancelSemigroup.toIsLeftCancelAdd "Any `AddLeftCancelSemigroup` satisfies
`IsLeftCancelAdd`."]
instance (priority := 100) LeftCancelSemigroup.toIsLeftCancelMul (G : Type u)
    [LeftCancelSemigroup G] : IsLeftCancelMul G :=
  { mul_left_cancel := LeftCancelSemigroup.mul_left_cancel }
#align left_cancel_semigroup.to_is_left_cancel_mul LeftCancelSemigroup.toIsLeftCancelMul
#align add_left_cancel_semigroup.to_is_left_cancel_add AddLeftCancelSemigroup.toIsLeftCancelAdd

/-- A `RightCancelSemigroup` is a semigroup such that `a * b = c * b` implies `a = c`. -/
@[ext]
class RightCancelSemigroup (G : Type u) extends Semigroup G where
  mul_right_cancel : ∀ a b c : G, a * b = c * b → a = c
#align right_cancel_semigroup RightCancelSemigroup
#align right_cancel_semigroup.ext_iff RightCancelSemigroup.ext_iff
#align right_cancel_semigroup.ext RightCancelSemigroup.ext

attribute [instance 75] RightCancelSemigroup.toSemigroup -- See note [lower cancel priority]

/-- An `AddRightCancelSemigroup` is an additive semigroup such that
`a + b = c + b` implies `a = c`. -/
@[ext]
class AddRightCancelSemigroup (G : Type u) extends AddSemigroup G where
  add_right_cancel : ∀ a b c : G, a + b = c + b → a = c
#align add_right_cancel_semigroup AddRightCancelSemigroup
#align add_right_cancel_semigroup.ext_iff AddRightCancelSemigroup.ext_iff
#align add_right_cancel_semigroup.ext AddRightCancelSemigroup.ext

attribute [instance 75] AddRightCancelSemigroup.toAddSemigroup -- See note [lower cancel priority]

attribute [to_additive] RightCancelSemigroup

/-- Any `RightCancelSemigroup` satisfies `IsRightCancelMul`. -/
@[to_additive AddRightCancelSemigroup.toIsRightCancelAdd "Any `AddRightCancelSemigroup` satisfies
`IsRightCancelAdd`."]
instance (priority := 100) RightCancelSemigroup.toIsRightCancelMul (G : Type u)
    [RightCancelSemigroup G] : IsRightCancelMul G :=
  { mul_right_cancel := RightCancelSemigroup.mul_right_cancel }
#align right_cancel_semigroup.to_is_right_cancel_mul RightCancelSemigroup.toIsRightCancelMul
#align add_right_cancel_semigroup.to_is_right_cancel_add AddRightCancelSemigroup.toIsRightCancelAdd

/-- Typeclass for expressing that a type `M` with multiplication and a one satisfies
`1 * a = a` and `a * 1 = a` for all `a : M`. -/
class MulOneClass (M : Type u) extends One M, Mul M where
  /-- One is a left neutral element for multiplication -/
  one_mul : ∀ a : M, 1 * a = a
  /-- One is a right neutral element for multiplication -/
  mul_one : ∀ a : M, a * 1 = a
#align mul_one_class MulOneClass

/-- Typeclass for expressing that a type `M` with addition and a zero satisfies
`0 + a = a` and `a + 0 = a` for all `a : M`. -/
class AddZeroClass (M : Type u) extends Zero M, Add M where
  /-- Zero is a left neutral element for addition -/
  zero_add : ∀ a : M, 0 + a = a
  /-- Zero is a right neutral element for addition -/
  add_zero : ∀ a : M, a + 0 = a
#align add_zero_class AddZeroClass

attribute [to_additive] MulOneClass

@[to_additive (attr := ext)]
theorem MulOneClass.ext {M : Type u} : ∀ ⦃m₁ m₂ : MulOneClass M⦄, m₁.mul = m₂.mul → m₁ = m₂ := by
  rintro @⟨⟨one₁⟩, ⟨mul₁⟩, one_mul₁, mul_one₁⟩ @⟨⟨one₂⟩, ⟨mul₂⟩, one_mul₂, mul_one₂⟩ ⟨rfl⟩
  -- FIXME (See https://github.com/leanprover/lean4/issues/1711)
  -- congr
  suffices one₁ = one₂ by cases this; rfl
  exact (one_mul₂ one₁).symm.trans (mul_one₁ one₂)
#align mul_one_class.ext MulOneClass.ext
#align add_zero_class.ext AddZeroClass.ext

section MulOneClass

variable {M : Type u} [MulOneClass M]

@[to_additive (attr := simp)]
theorem one_mul : ∀ a : M, 1 * a = a :=
  MulOneClass.one_mul
#align one_mul one_mul
#align zero_add zero_add

@[to_additive (attr := simp)]
theorem mul_one : ∀ a : M, a * 1 = a :=
  MulOneClass.mul_one
#align mul_one mul_one
#align add_zero add_zero

end MulOneClass

section

variable {M : Type u}

-- use `x * npowRec n x` and not `npowRec n x * x` in the definition to make sure that
-- definitional unfolding of `npowRec` is blocked, to avoid deep recursion issues.
/-- The fundamental power operation in a monoid. `npowRec n a = a*a*...*a` n times.
Use instead `a ^ n`, which has better definitional behavior. -/
def npowRec [One M] [Mul M] : ℕ → M → M
  | 0, _ => 1
  | n + 1, a => a * npowRec n a
#align npow_rec npowRec

/-- The fundamental scalar multiplication in an additive monoid. `nsmulRec n a = a+a+...+a` n
times. Use instead `n • a`, which has better definitional behavior. -/
def nsmulRec [Zero M] [Add M] : ℕ → M → M
  | 0, _ => 0
  | n + 1, a => a + nsmulRec n a
#align nsmul_rec nsmulRec

attribute [to_additive existing] npowRec

end

library_note "forgetful inheritance"/--
Suppose that one can put two mathematical structures on a type, a rich one `R` and a poor one
`P`, and that one can deduce the poor structure from the rich structure through a map `F` (called a
forgetful functor) (think `R = MetricSpace` and `P = TopologicalSpace`). A possible
implementation would be to have a type class `rich` containing a field `R`, a type class `poor`
containing a field `P`, and an instance from `rich` to `poor`. However, this creates diamond
problems, and a better approach is to let `rich` extend `poor` and have a field saying that
`F R = P`.

To illustrate this, consider the pair `MetricSpace` / `TopologicalSpace`. Consider the topology
on a product of two metric spaces. With the first approach, it could be obtained by going first from
each metric space to its topology, and then taking the product topology. But it could also be
obtained by considering the product metric space (with its sup distance) and then the topology
coming from this distance. These would be the same topology, but not definitionally, which means
that from the point of view of Lean's kernel, there would be two different `TopologicalSpace`
instances on the product. This is not compatible with the way instances are designed and used:
there should be at most one instance of a kind on each type. This approach has created an instance
diamond that does not commute definitionally.

The second approach solves this issue. Now, a metric space contains both a distance, a topology, and
a proof that the topology coincides with the one coming from the distance. When one defines the
product of two metric spaces, one uses the sup distance and the product topology, and one has to
give the proof that the sup distance induces the product topology. Following both sides of the
instance diamond then gives rise (definitionally) to the product topology on the product space.

Another approach would be to have the rich type class take the poor type class as an instance
parameter. It would solve the diamond problem, but it would lead to a blow up of the number
of type classes one would need to declare to work with complicated classes, say a real inner
product space, and would create exponential complexity when working with products of
such complicated spaces, that are avoided by bundling things carefully as above.

Note that this description of this specific case of the product of metric spaces is oversimplified
compared to mathlib, as there is an intermediate typeclass between `MetricSpace` and
`TopologicalSpace` called `UniformSpace`. The above scheme is used at both levels, embedding a
topology in the uniform space structure, and a uniform structure in the metric space structure.

Note also that, when `P` is a proposition, there is no such issue as any two proofs of `P` are
definitionally equivalent in Lean.

To avoid boilerplate, there are some designs that can automatically fill the poor fields when
creating a rich structure if one doesn't want to do something special about them. For instance,
in the definition of metric spaces, default tactics fill the uniform space fields if they are
not given explicitly. One can also have a helper function creating the rich structure from a
structure with fewer fields, where the helper function fills the remaining fields. See for instance
`UniformSpace.ofCore` or `RealInnerProduct.ofCore`.

For more details on this question, called the forgetful inheritance pattern, see [Competing
inheritance paths in dependent type theory: a case study in functional
analysis](https://hal.inria.fr/hal-02463336).
-/


/-!
### Design note on `AddMonoid` and `Monoid`

An `AddMonoid` has a natural `ℕ`-action, defined by `n • a = a + ... + a`, that we want to declare
as an instance as it makes it possible to use the language of linear algebra. However, there are
often other natural `ℕ`-actions. For instance, for any semiring `R`, the space of polynomials
`Polynomial R` has a natural `R`-action defined by multiplication on the coefficients. This means
that `Polynomial ℕ` would have two natural `ℕ`-actions, which are equal but not defeq. The same
goes for linear maps, tensor products, and so on (and even for `ℕ` itself).

To solve this issue, we embed an `ℕ`-action in the definition of an `AddMonoid` (which is by
default equal to the naive action `a + ... + a`, but can be adjusted when needed), and declare
a `SMul ℕ α` instance using this action. See Note [forgetful inheritance] for more
explanations on this pattern.

For example, when we define `Polynomial R`, then we declare the `ℕ`-action to be by multiplication
on each coefficient (using the `ℕ`-action on `R` that comes from the fact that `R` is
an `AddMonoid`). In this way, the two natural `SMul ℕ (Polynomial ℕ)` instances are defeq.

The tactic `to_additive` transfers definitions and results from multiplicative monoids to additive
monoids. To work, it has to map fields to fields. This means that we should also add corresponding
fields to the multiplicative structure `Monoid`, which could solve defeq problems for powers if
needed. These problems do not come up in practice, so most of the time we will not need to adjust
the `npow` field when defining multiplicative objects.

A basic theory for the power function on monoids and the `ℕ`-action on additive monoids is built in
the file `Algebra.GroupPower.Basic`. For now, we only register the most basic properties that we
need right away.
-/


/-- An `AddMonoid` is an `AddSemigroup` with an element `0` such that `0 + a = a + 0 = a`. -/
class AddMonoid (M : Type u) extends AddSemigroup M, AddZeroClass M where
  /-- Multiplication by a natural number. -/
  nsmul : ℕ → M → M := nsmulRec
  /-- Multiplication by `(0 : ℕ)` gives `0`. -/
  nsmul_zero : ∀ x, nsmul 0 x = 0 := by intros; rfl
  /-- Multiplication by `(n + 1 : ℕ)` behaves as expected. -/
  nsmul_succ : ∀ (n : ℕ) (x), nsmul (n + 1) x = x + nsmul n x := by intros; rfl
#align add_monoid AddMonoid

attribute [instance 150] AddSemigroup.toAdd
attribute [instance 50] AddZeroClass.toAdd

#align add_monoid.nsmul_zero' AddMonoid.nsmul_zero
#align add_monoid.nsmul_succ' AddMonoid.nsmul_succ

/-- A `Monoid` is a `Semigroup` with an element `1` such that `1 * a = a * 1 = a`. -/
@[to_additive]
class Monoid (M : Type u) extends Semigroup M, MulOneClass M where
  /-- Raising to the power of a natural number. -/
  npow : ℕ → M → M := npowRec
  /-- Raising to the power `(0 : ℕ)` gives `1`. -/
  npow_zero : ∀ x, npow 0 x = 1 := by intros; rfl
  /-- Raising to the power `(n + 1 : ℕ)` behaves as expected. -/
  npow_succ : ∀ (n : ℕ) (x), npow (n + 1) x = x * npow n x := by intros; rfl
#align monoid Monoid

#align monoid.npow_zero' Monoid.npow_zero
#align monoid.npow_succ' Monoid.npow_succ

-- Bug #660
attribute [to_additive existing] Monoid.toMulOneClass

@[default_instance high] instance Monoid.Pow {M : Type _} [Monoid M] : Pow M ℕ :=
  ⟨fun x n ↦ Monoid.npow n x⟩
#align monoid.has_pow Monoid.Pow

instance AddMonoid.SMul {M : Type _} [AddMonoid M] : SMul ℕ M :=
  ⟨AddMonoid.nsmul⟩
#align add_monoid.has_smul_nat AddMonoid.SMul

attribute [to_additive existing SMul] Monoid.Pow

section

variable {M : Type _} [Monoid M]

@[to_additive (attr := simp) nsmul_eq_smul]
theorem npow_eq_pow (n : ℕ) (x : M) : Monoid.npow n x = x ^ n :=
  rfl
#align npow_eq_pow npow_eq_pow
#align nsmul_eq_smul nsmul_eq_smul

-- the attributes are intentionally out of order. `zero_smul` proves `zero_nsmul`.
@[to_additive zero_nsmul, simp]
theorem pow_zero (a : M) : a ^ 0 = 1 :=
  Monoid.npow_zero _
#align pow_zero pow_zero
#align zero_nsmul zero_nsmul

@[to_additive succ_nsmul]
theorem pow_succ (a : M) (n : ℕ) : a ^ (n + 1) = a * a ^ n :=
  Monoid.npow_succ n a
#align pow_succ pow_succ
#align succ_nsmul succ_nsmul

end

section Monoid

variable {M : Type u} [Monoid M]

@[to_additive]
theorem left_inv_eq_right_inv {a b c : M} (hba : b * a = 1) (hac : a * c = 1) : b = c := by
  rw [← one_mul c, ← hba, mul_assoc, hac, mul_one b]
#align left_inv_eq_right_inv left_inv_eq_right_inv
#align left_neg_eq_right_neg left_neg_eq_right_neg

end Monoid

/-- An additive commutative monoid is an additive monoid with commutative `(+)`. -/
class AddCommMonoid (M : Type u) extends AddMonoid M, AddCommSemigroup M
#align add_comm_monoid AddCommMonoid

/-- A commutative monoid is a monoid with commutative `(*)`. -/
@[to_additive]
class CommMonoid (M : Type u) extends Monoid M, CommSemigroup M
#align comm_monoid CommMonoid

attribute [to_additive existing] CommMonoid.toCommSemigroup

section LeftCancelMonoid

/-- An additive monoid in which addition is left-cancellative.
Main examples are `ℕ` and groups. This is the right typeclass for many sum lemmas, as having a zero
is useful to define the sum over the empty set, so `AddLeftCancelSemigroup` is not enough. -/
class AddLeftCancelMonoid (M : Type u) extends AddMonoid M, AddLeftCancelSemigroup M
#align add_left_cancel_monoid AddLeftCancelMonoid

attribute [instance 75] AddLeftCancelMonoid.toAddMonoid -- See note [lower cancel priority]

/-- A monoid in which multiplication is left-cancellative. -/
@[to_additive]
class LeftCancelMonoid (M : Type u) extends Monoid M, LeftCancelSemigroup M
#align left_cancel_monoid LeftCancelMonoid

<<<<<<< HEAD
attribute [to_additive existing] LeftCancelMonoid.toLeftCancelSemigroup
=======
attribute [instance 75] LeftCancelMonoid.toMonoid -- See note [lower cancel priority]

attribute [to_additive existing] LeftCancelMonoid.toMonoid
>>>>>>> 6cb2b8d5

end LeftCancelMonoid

section RightCancelMonoid

/-- An additive monoid in which addition is right-cancellative.
Main examples are `ℕ` and groups. This is the right typeclass for many sum lemmas, as having a zero
is useful to define the sum over the empty set, so `AddRightCancelSemigroup` is not enough. -/
class AddRightCancelMonoid (M : Type u) extends AddMonoid M, AddRightCancelSemigroup M
#align add_right_cancel_monoid AddRightCancelMonoid

attribute [instance 75] AddRightCancelMonoid.toAddMonoid -- See note [lower cancel priority]

/-- A monoid in which multiplication is right-cancellative. -/
@[to_additive]
class RightCancelMonoid (M : Type u) extends Monoid M, RightCancelSemigroup M
#align right_cancel_monoid RightCancelMonoid

<<<<<<< HEAD
attribute [to_additive existing] RightCancelMonoid.toRightCancelSemigroup
=======
attribute [instance 75] RightCancelMonoid.toMonoid -- See note [lower cancel priority]

attribute [to_additive existing] RightCancelMonoid.toMonoid
>>>>>>> 6cb2b8d5

end RightCancelMonoid

section CancelMonoid

/-- An additive monoid in which addition is cancellative on both sides.
Main examples are `ℕ` and groups. This is the right typeclass for many sum lemmas, as having a zero
is useful to define the sum over the empty set, so `AddRightCancelMonoid` is not enough. -/
class AddCancelMonoid (M : Type u) extends AddLeftCancelMonoid M, AddRightCancelMonoid M
#align add_cancel_monoid AddCancelMonoid

/-- A monoid in which multiplication is cancellative. -/
@[to_additive]
class CancelMonoid (M : Type u) extends LeftCancelMonoid M, RightCancelMonoid M
#align cancel_monoid CancelMonoid

attribute [to_additive existing] CancelMonoid.toRightCancelMonoid

/-- Commutative version of `AddCancelMonoid`. -/
class AddCancelCommMonoid (M : Type u) extends AddLeftCancelMonoid M, AddCommMonoid M
#align add_cancel_comm_monoid AddCancelCommMonoid

attribute [instance 75] AddCancelCommMonoid.toAddCommMonoid -- See note [lower cancel priority]

/-- Commutative version of `CancelMonoid`. -/
@[to_additive]
class CancelCommMonoid (M : Type u) extends LeftCancelMonoid M, CommMonoid M
#align cancel_comm_monoid CancelCommMonoid

attribute [instance 75] CancelCommMonoid.toCommMonoid -- See note [lower cancel priority]

attribute [to_additive existing] CancelCommMonoid.toCommMonoid

-- see Note [lower instance priority]
@[to_additive]
instance (priority := 100) CancelCommMonoid.toCancelMonoid (M : Type u) [CancelCommMonoid M] :
    CancelMonoid M :=
  { CommSemigroup.IsLeftCancelMul.toIsRightCancelMul M with }
#align cancel_comm_monoid.to_cancel_monoid CancelCommMonoid.toCancelMonoid
#align add_cancel_comm_monoid.to_cancel_add_monoid AddCancelCommMonoid.toAddCancelMonoid

/-- Any `CancelMonoid G` satisfies `IsCancelMul G`. -/
@[to_additive toIsCancelAdd "Any `AddCancelMonoid G` satisfies `IsCancelAdd G`."]
instance (priority := 100) CancelMonoid.toIsCancelMul (M : Type u) [CancelMonoid M] :
    IsCancelMul M :=
  { mul_left_cancel := LeftCancelSemigroup.mul_left_cancel
    mul_right_cancel := RightCancelSemigroup.mul_right_cancel }
#align cancel_monoid.to_is_cancel_mul CancelMonoid.toIsCancelMul
#align add_cancel_monoid.to_is_cancel_add AddCancelMonoid.toIsCancelAdd

end CancelMonoid

/-- The fundamental power operation in a group. `zpowRec n a = a*a*...*a` n times, for integer `n`.
Use instead `a ^ n`, which has better definitional behavior. -/
def zpowRec {M : Type _} [One M] [Mul M] [Inv M] : ℤ → M → M
  | Int.ofNat n, a => npowRec n a
  | Int.negSucc n, a => (npowRec n.succ a)⁻¹
#align zpow_rec zpowRec

/-- The fundamental scalar multiplication in an additive group. `zpowRec n a = a+a+...+a` n
times, for integer `n`. Use instead `n • a`, which has better definitional behavior. -/
def zsmulRec {M : Type _} [Zero M] [Add M] [Neg M] : ℤ → M → M
  | Int.ofNat n, a => nsmulRec n a
  | Int.negSucc n, a => -nsmulRec n.succ a
#align zsmul_rec zsmulRec

attribute [to_additive existing] zpowRec

section InvolutiveInv

/-- Auxiliary typeclass for types with an involutive `Neg`. -/
class InvolutiveNeg (A : Type _) extends Neg A where
  neg_neg : ∀ x : A, - -x = x

#align has_involutive_neg InvolutiveNeg

/-- Auxiliary typeclass for types with an involutive `Inv`. -/
@[to_additive]
class InvolutiveInv (G : Type _) extends Inv G where
  inv_inv : ∀ x : G, x⁻¹⁻¹ = x

#align has_involutive_inv InvolutiveInv

variable [InvolutiveInv G]

@[to_additive (attr := simp)]
theorem inv_inv (a : G) : a⁻¹⁻¹ = a :=
  InvolutiveInv.inv_inv _
#align inv_inv inv_inv
#align neg_neg neg_neg

end InvolutiveInv

/-!
### Design note on `DivInvMonoid`/`SubNegMonoid` and `DivisionMonoid`/`SubtractionMonoid`

Those two pairs of made-up classes fulfill slightly different roles.

`DivInvMonoid`/`SubNegMonoid` provides the minimum amount of information to define the
`ℤ` action (`zpow` or `zsmul`). Further, it provides a `div` field, matching the forgetful
inheritance pattern. This is useful to shorten extension clauses of stronger structures (`Group`,
`GroupWithZero`, `DivisionRing`, `Field`) and for a few structures with a rather weak
pseudo-inverse (`Matrix`).

`DivisionMonoid`/`SubtractionMonoid` is targeted at structures with stronger pseudo-inverses. It
is an ad hoc collection of axioms that are mainly respected by three things:
* Groups
* Groups with zero
* The pointwise monoids `Set α`, `Finset α`, `Filter α`

It acts as a middle ground for structures with an inversion operator that plays well with
multiplication, except for the fact that it might not be a true inverse (`a / a ≠ 1` in general).
The axioms are pretty arbitrary (many other combinations are equivalent to it), but they are
independent:
* Without `DivisionMonoid.div_eq_mul_inv`, you can define `/` arbitrarily.
* Without `DivisionMonoid.inv_inv`, you can consider `WithTop Unit` with `a⁻¹ = ⊤` for all `a`.
* Without `DivisionMonoid.mul_inv_rev`, you can consider `WithTop α` with `a⁻¹ = a` for all `a`
  where `α` non commutative.
* Without `DivisionMonoid.inv_eq_of_mul`, you can consider any `CommMonoid` with `a⁻¹ = a` for all
  `a`.

As a consequence, a few natural structures do not fit in this framework. For example, `ENNReal`
respects everything except for the fact that `(0 * ∞)⁻¹ = 0⁻¹ = ∞` while `∞⁻¹ * 0⁻¹ = 0 * ∞ = 0`.
-/

/-- In a class equipped with instances of both `Monoid` and `Inv`, this definition records what the
default definition for `Div` would be: `a * b⁻¹`.  This is later provided as the default value for
the `Div` instance in `DivInvMonoid`.

We keep it as a separate definition rather than inlining it in `DivInvMonoid` so that the `Div`
field of individual `DivInvMonoid`s constructed using that default value will not be unfolded at
`.instance` transparency. -/
def DivInvMonoid.div' {G : Type u} [Monoid G] [Inv G] (a b : G) : G := a * b⁻¹

/-- A `DivInvMonoid` is a `Monoid` with operations `/` and `⁻¹` satisfying
`div_eq_mul_inv : ∀ a b, a / b = a * b⁻¹`.

This deduplicates the name `div_eq_mul_inv`.
The default for `div` is such that `a / b = a * b⁻¹` holds by definition.

Adding `div` as a field rather than defining `a / b := a * b⁻¹` allows us to
avoid certain classes of unification failures, for example:
Let `Foo X` be a type with a `∀ X, Div (Foo X)` instance but no
`∀ X, Inv (Foo X)`, e.g. when `Foo X` is a `EuclideanDomain`. Suppose we
also have an instance `∀ X [Cromulent X], GroupWithZero (Foo X)`. Then the
`(/)` coming from `GroupWithZero.div` cannot be definitionally equal to
the `(/)` coming from `Foo.Div`.

In the same way, adding a `zpow` field makes it possible to avoid definitional failures
in diamonds. See the definition of `Monoid` and Note [forgetful inheritance] for more
explanations on this.
-/
class DivInvMonoid (G : Type u) extends Monoid G, Inv G, Div G where
  div := DivInvMonoid.div'
  /-- `a / b := a * b⁻¹` -/
  div_eq_mul_inv : ∀ a b : G, a / b = a * b⁻¹ := by intros; rfl
  /-- The power operation: `a ^ n = a * ··· * a`; `a ^ (-n) = a⁻¹ * ··· a⁻¹` (`n` times) -/
  zpow : ℤ → G → G := zpowRec
  /-- `a ^ 0 = 1` -/
  zpow_zero' : ∀ a : G, zpow 0 a = 1 := by intros; rfl
  /-- `a ^ (n + 1) = a * a ^ n` -/
  zpow_succ' (n : ℕ) (a : G) : zpow (Int.ofNat n.succ) a = a * zpow (Int.ofNat n) a := by
    intros; rfl
  /-- `a ^ -(n + 1) = (a ^ (n + 1))⁻¹` -/
  zpow_neg' (n : ℕ) (a : G) : zpow (Int.negSucc n) a = (zpow n.succ a)⁻¹ := by intros; rfl
#align div_inv_monoid DivInvMonoid

/-- In a class equipped with instances of both `AddMonoid` and `Neg`, this definition records what
the default definition for `Sub` would be: `a + -b`.  This is later provided as the default value
for the `Sub` instance in `SubNegMonoid`.

We keep it as a separate definition rather than inlining it in `SubNegMonoid` so that the `Sub`
field of individual `SubNegMonoid`s constructed using that default value will not be unfolded at
`.instance` transparency. -/
def SubNegMonoid.sub' {G : Type u} [AddMonoid G] [Neg G] (a b : G) : G := a + -b

attribute [to_additive existing SubNegMonoid.sub'] DivInvMonoid.div'

/-- A `SubNegMonoid` is an `AddMonoid` with unary `-` and binary `-` operations
satisfying `sub_eq_add_neg : ∀ a b, a - b = a + -b`.

The default for `sub` is such that `a - b = a + -b` holds by definition.

Adding `sub` as a field rather than defining `a - b := a + -b` allows us to
avoid certain classes of unification failures, for example:
Let `foo X` be a type with a `∀ X, Sub (Foo X)` instance but no
`∀ X, Neg (Foo X)`. Suppose we also have an instance
`∀ X [Cromulent X], AddGroup (Foo X)`. Then the `(-)` coming from
`AddGroup.sub` cannot be definitionally equal to the `(-)` coming from
`Foo.Sub`.

In the same way, adding a `zsmul` field makes it possible to avoid definitional failures
in diamonds. See the definition of `AddMonoid` and Note [forgetful inheritance] for more
explanations on this.
-/
class SubNegMonoid (G : Type u) extends AddMonoid G, Neg G, Sub G where
  sub := SubNegMonoid.sub'
  sub_eq_add_neg : ∀ a b : G, a - b = a + -b := by intros; rfl
  zsmul : ℤ → G → G := zsmulRec
  zsmul_zero' : ∀ a : G, zsmul 0 a = 0 := by intros; rfl
  zsmul_succ' (n : ℕ) (a : G) : zsmul (Int.ofNat n.succ) a = a + zsmul (Int.ofNat n) a := by
    intros; rfl
  zsmul_neg' (n : ℕ) (a : G) : zsmul (Int.negSucc n) a = -zsmul n.succ a := by intros; rfl
#align sub_neg_monoid SubNegMonoid

attribute [to_additive SubNegMonoid] DivInvMonoid

instance DivInvMonoid.Pow {M} [DivInvMonoid M] : Pow M ℤ :=
  ⟨fun x n ↦ DivInvMonoid.zpow n x⟩
#align div_inv_monoid.has_pow DivInvMonoid.Pow

instance SubNegMonoid.SMulInt {M} [SubNegMonoid M] : SMul ℤ M :=
  ⟨SubNegMonoid.zsmul⟩
#align sub_neg_monoid.has_smul_int SubNegMonoid.SMulInt

attribute [to_additive existing SubNegMonoid.SMulInt] DivInvMonoid.Pow

section DivInvMonoid

variable [DivInvMonoid G] {a b : G}

@[to_additive (attr := simp) zsmul_eq_smul] theorem zpow_eq_pow (n : ℤ) (x : G) :
    DivInvMonoid.zpow n x = x ^ n :=
  rfl
#align zsmul_eq_smul zsmul_eq_smul
#align zpow_eq_pow zpow_eq_pow

@[to_additive (attr := simp) zero_zsmul] theorem zpow_zero (a : G) : a ^ (0 : ℤ) = 1 :=
  DivInvMonoid.zpow_zero' a
#align zpow_zero zpow_zero
#align zero_zsmul zero_zsmul

@[to_additive (attr := norm_cast) ofNat_zsmul]
theorem zpow_ofNat (a : G) : ∀ n : ℕ, a ^ (n : ℤ) = a ^ n
  | 0 => (zpow_zero _).trans (pow_zero _).symm
  | n + 1 => calc
    a ^ (↑(n + 1) : ℤ) = a * a ^ (n : ℤ) := DivInvMonoid.zpow_succ' _ _
    _ = a * a ^ n := congr_arg ((· * ·) a) (zpow_ofNat a n)
    _ = a ^ (n + 1) := (pow_succ _ _).symm
#align zpow_coe_nat zpow_ofNat
#align zpow_of_nat zpow_ofNat
#align of_nat_zsmul ofNat_zsmul

theorem zpow_negSucc (a : G) (n : ℕ) : a ^ (Int.negSucc n) = (a ^ (n + 1))⁻¹ := by
  rw [← zpow_ofNat]
  exact DivInvMonoid.zpow_neg' n a
#align zpow_neg_succ_of_nat zpow_negSucc

theorem negSucc_zsmul {G} [SubNegMonoid G] (a : G) (n : ℕ) :
  Int.negSucc n • a = -((n + 1) • a) := by
  rw [← ofNat_zsmul]
  exact SubNegMonoid.zsmul_neg' n a
#align zsmul_neg_succ_of_nat negSucc_zsmul

attribute [to_additive existing (attr := simp) negSucc_zsmul] zpow_negSucc

/-- Dividing by an element is the same as multiplying by its inverse.

This is a duplicate of `DivInvMonoid.div_eq_mul_inv` ensuring that the types unfold better.
-/
@[to_additive "Subtracting an element is the same as adding by its negative.
This is a duplicate of `SubNegMonoid.sub_eq_mul_neg` ensuring that the types unfold better."]
theorem div_eq_mul_inv (a b : G) : a / b = a * b⁻¹ :=
  DivInvMonoid.div_eq_mul_inv _ _
#align div_eq_mul_inv div_eq_mul_inv
#align sub_eq_add_neg sub_eq_add_neg

alias div_eq_mul_inv ← division_def
#align division_def division_def

end DivInvMonoid

section InvOneClass

/-- Typeclass for expressing that `-0 = 0`. -/
class NegZeroClass (G : Type _) extends Zero G, Neg G where
  neg_zero : -(0 : G) = 0
#align neg_zero_class NegZeroClass

/-- A `SubNegMonoid` where `-0 = 0`. -/
class SubNegZeroMonoid (G : Type _) extends SubNegMonoid G, NegZeroClass G
#align sub_neg_zero_monoid SubNegZeroMonoid

/-- Typeclass for expressing that `1⁻¹ = 1`. -/
@[to_additive]
class InvOneClass (G : Type _) extends One G, Inv G where
  inv_one : (1 : G)⁻¹ = 1
#align inv_one_class InvOneClass

/-- A `DivInvMonoid` where `1⁻¹ = 1`. -/
@[to_additive SubNegZeroMonoid]
class DivInvOneMonoid (G : Type _) extends DivInvMonoid G, InvOneClass G
#align div_inv_one_monoid DivInvOneMonoid

-- FIXME: `to_additive` is not operating on the second parent. (#660)
attribute [to_additive existing] DivInvOneMonoid.toInvOneClass

variable [InvOneClass G]

@[to_additive (attr := simp)]
theorem inv_one : (1 : G)⁻¹ = 1 :=
  InvOneClass.inv_one
#align inv_one inv_one
#align neg_zero neg_zero

end InvOneClass

/-- A `SubtractionMonoid` is a `SubNegMonoid` with involutive negation and such that
`-(a + b) = -b + -a` and `a + b = 0 → -a = b`. -/
class SubtractionMonoid (G : Type u) extends SubNegMonoid G, InvolutiveNeg G where
  neg_add_rev (a b : G) : -(a + b) = -b + -a
  /- Despite the asymmetry of `neg_eq_of_add`, the symmetric version is true thanks to the
  involutivity of negation. -/
  neg_eq_of_add (a b : G) : a + b = 0 → -a = b
#align subtraction_monoid SubtractionMonoid

/-- A `DivisionMonoid` is a `DivInvMonoid` with involutive inversion and such that
`(a * b)⁻¹ = b⁻¹ * a⁻¹` and `a * b = 1 → a⁻¹ = b`.

This is the immediate common ancestor of `Group` and `GroupWithZero`. -/
@[to_additive SubtractionMonoid]
class DivisionMonoid (G : Type u) extends DivInvMonoid G, InvolutiveInv G where
  mul_inv_rev (a b : G) : (a * b)⁻¹ = b⁻¹ * a⁻¹
  /- Despite the asymmetry of `inv_eq_of_mul`, the symmetric version is true thanks to the
  involutivity of inversion. -/
  inv_eq_of_mul (a b : G) : a * b = 1 → a⁻¹ = b
#align division_monoid DivisionMonoid

attribute [to_additive existing] DivisionMonoid.toInvolutiveInv

section DivisionMonoid

variable [DivisionMonoid G] {a b : G}

@[to_additive (attr := simp) neg_add_rev]
theorem mul_inv_rev (a b : G) : (a * b)⁻¹ = b⁻¹ * a⁻¹ :=
  DivisionMonoid.mul_inv_rev _ _
#align mul_inv_rev mul_inv_rev
#align neg_add_rev neg_add_rev

@[to_additive]
theorem inv_eq_of_mul_eq_one_right : a * b = 1 → a⁻¹ = b :=
  DivisionMonoid.inv_eq_of_mul _ _
#align inv_eq_of_mul_eq_one_right inv_eq_of_mul_eq_one_right
#align neg_eq_of_add_eq_zero_right neg_eq_of_add_eq_zero_right

end DivisionMonoid

/-- Commutative `SubtractionMonoid`. -/
class SubtractionCommMonoid (G : Type u) extends SubtractionMonoid G, AddCommMonoid G
#align subtraction_comm_monoid SubtractionCommMonoid

/-- Commutative `DivisionMonoid`.

This is the immediate common ancestor of `CommGroup` and `CommGroupWithZero`. -/
@[to_additive SubtractionCommMonoid]
class DivisionCommMonoid (G : Type u) extends DivisionMonoid G, CommMonoid G
#align division_comm_monoid DivisionCommMonoid

attribute [to_additive existing] DivisionCommMonoid.toCommMonoid

/-- A `Group` is a `Monoid` with an operation `⁻¹` satisfying `a⁻¹ * a = 1`.

There is also a division operation `/` such that `a / b = a * b⁻¹`,
with a default so that `a / b = a * b⁻¹` holds by definition.

Use `Group.ofLeftAxioms` or `Group.ofRightAxioms` to define a group structure
on a type with the minumum proof obligations.
-/
class Group (G : Type u) extends DivInvMonoid G where
  mul_left_inv : ∀ a : G, a⁻¹ * a = 1
#align group Group

/-- An `AddGroup` is an `AddMonoid` with a unary `-` satisfying `-a + a = 0`.

There is also a binary operation `-` such that `a - b = a + -b`,
with a default so that `a - b = a + -b` holds by definition.

Use `AddGroup.ofLeftAxioms` or `AddGroup.ofRightAxioms` to define an
additive group structure on a type with the minumum proof obligations.
-/
class AddGroup (A : Type u) extends SubNegMonoid A where
  add_left_neg : ∀ a : A, -a + a = 0
#align add_group AddGroup

attribute [to_additive] Group

section Group

variable [Group G] {a b c : G}

@[to_additive (attr := simp)]
theorem mul_left_inv : ∀ a : G, a⁻¹ * a = 1 :=
  Group.mul_left_inv
#align mul_left_inv mul_left_inv
#align add_left_neg add_left_neg

@[to_additive]
theorem inv_mul_self (a : G) : a⁻¹ * a = 1 :=
  mul_left_inv a
#align inv_mul_self inv_mul_self
#align neg_add_self neg_add_self

@[to_additive]
private theorem inv_eq_of_mul (h : a * b = 1) : a⁻¹ = b :=
  left_inv_eq_right_inv (inv_mul_self a) h

@[to_additive (attr := simp)]
theorem mul_right_inv (a : G) : a * a⁻¹ = 1 :=
  by rw [← mul_left_inv a⁻¹, inv_eq_of_mul (mul_left_inv a)]
#align mul_right_inv mul_right_inv
#align add_right_neg add_right_neg

@[to_additive]
theorem mul_inv_self (a : G) : a * a⁻¹ = 1 :=
  mul_right_inv a
#align mul_inv_self mul_inv_self
#align add_neg_self add_neg_self

@[to_additive (attr := simp)]
theorem inv_mul_cancel_left (a b : G) : a⁻¹ * (a * b) = b :=
  by rw [← mul_assoc, mul_left_inv, one_mul]
#align inv_mul_cancel_left inv_mul_cancel_left
#align neg_add_cancel_left neg_add_cancel_left

@[to_additive (attr := simp)]
theorem mul_inv_cancel_left (a b : G) : a * (a⁻¹ * b) = b :=
  by rw [← mul_assoc, mul_right_inv, one_mul]
#align mul_inv_cancel_left mul_inv_cancel_left
#align add_neg_cancel_left add_neg_cancel_left

@[to_additive (attr := simp)]
theorem mul_inv_cancel_right (a b : G) : a * b * b⁻¹ = a :=
  by rw [mul_assoc, mul_right_inv, mul_one]
#align mul_inv_cancel_right mul_inv_cancel_right
#align add_neg_cancel_right add_neg_cancel_right

@[to_additive (attr := simp)]
theorem inv_mul_cancel_right (a b : G) : a * b⁻¹ * b = a :=
  by rw [mul_assoc, mul_left_inv, mul_one]
#align inv_mul_cancel_right inv_mul_cancel_right
#align neg_add_cancel_right neg_add_cancel_right

@[to_additive AddGroup.toSubtractionMonoid]
instance (priority := 100) Group.toDivisionMonoid : DivisionMonoid G :=
  { inv_inv := fun a ↦ inv_eq_of_mul (mul_left_inv a)
    mul_inv_rev :=
      fun a b ↦ inv_eq_of_mul <| by rw [mul_assoc, mul_inv_cancel_left, mul_right_inv]
    inv_eq_of_mul := fun _ _ ↦ inv_eq_of_mul }

-- see Note [lower instance priority]
@[to_additive]
instance (priority := 100) Group.toCancelMonoid : CancelMonoid G :=
  { ‹Group G› with
    mul_right_cancel := fun a b c h ↦ by rw [← mul_inv_cancel_right a b, h, mul_inv_cancel_right]
    mul_left_cancel := fun a b c h ↦ by rw [← inv_mul_cancel_left a b, h, inv_mul_cancel_left] }

end Group

@[to_additive]
theorem Group.toDivInvMonoid_injective {G : Type _} :
    Function.Injective (@Group.toDivInvMonoid G) := by rintro ⟨⟩ ⟨⟩ ⟨⟩; rfl
#align group.to_div_inv_monoid_injective Group.toDivInvMonoid_injective
#align add_group.to_sub_neg_add_monoid_injective AddGroup.toSubNegAddMonoid_injective

/-- An additive commutative group is an additive group with commutative `(+)`. -/
class AddCommGroup (G : Type u) extends AddGroup G, AddCommMonoid G
#align add_comm_group AddCommGroup

/-- A commutative group is a group with commutative `(*)`. -/
@[to_additive]
class CommGroup (G : Type u) extends Group G, CommMonoid G
#align comm_group CommGroup

attribute [to_additive existing] CommGroup.toCommMonoid

@[to_additive]
theorem CommGroup.toGroup_injective {G : Type u} : Function.Injective (@CommGroup.toGroup G) := by
  rintro ⟨⟩ ⟨⟩ ⟨⟩; rfl
#align comm_group.to_group_injective CommGroup.toGroup_injective
#align add_comm_group.to_add_group_injective AddCommGroup.toAddGroup_injective

section CommGroup

variable [CommGroup G]

-- see Note [lower instance priority]
@[to_additive]
instance (priority := 100) CommGroup.toCancelCommMonoid : CancelCommMonoid G :=
  { ‹CommGroup G›, Group.toCancelMonoid with }

-- see Note [lower instance priority]
@[to_additive]
instance (priority := 100) CommGroup.toDivisionCommMonoid : DivisionCommMonoid G :=
  { ‹CommGroup G›, Group.toDivisionMonoid with }

end CommGroup

/-! We initialize all projections for `@[simps]` here, so that we don't have to do it in later
files.

Note: the lemmas generated for the `npow`/`zpow` projections will *not* apply to `x ^ y`, since the
argument order of these projections doesn't match the argument order of `^`.
The `nsmul`/`zsmul` lemmas will be correct. -/
initialize_simps_projections Semigroup
initialize_simps_projections AddSemigroup
initialize_simps_projections CommSemigroup
initialize_simps_projections AddCommSemigroup
initialize_simps_projections LeftCancelSemigroup
initialize_simps_projections AddLeftCancelSemigroup
initialize_simps_projections RightCancelSemigroup
initialize_simps_projections AddRightCancelSemigroup
initialize_simps_projections Monoid
initialize_simps_projections AddMonoid
initialize_simps_projections CommMonoid
initialize_simps_projections AddCommMonoid
initialize_simps_projections LeftCancelMonoid
initialize_simps_projections AddLeftCancelMonoid
initialize_simps_projections RightCancelMonoid
initialize_simps_projections AddRightCancelMonoid
initialize_simps_projections CancelMonoid
initialize_simps_projections AddCancelMonoid
initialize_simps_projections CancelCommMonoid
initialize_simps_projections AddCancelCommMonoid
initialize_simps_projections DivInvMonoid
initialize_simps_projections SubNegMonoid
initialize_simps_projections DivInvOneMonoid
initialize_simps_projections SubNegZeroMonoid
initialize_simps_projections DivisionMonoid
initialize_simps_projections SubtractionMonoid
initialize_simps_projections DivisionCommMonoid
initialize_simps_projections SubtractionCommMonoid
initialize_simps_projections Group
initialize_simps_projections AddGroup
initialize_simps_projections CommGroup
initialize_simps_projections AddCommGroup<|MERGE_RESOLUTION|>--- conflicted
+++ resolved
@@ -686,13 +686,9 @@
 class LeftCancelMonoid (M : Type u) extends Monoid M, LeftCancelSemigroup M
 #align left_cancel_monoid LeftCancelMonoid
 
-<<<<<<< HEAD
 attribute [to_additive existing] LeftCancelMonoid.toLeftCancelSemigroup
-=======
+
 attribute [instance 75] LeftCancelMonoid.toMonoid -- See note [lower cancel priority]
-
-attribute [to_additive existing] LeftCancelMonoid.toMonoid
->>>>>>> 6cb2b8d5
 
 end LeftCancelMonoid
 
@@ -711,13 +707,10 @@
 class RightCancelMonoid (M : Type u) extends Monoid M, RightCancelSemigroup M
 #align right_cancel_monoid RightCancelMonoid
 
-<<<<<<< HEAD
 attribute [to_additive existing] RightCancelMonoid.toRightCancelSemigroup
-=======
+
 attribute [instance 75] RightCancelMonoid.toMonoid -- See note [lower cancel priority]
 
-attribute [to_additive existing] RightCancelMonoid.toMonoid
->>>>>>> 6cb2b8d5
 
 end RightCancelMonoid
 
