/-
Copyright (c) 2020 Johan Commelin. All rights reserved.
Released under Apache 2.0 license as described in the file LICENSE.
Authors: Johan Commelin
-/
import Mathlib.Algebra.GroupPower.Lemmas
import Mathlib.Util.AssertExists

#align_import algebra.group_with_zero.power from "leanprover-community/mathlib"@"46a64b5b4268c594af770c44d9e502afc6a515cb"

/-!
# Powers of elements of groups with an adjoined zero element

In this file we define integer power functions for groups with an adjoined zero element.
This generalises the integer power function on a division ring.
-/


section GroupWithZero

variable {G₀ : Type*} [GroupWithZero G₀] {a : G₀} {m n : ℕ}

section NatPow

lemma pow_sub₀ (a : G₀) {m n : ℕ} (ha : a ≠ 0) (h : n ≤ m) : a ^ (m - n) = a ^ m * (a ^ n)⁻¹ := by
  have h1 : m - n + n = m := tsub_add_cancel_of_le h
  have h2 : a ^ (m - n) * a ^ n = a ^ m := by rw [← pow_add, h1]
  simpa only [div_eq_mul_inv] using eq_div_of_mul_eq (pow_ne_zero _ ha) h2
#align pow_sub₀ pow_sub₀

lemma pow_sub_of_lt (a : G₀) {m n : ℕ} (h : n < m) : a ^ (m - n) = a ^ m * (a ^ n)⁻¹ := by
  obtain rfl | ha := eq_or_ne a 0
  · rw [zero_pow (tsub_pos_of_lt h), zero_pow (n.zero_le.trans_lt h), zero_mul]
  · exact pow_sub₀ _ ha h.le
#align pow_sub_of_lt pow_sub_of_lt

lemma pow_inv_comm₀ (a : G₀) (m n : ℕ) : a⁻¹ ^ m * a ^ n = a ^ n * a⁻¹ ^ m :=
  (Commute.refl a).inv_left₀.pow_pow m n
#align pow_inv_comm₀ pow_inv_comm₀

lemma inv_pow_sub₀ (ha : a ≠ 0) (h : n ≤ m) : a⁻¹ ^ (m - n) = (a ^ m)⁻¹ * a ^ n := by
  rw [pow_sub₀ _ (inv_ne_zero ha) h, inv_pow, inv_pow, inv_inv]
#align inv_pow_sub₀ inv_pow_sub₀

lemma inv_pow_sub_of_lt (a : G₀) (h : n < m) : a⁻¹ ^ (m - n) = (a ^ m)⁻¹ * a ^ n := by
  rw [pow_sub_of_lt a⁻¹ h, inv_pow, inv_pow, inv_inv]
#align inv_pow_sub_of_lt inv_pow_sub_of_lt

end NatPow

end GroupWithZero

section ZPow

open Int

variable {G₀ : Type*} [GroupWithZero G₀]

-- Porting note: removed `attribute [local ematch] le_of_lt`

lemma zero_zpow : ∀ z : ℤ, z ≠ 0 → (0 : G₀) ^ z = 0
  | (n : ℕ), h => by
    rw [zpow_ofNat, zero_pow']
    simpa using h
  | -[n+1], _ => by simp
#align zero_zpow zero_zpow

lemma zero_zpow_eq (n : ℤ) : (0 : G₀) ^ n = if n = 0 then 1 else 0 := by
  split_ifs with h
  · rw [h, zpow_zero]
  · rw [zero_zpow _ h]
#align zero_zpow_eq zero_zpow_eq

lemma zpow_add_one₀ {a : G₀} (ha : a ≠ 0) : ∀ n : ℤ, a ^ (n + 1) = a ^ n * a
  | (n : ℕ) => by simp only [← Int.ofNat_succ, zpow_ofNat, pow_succ']
  | -[0+1] => by erw [zpow_zero, zpow_negSucc, pow_one, inv_mul_cancel ha]
  | -[n + 1+1] => by
    rw [Int.negSucc_eq, zpow_neg, neg_add, neg_add_cancel_right, zpow_neg, ← Int.ofNat_succ,
      zpow_ofNat, zpow_ofNat, pow_succ _ (n + 1), mul_inv_rev, mul_assoc, inv_mul_cancel ha,
      mul_one]
#align zpow_add_one₀ zpow_add_one₀

lemma zpow_sub_one₀ {a : G₀} (ha : a ≠ 0) (n : ℤ) : a ^ (n - 1) = a ^ n * a⁻¹ :=
  calc
    a ^ (n - 1) = a ^ (n - 1) * a * a⁻¹ := by rw [mul_assoc, mul_inv_cancel ha, mul_one]
    _ = a ^ n * a⁻¹ := by rw [← zpow_add_one₀ ha, sub_add_cancel]
#align zpow_sub_one₀ zpow_sub_one₀

lemma zpow_add₀ {a : G₀} (ha : a ≠ 0) (m n : ℤ) : a ^ (m + n) = a ^ m * a ^ n := by
  induction' n using Int.induction_on with n ihn n ihn
  · simp
  · simp only [← add_assoc, zpow_add_one₀ ha, ihn, mul_assoc]
  · rw [zpow_sub_one₀ ha, ← mul_assoc, ← ihn, ← zpow_sub_one₀ ha, add_sub_assoc]
#align zpow_add₀ zpow_add₀

lemma zpow_add' {a : G₀} {m n : ℤ} (h : a ≠ 0 ∨ m + n ≠ 0 ∨ m = 0 ∧ n = 0) :
    a ^ (m + n) = a ^ m * a ^ n := by
  by_cases hm : m = 0
  · simp [hm]
  by_cases hn : n = 0
  · simp [hn]
  by_cases ha : a = 0
  · subst a
    simp only [false_or_iff, eq_self_iff_true, not_true, Ne.def, hm, hn, false_and_iff,
      or_false_iff] at h
    rw [zero_zpow _ h, zero_zpow _ hm, zero_mul]
  · exact zpow_add₀ ha m n
#align zpow_add' zpow_add'

lemma zpow_one_add₀ {a : G₀} (h : a ≠ 0) (i : ℤ) : a ^ (1 + i) = a * a ^ i := by
  rw [zpow_add₀ h, zpow_one]
#align zpow_one_add₀ zpow_one_add₀

lemma SemiconjBy.zpow_right₀ {a x y : G₀} (h : SemiconjBy a x y) :
    ∀ m : ℤ, SemiconjBy a (x ^ m) (y ^ m)
  | (n : ℕ) => by simp [h.pow_right n]
  | -[n+1] => by simp only [zpow_negSucc, (h.pow_right (n + 1)).inv_right₀]
#align semiconj_by.zpow_right₀ SemiconjBy.zpow_right₀

lemma Commute.zpow_right₀ {a b : G₀} (h : Commute a b) : ∀ m : ℤ, Commute a (b ^ m) :=
  SemiconjBy.zpow_right₀ h
#align commute.zpow_right₀ Commute.zpow_right₀

lemma Commute.zpow_left₀ {a b : G₀} (h : Commute a b) (m : ℤ) : Commute (a ^ m) b :=
  (h.symm.zpow_right₀ m).symm
#align commute.zpow_left₀ Commute.zpow_left₀

lemma Commute.zpow_zpow₀ {a b : G₀} (h : Commute a b) (m n : ℤ) : Commute (a ^ m) (b ^ n) :=
  (h.zpow_left₀ m).zpow_right₀ n
#align commute.zpow_zpow₀ Commute.zpow_zpow₀

lemma Commute.zpow_self₀ (a : G₀) (n : ℤ) : Commute (a ^ n) a :=
  (Commute.refl a).zpow_left₀ n
#align commute.zpow_self₀ Commute.zpow_self₀

lemma Commute.self_zpow₀ (a : G₀) (n : ℤ) : Commute a (a ^ n) :=
  (Commute.refl a).zpow_right₀ n
#align commute.self_zpow₀ Commute.self_zpow₀

lemma Commute.zpow_zpow_self₀ (a : G₀) (m n : ℤ) : Commute (a ^ m) (a ^ n) :=
  (Commute.refl a).zpow_zpow₀ m n
#align commute.zpow_zpow_self₀ Commute.zpow_zpow_self₀

<<<<<<< HEAD
set_option linter.deprecated false in
lemma zpow_bit1₀ (a : G₀) (n : ℤ) : a ^ bit1 n = a ^ n * a ^ n * a := by
  rw [← zpow_bit0, bit1, zpow_add', zpow_one]
  right; left
  apply bit1_ne_zero
#align zpow_bit1₀ zpow_bit1₀

lemma zpow_ne_zero_of_ne_zero {a : G₀} (ha : a ≠ 0) : ∀ z : ℤ, a ^ z ≠ 0
=======
theorem zpow_ne_zero_of_ne_zero {a : G₀} (ha : a ≠ 0) : ∀ z : ℤ, a ^ z ≠ 0
>>>>>>> 23cd2eab
  | (_ : ℕ) => by
    rw [zpow_ofNat]
    exact pow_ne_zero _ ha
  | -[_+1] => by
    rw [zpow_negSucc]
    exact inv_ne_zero (pow_ne_zero _ ha)
#align zpow_ne_zero_of_ne_zero zpow_ne_zero_of_ne_zero

lemma zpow_sub₀ {a : G₀} (ha : a ≠ 0) (z1 z2 : ℤ) : a ^ (z1 - z2) = a ^ z1 / a ^ z2 := by
  rw [sub_eq_add_neg, zpow_add₀ ha, zpow_neg, div_eq_mul_inv]
#align zpow_sub₀ zpow_sub₀

<<<<<<< HEAD
set_option linter.deprecated false in
lemma zpow_bit1' (a : G₀) (n : ℤ) : a ^ bit1 n = (a * a) ^ n * a := by
  rw [zpow_bit1₀, (Commute.refl a).mul_zpow]
#align zpow_bit1' zpow_bit1'

lemma zpow_eq_zero {x : G₀} {n : ℤ} (h : x ^ n = 0) : x = 0 :=
=======
theorem zpow_eq_zero {x : G₀} {n : ℤ} (h : x ^ n = 0) : x = 0 :=
>>>>>>> 23cd2eab
  by_contradiction fun hx => zpow_ne_zero_of_ne_zero hx n h
#align zpow_eq_zero zpow_eq_zero

lemma zpow_eq_zero_iff {a : G₀} {n : ℤ} (hn : n ≠ 0) : a ^ n = 0 ↔ a = 0 :=
  ⟨zpow_eq_zero, fun ha => ha.symm ▸ zero_zpow _ hn⟩
#align zpow_eq_zero_iff zpow_eq_zero_iff

lemma zpow_ne_zero {x : G₀} (n : ℤ) : x ≠ 0 → x ^ n ≠ 0 :=
  mt zpow_eq_zero
#align zpow_ne_zero zpow_ne_zero

lemma zpow_neg_mul_zpow_self (n : ℤ) {x : G₀} (h : x ≠ 0) : x ^ (-n) * x ^ n = 1 := by
  rw [zpow_neg]
  exact inv_mul_cancel (zpow_ne_zero n h)
#align zpow_neg_mul_zpow_self zpow_neg_mul_zpow_self

end ZPow

section

variable {G₀ : Type*} [CommGroupWithZero G₀]

lemma div_sq_cancel (a b : G₀) : a ^ 2 * b / a = a * b := by
  by_cases ha : a = 0
  · simp [ha]
  rw [sq, mul_assoc, mul_div_cancel_left _ ha]
#align div_sq_cancel div_sq_cancel

end

<<<<<<< HEAD
/-- If a monoid homomorphism `f` between two `GroupWithZero`s maps `0` to `0`, then it maps `x^n`,
`n : ℤ`, to `(f x)^n`. -/
@[simp]
lemma map_zpow₀ {F G₀ G₀' : Type*} [GroupWithZero G₀] [GroupWithZero G₀']
    [MonoidWithZeroHomClass F G₀ G₀'] (f : F) (x : G₀) (n : ℤ) : f (x ^ n) = f x ^ n :=
  map_zpow' f (map_inv₀ f) x n
#align map_zpow₀ map_zpow₀
=======
-- Guard against import creep regression.
assert_not_exists Int.bitwise_or
>>>>>>> 23cd2eab
<|MERGE_RESOLUTION|>--- conflicted
+++ resolved
@@ -141,18 +141,7 @@
   (Commute.refl a).zpow_zpow₀ m n
 #align commute.zpow_zpow_self₀ Commute.zpow_zpow_self₀
 
-<<<<<<< HEAD
-set_option linter.deprecated false in
-lemma zpow_bit1₀ (a : G₀) (n : ℤ) : a ^ bit1 n = a ^ n * a ^ n * a := by
-  rw [← zpow_bit0, bit1, zpow_add', zpow_one]
-  right; left
-  apply bit1_ne_zero
-#align zpow_bit1₀ zpow_bit1₀
-
 lemma zpow_ne_zero_of_ne_zero {a : G₀} (ha : a ≠ 0) : ∀ z : ℤ, a ^ z ≠ 0
-=======
-theorem zpow_ne_zero_of_ne_zero {a : G₀} (ha : a ≠ 0) : ∀ z : ℤ, a ^ z ≠ 0
->>>>>>> 23cd2eab
   | (_ : ℕ) => by
     rw [zpow_ofNat]
     exact pow_ne_zero _ ha
@@ -165,16 +154,7 @@
   rw [sub_eq_add_neg, zpow_add₀ ha, zpow_neg, div_eq_mul_inv]
 #align zpow_sub₀ zpow_sub₀
 
-<<<<<<< HEAD
-set_option linter.deprecated false in
-lemma zpow_bit1' (a : G₀) (n : ℤ) : a ^ bit1 n = (a * a) ^ n * a := by
-  rw [zpow_bit1₀, (Commute.refl a).mul_zpow]
-#align zpow_bit1' zpow_bit1'
-
 lemma zpow_eq_zero {x : G₀} {n : ℤ} (h : x ^ n = 0) : x = 0 :=
-=======
-theorem zpow_eq_zero {x : G₀} {n : ℤ} (h : x ^ n = 0) : x = 0 :=
->>>>>>> 23cd2eab
   by_contradiction fun hx => zpow_ne_zero_of_ne_zero hx n h
 #align zpow_eq_zero zpow_eq_zero
 
@@ -205,15 +185,5 @@
 
 end
 
-<<<<<<< HEAD
-/-- If a monoid homomorphism `f` between two `GroupWithZero`s maps `0` to `0`, then it maps `x^n`,
-`n : ℤ`, to `(f x)^n`. -/
-@[simp]
-lemma map_zpow₀ {F G₀ G₀' : Type*} [GroupWithZero G₀] [GroupWithZero G₀']
-    [MonoidWithZeroHomClass F G₀ G₀'] (f : F) (x : G₀) (n : ℤ) : f (x ^ n) = f x ^ n :=
-  map_zpow' f (map_inv₀ f) x n
-#align map_zpow₀ map_zpow₀
-=======
 -- Guard against import creep regression.
-assert_not_exists Int.bitwise_or
->>>>>>> 23cd2eab
+assert_not_exists Int.bitwise_or