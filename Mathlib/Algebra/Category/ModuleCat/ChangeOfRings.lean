--- conflicted
+++ resolved
@@ -13,34 +13,19 @@
 
 ## Main definitions
 
-<<<<<<< HEAD
 * `ModuleCat.restrictScalars`: given rings `R, S` and a ring homomorphism `R ⟶ S`,
-  then `restrictScalars : Module S ⥤ Module R` is defined by `M ↦ M` where `M : S-module` is seen
-  as `R-module` by `r • m := f r • m` and `S`-linear map `l : M ⟶ M'` is `R`-linear as well.
-
-* `ModuleCat.extendScalars`: given **commutative** rings `R, S` and ring homomorphism
-  `f : R ⟶ S`, then `extendScalars : Module R ⥤ Module S` is defined by `M ↦ S ⨂ M` where the
-  module structure is defined by `s • (s' ⊗ m) := (s * s') ⊗ m` and `R`-linear map `l : M ⟶ M'`
-  is sent to `S`-linear map `s ⊗ m ↦ s ⊗ l m : S ⨂ M ⟶ S ⨂ M'`.
-
-* `ModuleCat.coextendScalars`: given rings `R, S` and a ring homomorphism `R ⟶ S`
-  then `coextendScalars : Module R ⥤ Module S` is defined by `M ↦ (S →ₗ[R] M)` where `S` is seen as
-  `R-module` by restriction of scalars and `l ↦ l ∘ _`.
-=======
-* `CategoryTheory.ModuleCat.restrictScalars`: given rings `R, S` and a ring homomorphism `R ⟶ S`,
   then `restrictScalars : ModuleCat S ⥤ ModuleCat R` is defined by `M ↦ M` where an `S`-module `M`
   is seen as an `R`-module by `r • m := f r • m` and `S`-linear map `l : M ⟶ M'` is `R`-linear as
   well.
 
-* `CategoryTheory.ModuleCat.extendScalars`: given **commutative** rings `R, S` and ring homomorphism
+* `ModuleCat.extendScalars`: given **commutative** rings `R, S` and ring homomorphism
   `f : R ⟶ S`, then `extendScalars : ModuleCat R ⥤ ModuleCat S` is defined by `M ↦ S ⨂ M` where the
   module structure is defined by `s • (s' ⊗ m) := (s * s') ⊗ m` and `R`-linear map `l : M ⟶ M'`
   is sent to `S`-linear map `s ⊗ m ↦ s ⊗ l m : S ⨂ M ⟶ S ⨂ M'`.
 
-* `CategoryTheory.ModuleCat.coextendScalars`: given rings `R, S` and a ring homomorphism `R ⟶ S`
+* `ModuleCat.coextendScalars`: given rings `R, S` and a ring homomorphism `R ⟶ S`
   then `coextendScalars : ModuleCat R ⥤ ModuleCat S` is defined by `M ↦ (S →ₗ[R] M)` where `S` is
   seen as an `R`-module by restriction of scalars and `l ↦ l ∘ _`.
->>>>>>> cda5caa7
 
 ## Main results
 
