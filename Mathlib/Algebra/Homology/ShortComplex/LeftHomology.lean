--- conflicted
+++ resolved
@@ -35,27 +35,6 @@
 namespace Limits
 
 variable {C : Type _} [Category C] [HasZeroMorphisms C]
-
-lemma KernelFork.IsLimit.isIso_ι {X Y : C} {f : X ⟶ Y} (c : KernelFork f)
-    (hc : IsLimit c) (hf : f = 0) : IsIso c.ι := by
-  let e : c.pt ≅ X := IsLimit.conePointUniqueUpToIso hc
-    (KernelFork.IsLimit.ofId (f : X ⟶ Y) hf)
-  have eq : e.inv ≫ c.ι = 𝟙 X := Fork.IsLimit.lift_ι hc
-  haveI : IsIso (e.inv ≫ c.ι) := by
-    rw [eq]
-    infer_instance
-  exact IsIso.of_isIso_comp_left e.inv c.ι
-
-lemma CokernelCofork.IsColimit.isIso_π {X Y : C} {f : X ⟶ Y} (c : CokernelCofork f)
-    (hc : IsColimit c) (hf : f = 0) : IsIso c.π := by
-  let e : c.pt ≅ Y := IsColimit.coconePointUniqueUpToIso hc
-    (CokernelCofork.IsColimit.ofId (f : X ⟶ Y) hf)
-  have eq : c.π ≫ e.hom = 𝟙 Y := Cofork.IsColimit.π_desc hc
-  haveI : IsIso (c.π ≫ e.hom) := by
-    rw [eq]
-    dsimp
-    infer_instance
-  exact IsIso.of_isIso_comp_right c.π e.hom
 
 /-- a colimit cokernel cofork gives a limit kernel fork in the opposite category -/
 def CokernelCofork.IsColimit.ofπOp {X Y Q : C} (p : Y ⟶ Q) {f : X ⟶ Y}
@@ -1053,28 +1032,14 @@
 noncomputable def cyclesIsKernel : IsLimit (KernelFork.ofι S.iCycles S.iCycles_g) :=
   S.leftHomologyData.hi
 
-<<<<<<< HEAD
-lemma isIso_iCycles (hg : S.g = 0) : IsIso (S.iCycles) :=
-  KernelFork.IsLimit.isIso_ι _ S.cyclesIsKernel hg
-
-=======
 /-- The canonical isomorphism `S.cycles ≅ kernel S.g`. -/
->>>>>>> dc9bb1fc
 @[simps]
 noncomputable def cyclesIsoKernel [HasKernel S.g] : S.cycles ≅ kernel S.g where
   hom := kernel.lift S.g S.iCycles (by simp)
   inv := S.liftCycles (kernel.ι S.g) (by simp)
-<<<<<<< HEAD
-  hom_inv_id := by simp only [←  cancel_mono S.iCycles, assoc, liftCycles_i,
-    kernel.lift_ι, id_comp]
-  inv_hom_id := by simp only [← cancel_mono (kernel.ι S.g), assoc, kernel.lift_ι,
-    liftCycles_i, id_comp]
-
-=======
 
 /-- The morphism `A ⟶ S.leftHomology` obtained from a morphism `k : A ⟶ S.X₂`
 such that `k ≫ S.g = 0.` -/
->>>>>>> dc9bb1fc
 @[simp]
 noncomputable def liftLeftHomology : A ⟶ S.leftHomology :=
   S.liftCycles k hk ≫ S.leftHomologyπ
@@ -1085,18 +1050,11 @@
   LeftHomologyData.liftK_π_eq_zero_of_boundary _ k x hx
 
 @[reassoc (attr := simp)]
-<<<<<<< HEAD
-lemma toCycles_comp_leftHomology_π :
-  S.toCycles ≫ S.leftHomologyπ = 0 :=
-S.liftCycles_leftHomologyπ_eq_zero_of_boundary S.f (𝟙 _) (by rw [id_comp])
-
-=======
 lemma toCycles_comp_leftHomology_π : S.toCycles ≫ S.leftHomologyπ = 0 :=
   S.liftCycles_leftHomologyπ_eq_zero_of_boundary S.f (𝟙 _) (by rw [id_comp])
 
 /-- Via `S.leftHomologyπ : S.cycles ⟶ S.leftHomology`, the object `S.leftHomology` identifies
 to the cokernel of `S.toCycles : S.X₁ ⟶ S.cycles`. -/
->>>>>>> dc9bb1fc
 noncomputable def leftHomologyIsCokernel :
     IsColimit (CokernelCofork.ofπ S.leftHomologyπ S.toCycles_comp_leftHomology_π) :=
   S.leftHomologyData.hπ
@@ -1105,40 +1063,15 @@
 lemma liftCycles_comp_cyclesMap (φ : S ⟶ S₁) [S₁.HasLeftHomology] :
     S.liftCycles k hk ≫ cyclesMap φ =
       S₁.liftCycles (k ≫ φ.τ₂) (by rw [assoc, φ.comm₂₃, reassoc_of% hk, zero_comp]) := by
-<<<<<<< HEAD
-  simp only [← cancel_mono (S₁.iCycles), assoc, cyclesMap_i, liftCycles_i_assoc, liftCycles_i]
-=======
   aesop_cat
->>>>>>> dc9bb1fc
 
 variable {S}
 
 @[reassoc (attr := simp)]
-<<<<<<< HEAD
-lemma LeftHomologyData.leftHomologyπ_comp_leftHomologyIso_hom :
-    S.leftHomologyπ ≫ h.leftHomologyIso.hom = h.cyclesIso.hom ≫ h.π := by
-  dsimp only [leftHomologyπ, leftHomologyIso, cyclesIso, leftHomologyMapIso',
-    cyclesMapIso', Iso.refl]
-  rw [← leftHomologyπ_naturality']
-
-@[reassoc (attr := simp)]
-lemma LeftHomologyData.π_comp_leftHomologyIso_inv :
-    h.π ≫ h.leftHomologyIso.inv = h.cyclesIso.inv ≫ S.leftHomologyπ := by
-  simp only [← cancel_epi h.cyclesIso.hom, ← cancel_mono h.leftHomologyIso.hom, assoc,
-    Iso.inv_hom_id, comp_id, Iso.hom_inv_id_assoc,
-    LeftHomologyData.leftHomologyπ_comp_leftHomologyIso_hom]
-
-@[reassoc (attr := simp)]
-lemma LeftHomologyData.liftCycles_comp_cyclesIso_hom :
-  S.liftCycles k hk ≫ h.cyclesIso.hom = h.liftK k hk :=
-by simp only [← cancel_mono h.i, assoc, LeftHomologyData.cyclesIso_hom_comp_i,
-  liftCycles_i, LeftHomologyData.liftK_i]
-=======
 lemma LeftHomologyData.liftCycles_comp_cyclesIso_hom :
     S.liftCycles k hk ≫ h.cyclesIso.hom = h.liftK k hk := by
   simp only [← cancel_mono h.i, assoc, LeftHomologyData.cyclesIso_hom_comp_i,
     liftCycles_i, LeftHomologyData.liftK_i]
->>>>>>> dc9bb1fc
 
 @[reassoc (attr := simp)]
 lemma LeftHomologyData.lift_K_comp_cyclesIso_inv :
@@ -1152,64 +1085,26 @@
 variable (S)
 
 lemma hasKernel [S.HasLeftHomology] : HasKernel S.g :=
-<<<<<<< HEAD
-⟨⟨⟨_, S.leftHomologyData.hi⟩⟩⟩
-=======
   ⟨⟨⟨_, S.leftHomologyData.hi⟩⟩⟩
->>>>>>> dc9bb1fc
 
 lemma hasCokernel [S.HasLeftHomology] [HasKernel S.g] :
     HasCokernel (kernel.lift S.g S.f S.zero) := by
   let h := S.leftHomologyData
   haveI : HasColimit (parallelPair h.f' 0) := ⟨⟨⟨_, h.hπ'⟩⟩⟩
   let e : parallelPair (kernel.lift S.g S.f S.zero) 0 ≅ parallelPair h.f' 0 :=
-<<<<<<< HEAD
-    parallelPair.ext (Iso.refl _)
-      (IsLimit.conePointUniqueUpToIso (kernelIsKernel S.g) h.hi)
-=======
     parallelPair.ext (Iso.refl _) (IsLimit.conePointUniqueUpToIso (kernelIsKernel S.g) h.hi)
->>>>>>> dc9bb1fc
       (by aesop_cat) (by aesop_cat)
   exact hasColimitOfIso e
 
 end HasLeftHomology
 
-<<<<<<< HEAD
-=======
 /-- The left homology of a short complex `S` identifies to the cokernel of the canonical
 morphism `S.X₁ ⟶ kernel S.g`. -/
->>>>>>> dc9bb1fc
 noncomputable def leftHomologyIsoCokernelLift [S.HasLeftHomology] [HasKernel S.g]
     [HasCokernel (kernel.lift S.g S.f S.zero)] :
     S.leftHomology ≅ cokernel (kernel.lift S.g S.f S.zero) :=
   (LeftHomologyData.ofHasKernelOfHasCokernel S).leftHomologyIso
 
-<<<<<<< HEAD
-namespace LeftHomologyData
-
-lemma isIso_i_of_zero_g (h : LeftHomologyData S) (hg : S.g = 0) : IsIso h.i :=
-  ⟨⟨h.liftK (𝟙 S.X₂) (by rw [hg, id_comp]),
-    by simp only [← cancel_mono h.i, id_comp, assoc, liftK_i, comp_id], liftK_i _ _ _⟩⟩
-
-lemma isIso_π_of_zero_f (h : LeftHomologyData S) (hf : S.f = 0) : IsIso h.π := by
-  have ⟨φ, hφ⟩ := CokernelCofork.IsColimit.desc' h.hπ' (𝟙 _)
-    (by rw [← cancel_mono h.i, comp_id, f'_i, zero_comp, hf])
-  dsimp at hφ
-  exact ⟨φ, hφ, by rw [← cancel_epi h.π, reassoc_of% hφ, comp_id]⟩
-
-end LeftHomologyData
-
-lemma isIso_leftHomologyπ (hf : S.f = 0) [S.HasLeftHomology] :
-    IsIso S.leftHomologyπ := LeftHomologyData.isIso_π_of_zero_f _ hf
-
-@[simps! hom]
-noncomputable def asIsoLeftHomologyπ (hf : S.f = 0) [S.HasLeftHomology] :
-    S.cycles ≅ S.leftHomology := by
-  have := S.isIso_leftHomologyπ hf
-  exact asIso S.leftHomologyπ
-
-=======
->>>>>>> dc9bb1fc
 end ShortComplex
 
 end CategoryTheory