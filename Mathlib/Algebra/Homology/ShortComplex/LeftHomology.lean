--- conflicted
+++ resolved
@@ -520,25 +520,19 @@
     f₁ = f₂ ↔ S.leftHomologyπ ≫ f₁ = S.leftHomologyπ ≫ f₂ := by
   rw [cancel_epi]
 
-<<<<<<< HEAD
-=======
 @[ext]
 lemma leftHomology_ext (f₁ f₂ : S.leftHomology ⟶ A)
     (h : S.leftHomologyπ ≫ f₁ = S.leftHomologyπ ≫ f₂) : f₁ = f₂ := by
   simpa only [leftHomology_ext_iff] using h
 
->>>>>>> 2b4e8365
 lemma cycles_ext_iff (f₁ f₂ : A ⟶ S.cycles) :
     f₁ = f₂ ↔ f₁ ≫ S.iCycles = f₂ ≫ S.iCycles := by
   rw [cancel_mono]
 
-<<<<<<< HEAD
-=======
 @[ext]
 lemma cycles_ext (f₁ f₂ : A ⟶ S.cycles) (h : f₁ ≫ S.iCycles = f₂ ≫ S.iCycles) : f₁ = f₂ := by
   simpa only [cycles_ext_iff] using h
 
->>>>>>> 2b4e8365
 end
 
 section
@@ -807,31 +801,6 @@
 variable (C)
 variable [HasKernels C] [HasCokernels C]
 
-<<<<<<< HEAD
-@[simps]
-noncomputable def leftHomologyFunctor :
-    ShortComplex C ⥤ C where
-  obj S := S.leftHomology
-  map := leftHomologyMap
-
-@[simps]
-noncomputable def cyclesFunctor :
-    ShortComplex C ⥤ C where
-  obj S := S.cycles
-  map := cyclesMap
-
-@[simps]
-noncomputable def leftHomologyπNatTrans :
-    cyclesFunctor C ⟶ leftHomologyFunctor C where
-  app S := leftHomologyπ S
-  naturality := fun _ _ φ => (leftHomologyπ_naturality φ).symm
-
-@[simps]
-noncomputable def iCyclesNatTrans :
-    cyclesFunctor C ⟶ ShortComplex.π₂ where
-  app S := S.iCycles
-
-=======
 /-- The left homology functor `ShortComplex C ⥤ C`, where the left homology of a
 short complex `S` is understood as a cokernel of the obvious map `S.toCycles : S.X₁ ⟶ S.cycles`
 where `S.cycles` is a kernel of `S.g : S.X₂ ⟶ S.X₃`. -/
@@ -859,7 +828,6 @@
   app S := S.iCycles
 
 /-- The natural transformation `S.X₁ ⟶ S.cycles` for all short complexes `S`. -/
->>>>>>> 2b4e8365
 @[simps]
 noncomputable def toCyclesNatTrans :
     π₁ ⟶ cyclesFunctor C where
@@ -870,18 +838,12 @@
 
 namespace LeftHomologyData
 
-<<<<<<< HEAD
-@[simps]
-noncomputable def ofEpiOfIsIsoOfMono (φ : S₁ ⟶ S₂) (h : LeftHomologyData S₁)
-  [Epi φ.τ₁] [IsIso φ.τ₂] [Mono φ.τ₃] : LeftHomologyData S₂ := by
-=======
 /-- If `φ : S₁ ⟶ S₂` is a morphism of short complexes such that `φ.τ₁` is epi, `φ.τ₂` is an iso
 and `φ.τ₃` is mono, then a left homology data for `S₁` induces a left homology data for `S₂` with
 the same `K` and `H` fields. The inverse construction is `ofEpiOfIsIsoOfMono'`. -/
 @[simps]
 noncomputable def ofEpiOfIsIsoOfMono (φ : S₁ ⟶ S₂) (h : LeftHomologyData S₁)
     [Epi φ.τ₁] [IsIso φ.τ₂] [Mono φ.τ₃] : LeftHomologyData S₂ := by
->>>>>>> 2b4e8365
   let i : h.K ⟶ S₂.X₂ := h.i ≫ φ.τ₂
   have wi : i ≫ S₂.g = 0 := by simp only [assoc, φ.comm₂₃, h.wi_assoc, zero_comp]
   have hi : IsLimit (KernelFork.ofι i wi) := KernelFork.IsLimit.ofι _ _
@@ -904,21 +866,14 @@
   exact ⟨h.K, h.H, i, h.π, wi, hi, wπ, hπ⟩
 
 @[simp]
-<<<<<<< HEAD
-lemma ofEpiOfIsIsoOfMono_τ₁_f' (φ : S₁ ⟶ S₂) (h : LeftHomologyData S₁)
-=======
 lemma τ₁_ofEpiOfIsIsoOfMono_f' (φ : S₁ ⟶ S₂) (h : LeftHomologyData S₁)
->>>>>>> 2b4e8365
     [Epi φ.τ₁] [IsIso φ.τ₂] [Mono φ.τ₃] : φ.τ₁ ≫ (ofEpiOfIsIsoOfMono φ h).f' = h.f' := by
   rw [← cancel_mono (ofEpiOfIsIsoOfMono φ h).i, assoc, f'_i,
     ofEpiOfIsIsoOfMono_i, f'_i_assoc, φ.comm₁₂]
 
-<<<<<<< HEAD
-=======
 /-- If `φ : S₁ ⟶ S₂` is a morphism of short complexes such that `φ.τ₁` is epi, `φ.τ₂` is an iso
 and `φ.τ₃` is mono, then a left homology data for `S₂` induces a left homology data for `S₁` with
 the same `K` and `H` fields. The inverse construction is `ofEpiOfIsIsoOfMono`. -/
->>>>>>> 2b4e8365
 @[simps]
 noncomputable def ofEpiOfIsIsoOfMono' (φ : S₁ ⟶ S₂) (h : LeftHomologyData S₂)
     [Epi φ.τ₁] [IsIso φ.τ₂] [Mono φ.τ₃] : LeftHomologyData S₁ := by
@@ -946,20 +901,12 @@
 
 @[simp]
 lemma ofEpiOfIsIsoOfMono'_f' (φ : S₁ ⟶ S₂) (h : LeftHomologyData S₂)
-<<<<<<< HEAD
-    [Epi φ.τ₁] [IsIso φ.τ₂] [Mono φ.τ₃] :
-  (ofEpiOfIsIsoOfMono' φ h).f' = φ.τ₁ ≫ h.f' :=
-by rw [← cancel_mono (ofEpiOfIsIsoOfMono' φ h).i, f'_i, ofEpiOfIsIsoOfMono'_i,
-    assoc, f'_i_assoc, φ.comm₁₂_assoc, IsIso.hom_inv_id, comp_id]
-
-=======
     [Epi φ.τ₁] [IsIso φ.τ₂] [Mono φ.τ₃] : (ofEpiOfIsIsoOfMono' φ h).f' = φ.τ₁ ≫ h.f' := by
   rw [← cancel_mono (ofEpiOfIsIsoOfMono' φ h).i, f'_i, ofEpiOfIsIsoOfMono'_i,
     assoc, f'_i_assoc, φ.comm₁₂_assoc, IsIso.hom_inv_id, comp_id]
 
 /-- If `e : S₁ ≅ S₂` is an isomorphism of short complexes and `h₁ : LeftHomologyData S₁`,
 this is the left homology data for `S₂` deduced from the isomorphism. -/
->>>>>>> 2b4e8365
 noncomputable def ofIso (e : S₁ ≅ S₂) (h₁ : LeftHomologyData S₁) : LeftHomologyData S₂ :=
   h₁.ofEpiOfIsIsoOfMono e.hom
 
@@ -971,26 +918,16 @@
 
 lemma hasLeftHomology_of_epi_of_isIso_of_mono' (φ : S₁ ⟶ S₂) [HasLeftHomology S₂]
     [Epi φ.τ₁] [IsIso φ.τ₂] [Mono φ.τ₃] : HasLeftHomology S₁ :=
-<<<<<<< HEAD
-HasLeftHomology.mk' (LeftHomologyData.ofEpiOfIsIsoOfMono' φ S₂.leftHomologyData)
-
-lemma hasLeftHomology_of_iso {S₁ S₂ : ShortComplex C}
-    (e : S₁ ≅ S₂) [HasLeftHomology S₁] : HasLeftHomology S₂ :=
-=======
   HasLeftHomology.mk' (LeftHomologyData.ofEpiOfIsIsoOfMono' φ S₂.leftHomologyData)
 
 lemma hasLeftHomology_of_iso {S₁ S₂ : ShortComplex C} (e : S₁ ≅ S₂) [HasLeftHomology S₁] :
     HasLeftHomology S₂ :=
->>>>>>> 2b4e8365
   hasLeftHomology_of_epi_of_isIso_of_mono e.hom
 
 namespace LeftHomologyMapData
 
-<<<<<<< HEAD
-=======
 /-- This left homology map data expresses compatibilities of the left homology data
 constructed by `LeftHomologyData.ofEpiOfIsIsoOfMono` -/
->>>>>>> 2b4e8365
 @[simps]
 def ofEpiOfIsIsoOfMono (φ : S₁ ⟶ S₂) (h : LeftHomologyData S₁)
     [Epi φ.τ₁] [IsIso φ.τ₂] [Mono φ.τ₃] :
@@ -998,17 +935,11 @@
   φK := 𝟙 _
   φH := 𝟙 _
 
-<<<<<<< HEAD
-@[simps]
-noncomputable def ofEpiOfIsIsoOfMono' (φ : S₁ ⟶ S₂) (h : LeftHomologyData S₂)
-  [Epi φ.τ₁] [IsIso φ.τ₂] [Mono φ.τ₃] :
-=======
 /-- This left homology map data expresses compatibilities of the left homology data
 constructed by `LeftHomologyData.ofEpiOfIsIsoOfMono'` -/
 @[simps]
 noncomputable def ofEpiOfIsIsoOfMono' (φ : S₁ ⟶ S₂) (h : LeftHomologyData S₂)
     [Epi φ.τ₁] [IsIso φ.τ₂] [Mono φ.τ₃] :
->>>>>>> 2b4e8365
     LeftHomologyMapData φ (LeftHomologyData.ofEpiOfIsIsoOfMono' φ h) h where
   φK := 𝟙 _
   φH := 𝟙 _
@@ -1019,11 +950,7 @@
     [Epi φ.τ₁] [IsIso φ.τ₂] [Mono φ.τ₃] :
     IsIso (leftHomologyMap' φ h₁ h₂) := by
   let h₂' := LeftHomologyData.ofEpiOfIsIsoOfMono φ h₁
-<<<<<<< HEAD
-  haveI : IsIso (leftHomologyMap' φ h₁ h₂') := by
-=======
   have : IsIso (leftHomologyMap' φ h₁ h₂') := by
->>>>>>> 2b4e8365
     rw [(LeftHomologyMapData.ofEpiOfIsIsoOfMono φ h₁).leftHomologyMap'_eq]
     dsimp
     infer_instance
@@ -1032,11 +959,8 @@
   rw [eq]
   infer_instance
 
-<<<<<<< HEAD
-=======
 /-- If a morphism of short complexes `φ : S₁ ⟶ S₂` is such that `φ.τ₁` is epi, `φ.τ₂` is an iso,
 and `φ.τ₃` is mono, then the induced morphism on left homology is an isomorphism. -/
->>>>>>> 2b4e8365
 instance (φ : S₁ ⟶ S₂) [S₁.HasLeftHomology] [S₂.HasLeftHomology]
     [Epi φ.τ₁] [IsIso φ.τ₂] [Mono φ.τ₃] :
     IsIso (leftHomologyMap φ) := by
@@ -1045,16 +969,10 @@
 
 section
 
-<<<<<<< HEAD
-variable (S) (h : LeftHomologyData S)
-  {A : C} (k : A ⟶ S.X₂) (hk : k ≫ S.g = 0) [HasLeftHomology S]
-
-=======
 variable (S) (h : LeftHomologyData S) {A : C} (k : A ⟶ S.X₂) (hk : k ≫ S.g = 0)
   [HasLeftHomology S]
 
 /-- A morphism `k : A ⟶ S.X₂` such that `k ≫ S.g = 0` lifts to a morphism `A ⟶ S.cycles`. -/
->>>>>>> 2b4e8365
 noncomputable def liftCycles : A ⟶ S.cycles :=
   S.leftHomologyData.liftK k hk
 
@@ -1064,7 +982,6 @@
 
 @[reassoc]
 lemma comp_liftCycles {A' : C} (α : A' ⟶ A) :
-<<<<<<< HEAD
     α ≫ S.liftCycles k hk = S.liftCycles (α ≫ k) (by rw [assoc, hk, comp_zero]) := by
   simp only [← cancel_mono S.iCycles, assoc, liftCycles_i]
 
@@ -1183,17 +1100,6 @@
   have := S.isIso_leftHomologyπ hf
   exact asIso S.leftHomologyπ
 
-=======
-    α ≫ S.liftCycles k hk = S.liftCycles (α ≫ k) (by rw [assoc, hk, comp_zero]) := by aesop_cat
-
-/-- Via `S.iCycles : S.cycles ⟶ S.X₂`, the object `S.cycles` identifies to the
-kernel of `S.g : S.X₂ ⟶ S.X₃`. -/
-noncomputable def cyclesIsKernel : IsLimit (KernelFork.ofι S.iCycles S.iCycles_g) :=
-  S.leftHomologyData.hi
-
-end
-
->>>>>>> 2b4e8365
 end ShortComplex
 
 end CategoryTheory