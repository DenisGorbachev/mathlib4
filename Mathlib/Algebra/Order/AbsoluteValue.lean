--- conflicted
+++ resolved
@@ -47,11 +47,8 @@
 -- Porting note: Removing nolints.
 -- attribute [nolint doc_blame] AbsoluteValue.toMulHom
 
-<<<<<<< HEAD
 initialize_simps_projections AbsoluteValue (toFun → apply)
 
-=======
->>>>>>> c7799173
 section OrderedSemiring
 
 section Semiring
