/-
Copyright (c) 2019 Scott Morrison. All rights reserved.
Released under Apache 2.0 license as described in the file LICENSE.
Authors: Scott Morrison, Jakob von Raumer
-/
import Mathlib.CategoryTheory.Limits.Shapes.FiniteProducts
import Mathlib.CategoryTheory.Limits.Shapes.BinaryProducts
import Mathlib.CategoryTheory.Limits.Shapes.Kernels

#align_import category_theory.limits.shapes.biproducts from "leanprover-community/mathlib"@"ac3ae212f394f508df43e37aa093722fa9b65d31"

/-!
# Biproducts and binary biproducts

We introduce the notion of (finite) biproducts and binary biproducts.

These are slightly unusual relative to the other shapes in the library,
as they are simultaneously limits and colimits.
(Zero objects are similar; they are "biterminal".)

For results about biproducts in preadditive categories see
`CategoryTheory.Preadditive.Biproducts`.

In a category with zero morphisms, we model the (binary) biproduct of `P Q : C`
using a `BinaryBicone`, which has a cone point `X`,
and morphisms `fst : X ⟶ P`, `snd : X ⟶ Q`, `inl : P ⟶ X` and `inr : X ⟶ Q`,
such that `inl ≫ fst = 𝟙 P`, `inl ≫ snd = 0`, `inr ≫ fst = 0`, and `inr ≫ snd = 𝟙 Q`.
Such a `BinaryBicone` is a biproduct if the cone is a limit cone, and the cocone is a colimit
cocone.

For biproducts indexed by a `Fintype J`, a `bicone` again consists of a cone point `X`
and morphisms `π j : X ⟶ F j` and `ι j : F j ⟶ X` for each `j`,
such that `ι j ≫ π j'` is the identity when `j = j'` and zero otherwise.

## Notation
As `⊕` is already taken for the sum of types, we introduce the notation `X ⊞ Y` for
a binary biproduct. We introduce `⨁ f` for the indexed biproduct.

## Implementation
Prior to #14046, `HasFiniteBiproducts` required a `DecidableEq` instance on the indexing type.
As this had no pay-off (everything about limits is non-constructive in mathlib), and occasional cost
(constructing decidability instances appropriate for constructions involving the indexing type),
we made everything classical.
-/

noncomputable section

universe w w' v u

open CategoryTheory

open CategoryTheory.Functor

open Classical

namespace CategoryTheory

namespace Limits

variable {J : Type w}

variable {C : Type u} [Category.{v} C] [HasZeroMorphisms C]

/-- A `c : Bicone F` is:
* an object `c.pt` and
* morphisms `π j : pt ⟶ F j` and `ι j : F j ⟶ pt` for each `j`,
* such that `ι j ≫ π j'` is the identity when `j = j'` and zero otherwise.
-/
-- @[nolint has_nonempty_instance] Porting note: removed
structure Bicone (F : J → C) where
  pt : C
  π : ∀ j, pt ⟶ F j
  ι : ∀ j, F j ⟶ pt
  ι_π : ∀ j j', ι j ≫ π j' =
    if h : j = j' then eqToHom (congrArg F h) else 0 := by aesop
#align category_theory.limits.bicone CategoryTheory.Limits.Bicone
set_option linter.uppercaseLean3 false in
#align category_theory.limits.bicone_X CategoryTheory.Limits.Bicone.pt

attribute [inherit_doc Bicone] Bicone.pt Bicone.π Bicone.ι Bicone.ι_π

@[reassoc (attr := simp)]
theorem bicone_ι_π_self {F : J → C} (B : Bicone F) (j : J) : B.ι j ≫ B.π j = 𝟙 (F j) := by
  simpa using B.ι_π j j
#align category_theory.limits.bicone_ι_π_self CategoryTheory.Limits.bicone_ι_π_self

@[reassoc (attr := simp)]
theorem bicone_ι_π_ne {F : J → C} (B : Bicone F) {j j' : J} (h : j ≠ j') : B.ι j ≫ B.π j' = 0 := by
  simpa [h] using B.ι_π j j'
#align category_theory.limits.bicone_ι_π_ne CategoryTheory.Limits.bicone_ι_π_ne

variable {F : J → C}

namespace Bicone

attribute [local aesop safe tactic (rule_sets [CategoryTheory])]
  CategoryTheory.Discrete.discreteCases
-- Porting note: would it be okay to use this more generally?
attribute [local aesop safe cases (rule_sets [CategoryTheory])] Eq

/-- Extract the cone from a bicone. -/
def toCone (B : Bicone F) : Cone (Discrete.functor F) where
  pt := B.pt
  π := { app := fun j => B.π j.as }
#align category_theory.limits.bicone.to_cone CategoryTheory.Limits.Bicone.toCone

-- TODO Consider changing this API to `toFan (B : Bicone F) : Fan F`.

@[simp]
theorem toCone_pt (B : Bicone F) : B.toCone.pt = B.pt := rfl
set_option linter.uppercaseLean3 false in
#align category_theory.limits.bicone.to_cone_X CategoryTheory.Limits.Bicone.toCone_pt

@[simp]
theorem toCone_π_app (B : Bicone F) (j : Discrete J) : B.toCone.π.app j = B.π j.as := rfl
#align category_theory.limits.bicone.to_cone_π_app CategoryTheory.Limits.Bicone.toCone_π_app

theorem toCone_π_app_mk (B : Bicone F) (j : J) : B.toCone.π.app ⟨j⟩ = B.π j := rfl
#align category_theory.limits.bicone.to_cone_π_app_mk CategoryTheory.Limits.Bicone.toCone_π_app_mk

@[simp]
theorem toCone_proj (B : Bicone F) (j : J) : Fan.proj B.toCone j = B.π j := rfl

/-- Extract the cocone from a bicone. -/
def toCocone (B : Bicone F) : Cocone (Discrete.functor F) where
  pt := B.pt
  ι := { app := fun j => B.ι j.as
         naturality := by intro ⟨j⟩ ⟨j'⟩ ⟨⟨f⟩⟩; cases f; simp}
#align category_theory.limits.bicone.to_cocone CategoryTheory.Limits.Bicone.toCocone

@[simp]
theorem toCocone_pt (B : Bicone F) : B.toCocone.pt = B.pt := rfl
set_option linter.uppercaseLean3 false in
#align category_theory.limits.bicone.to_cocone_X CategoryTheory.Limits.Bicone.toCocone_pt

@[simp]
theorem toCocone_ι_app (B : Bicone F) (j : Discrete J) : B.toCocone.ι.app j = B.ι j.as := rfl
#align category_theory.limits.bicone.to_cocone_ι_app CategoryTheory.Limits.Bicone.toCocone_ι_app

@[simp]
theorem toCocone_proj (B : Bicone F) (j : J) : Cofan.proj B.toCocone j = B.ι j := rfl

theorem toCocone_ι_app_mk (B : Bicone F) (j : J) : B.toCocone.ι.app ⟨j⟩ = B.ι j := rfl
#align category_theory.limits.bicone.to_cocone_ι_app_mk CategoryTheory.Limits.Bicone.toCocone_ι_app_mk

/-- We can turn any limit cone over a discrete collection of objects into a bicone. -/
@[simps]
def ofLimitCone {f : J → C} {t : Cone (Discrete.functor f)} (ht : IsLimit t) : Bicone f where
  pt := t.pt
  π j := t.π.app ⟨j⟩
  ι j := ht.lift (Fan.mk _ fun j' => if h : j = j' then eqToHom (congr_arg f h) else 0)
  ι_π j j' := by simp
#align category_theory.limits.bicone.of_limit_cone CategoryTheory.Limits.Bicone.ofLimitCone

theorem ι_of_isLimit {f : J → C} {t : Bicone f} (ht : IsLimit t.toCone) (j : J) :
    t.ι j = ht.lift (Fan.mk _ fun j' => if h : j = j' then eqToHom (congr_arg f h) else 0) :=
  ht.hom_ext fun j' => by
    rw [ht.fac]
    simp [t.ι_π]
#align category_theory.limits.bicone.ι_of_is_limit CategoryTheory.Limits.Bicone.ι_of_isLimit

/-- We can turn any colimit cocone over a discrete collection of objects into a bicone. -/
@[simps]
def ofColimitCocone {f : J → C} {t : Cocone (Discrete.functor f)} (ht : IsColimit t) : Bicone f
    where
  pt := t.pt
  π j := ht.desc (Cofan.mk _ fun j' => if h : j' = j then eqToHom (congr_arg f h) else 0)
  ι j := t.ι.app ⟨j⟩
  ι_π j j' := by simp
#align category_theory.limits.bicone.of_colimit_cocone CategoryTheory.Limits.Bicone.ofColimitCocone

theorem π_of_isColimit {f : J → C} {t : Bicone f} (ht : IsColimit t.toCocone) (j : J) :
    t.π j = ht.desc (Cofan.mk _ fun j' => if h : j' = j then eqToHom (congr_arg f h) else 0) :=
  ht.hom_ext fun j' => by
    rw [ht.fac]
    simp [t.ι_π]
#align category_theory.limits.bicone.π_of_is_colimit CategoryTheory.Limits.Bicone.π_of_isColimit

/-- Structure witnessing that a bicone is both a limit cone and a colimit cocone. -/
-- @[nolint has_nonempty_instance] Porting note: removed
structure IsBilimit {F : J → C} (B : Bicone F) where
  isLimit : IsLimit B.toCone
  isColimit : IsColimit B.toCocone
#align category_theory.limits.bicone.is_bilimit CategoryTheory.Limits.Bicone.IsBilimit
#align category_theory.limits.bicone.is_bilimit.is_limit CategoryTheory.Limits.Bicone.IsBilimit.isLimit
#align category_theory.limits.bicone.is_bilimit.is_colimit CategoryTheory.Limits.Bicone.IsBilimit.isColimit


attribute [inherit_doc IsBilimit] IsBilimit.isLimit IsBilimit.isColimit

-- Porting note: simp can prove this, linter doesn't notice it is removed
attribute [-simp, nolint simpNF] IsBilimit.mk.injEq

attribute [local ext] Bicone.IsBilimit

instance subsingleton_isBilimit {f : J → C} {c : Bicone f} : Subsingleton c.IsBilimit :=
  ⟨fun _ _ => Bicone.IsBilimit.ext _ _ (Subsingleton.elim _ _) (Subsingleton.elim _ _)⟩
#align category_theory.limits.bicone.subsingleton_is_bilimit CategoryTheory.Limits.Bicone.subsingleton_isBilimit

section Whisker

variable {K : Type w'}

/-- Whisker a bicone with an equivalence between the indexing types. -/
@[simps]
def whisker {f : J → C} (c : Bicone f) (g : K ≃ J) : Bicone (f ∘ g) where
  pt := c.pt
  π k := c.π (g k)
  ι k := c.ι (g k)
  ι_π k k' := by
    simp only [c.ι_π]
    split_ifs with h h' h' <;> simp [Equiv.apply_eq_iff_eq g] at h h' <;> tauto
#align category_theory.limits.bicone.whisker CategoryTheory.Limits.Bicone.whisker

/-- Taking the cone of a whiskered bicone results in a cone isomorphic to one gained
by whiskering the cone and postcomposing with a suitable isomorphism. -/
def whiskerToCone {f : J → C} (c : Bicone f) (g : K ≃ J) :
    (c.whisker g).toCone ≅
      (Cones.postcompose (Discrete.functorComp f g).inv).obj
        (c.toCone.whisker (Discrete.functor (Discrete.mk ∘ g))) :=
  Cones.ext (Iso.refl _) (by aesop_cat)
#align category_theory.limits.bicone.whisker_to_cone CategoryTheory.Limits.Bicone.whiskerToCone

/-- Taking the cocone of a whiskered bicone results in a cone isomorphic to one gained
by whiskering the cocone and precomposing with a suitable isomorphism. -/
def whiskerToCocone {f : J → C} (c : Bicone f) (g : K ≃ J) :
    (c.whisker g).toCocone ≅
      (Cocones.precompose (Discrete.functorComp f g).hom).obj
        (c.toCocone.whisker (Discrete.functor (Discrete.mk ∘ g))) :=
  Cocones.ext (Iso.refl _) (by aesop_cat)
#align category_theory.limits.bicone.whisker_to_cocone CategoryTheory.Limits.Bicone.whiskerToCocone

/-- Whiskering a bicone with an equivalence between types preserves being a bilimit bicone. -/
def whiskerIsBilimitIff {f : J → C} (c : Bicone f) (g : K ≃ J) :
    (c.whisker g).IsBilimit ≃ c.IsBilimit := by
  refine' equivOfSubsingletonOfSubsingleton (fun hc => ⟨_, _⟩) fun hc => ⟨_, _⟩
  · let this := IsLimit.ofIsoLimit hc.isLimit (Bicone.whiskerToCone c g)
    let this := (IsLimit.postcomposeHomEquiv (Discrete.functorComp f g).symm _) this
    exact IsLimit.ofWhiskerEquivalence (Discrete.equivalence g) this
  · let this := IsColimit.ofIsoColimit hc.isColimit (Bicone.whiskerToCocone c g)
    let this := (IsColimit.precomposeHomEquiv (Discrete.functorComp f g) _) this
    exact IsColimit.ofWhiskerEquivalence (Discrete.equivalence g) this
  · apply IsLimit.ofIsoLimit _ (Bicone.whiskerToCone c g).symm
    apply (IsLimit.postcomposeHomEquiv (Discrete.functorComp f g).symm _).symm _
    exact IsLimit.whiskerEquivalence hc.isLimit (Discrete.equivalence g)
  · apply IsColimit.ofIsoColimit _ (Bicone.whiskerToCocone c g).symm
    apply (IsColimit.precomposeHomEquiv (Discrete.functorComp f g) _).symm _
    exact IsColimit.whiskerEquivalence hc.isColimit (Discrete.equivalence g)
#align category_theory.limits.bicone.whisker_is_bilimit_iff CategoryTheory.Limits.Bicone.whiskerIsBilimitIff

end Whisker

end Bicone

/-- A bicone over `F : J → C`, which is both a limit cone and a colimit cocone.
-/
-- @[nolint has_nonempty_instance] -- Porting note: removed
structure LimitBicone (F : J → C) where
  bicone : Bicone F
  isBilimit : bicone.IsBilimit
#align category_theory.limits.limit_bicone CategoryTheory.Limits.LimitBicone
#align category_theory.limits.limit_bicone.is_bilimit CategoryTheory.Limits.LimitBicone.isBilimit

attribute [inherit_doc LimitBicone] LimitBicone.bicone LimitBicone.isBilimit

/-- `HasBiproduct F` expresses the mere existence of a bicone which is
simultaneously a limit and a colimit of the diagram `F`.
-/
class HasBiproduct (F : J → C) : Prop where mk' ::
  exists_biproduct : Nonempty (LimitBicone F)
#align category_theory.limits.has_biproduct CategoryTheory.Limits.HasBiproduct

attribute [inherit_doc HasBiproduct] HasBiproduct.exists_biproduct

theorem HasBiproduct.mk {F : J → C} (d : LimitBicone F) : HasBiproduct F :=
  ⟨Nonempty.intro d⟩
#align category_theory.limits.has_biproduct.mk CategoryTheory.Limits.HasBiproduct.mk

/-- Use the axiom of choice to extract explicit `BiproductData F` from `HasBiproduct F`. -/
def getBiproductData (F : J → C) [HasBiproduct F] : LimitBicone F :=
  Classical.choice HasBiproduct.exists_biproduct
#align category_theory.limits.get_biproduct_data CategoryTheory.Limits.getBiproductData

/-- A bicone for `F` which is both a limit cone and a colimit cocone. -/
def biproduct.bicone (F : J → C) [HasBiproduct F] : Bicone F :=
  (getBiproductData F).bicone
#align category_theory.limits.biproduct.bicone CategoryTheory.Limits.biproduct.bicone

/-- `biproduct.bicone F` is a bilimit bicone. -/
def biproduct.isBilimit (F : J → C) [HasBiproduct F] : (biproduct.bicone F).IsBilimit :=
  (getBiproductData F).isBilimit
#align category_theory.limits.biproduct.is_bilimit CategoryTheory.Limits.biproduct.isBilimit

/-- `biproduct.bicone F` is a limit cone. -/
def biproduct.isLimit (F : J → C) [HasBiproduct F] : IsLimit (biproduct.bicone F).toCone :=
  (getBiproductData F).isBilimit.isLimit
#align category_theory.limits.biproduct.is_limit CategoryTheory.Limits.biproduct.isLimit

/-- `biproduct.bicone F` is a colimit cocone. -/
def biproduct.isColimit (F : J → C) [HasBiproduct F] : IsColimit (biproduct.bicone F).toCocone :=
  (getBiproductData F).isBilimit.isColimit
#align category_theory.limits.biproduct.is_colimit CategoryTheory.Limits.biproduct.isColimit

instance (priority := 100) hasProduct_of_hasBiproduct [HasBiproduct F] : HasProduct F :=
  HasLimit.mk
    { cone := (biproduct.bicone F).toCone
      isLimit := biproduct.isLimit F }
#align category_theory.limits.has_product_of_has_biproduct CategoryTheory.Limits.hasProduct_of_hasBiproduct

instance (priority := 100) hasCoproduct_of_hasBiproduct [HasBiproduct F] : HasCoproduct F :=
  HasColimit.mk
    { cocone := (biproduct.bicone F).toCocone
      isColimit := biproduct.isColimit F }
#align category_theory.limits.has_coproduct_of_has_biproduct CategoryTheory.Limits.hasCoproduct_of_hasBiproduct

variable (J C)

/-- `C` has biproducts of shape `J` if we have
a limit and a colimit, with the same cone points,
of every function `F : J → C`.
-/
class HasBiproductsOfShape : Prop where
  has_biproduct : ∀ F : J → C, HasBiproduct F
#align category_theory.limits.has_biproducts_of_shape CategoryTheory.Limits.HasBiproductsOfShape

attribute [instance 100] HasBiproductsOfShape.has_biproduct

/-- `HasFiniteBiproducts C` represents a choice of biproduct for every family of objects in `C`
indexed by a finite type. -/
class HasFiniteBiproducts : Prop where
  out : ∀ n, HasBiproductsOfShape (Fin n) C
#align category_theory.limits.has_finite_biproducts CategoryTheory.Limits.HasFiniteBiproducts

attribute [inherit_doc HasFiniteBiproducts] HasFiniteBiproducts.out

variable {J}

theorem hasBiproductsOfShape_of_equiv {K : Type w'} [HasBiproductsOfShape K C] (e : J ≃ K) :
    HasBiproductsOfShape J C :=
  ⟨fun F =>
    let ⟨⟨h⟩⟩ := HasBiproductsOfShape.has_biproduct (F ∘ e.symm)
    let ⟨c, hc⟩ := h
    HasBiproduct.mk <| by
      simpa only [(· ∘ ·), e.symm_apply_apply] using
        LimitBicone.mk (c.whisker e) ((c.whiskerIsBilimitIff _).2 hc)⟩
#align category_theory.limits.has_biproducts_of_shape_of_equiv CategoryTheory.Limits.hasBiproductsOfShape_of_equiv

instance (priority := 100) hasBiproductsOfShape_finite [HasFiniteBiproducts C] [Finite J] :
    HasBiproductsOfShape J C := by
  rcases Finite.exists_equiv_fin J with ⟨n, ⟨e⟩⟩
  haveI : HasBiproductsOfShape (Fin n) C := HasFiniteBiproducts.out n
  exact hasBiproductsOfShape_of_equiv C e
#align category_theory.limits.has_biproducts_of_shape_finite CategoryTheory.Limits.hasBiproductsOfShape_finite

instance (priority := 100) hasFiniteProducts_of_hasFiniteBiproducts [HasFiniteBiproducts C] :
    HasFiniteProducts C where
  out _ := ⟨fun _ => hasLimitOfIso Discrete.natIsoFunctor.symm⟩
#align category_theory.limits.has_finite_products_of_has_finite_biproducts CategoryTheory.Limits.hasFiniteProducts_of_hasFiniteBiproducts

instance (priority := 100) hasFiniteCoproducts_of_hasFiniteBiproducts [HasFiniteBiproducts C] :
    HasFiniteCoproducts C where
  out _ := ⟨fun _ => hasColimitOfIso Discrete.natIsoFunctor⟩
#align category_theory.limits.has_finite_coproducts_of_has_finite_biproducts CategoryTheory.Limits.hasFiniteCoproducts_of_hasFiniteBiproducts

variable {C}

/-- The isomorphism between the specified limit and the specified colimit for
a functor with a bilimit.
-/
def biproductIso (F : J → C) [HasBiproduct F] : Limits.piObj F ≅ Limits.sigmaObj F :=
  (IsLimit.conePointUniqueUpToIso (limit.isLimit _) (biproduct.isLimit F)).trans <|
    IsColimit.coconePointUniqueUpToIso (biproduct.isColimit F) (colimit.isColimit _)
#align category_theory.limits.biproduct_iso CategoryTheory.Limits.biproductIso

end Limits

namespace Limits

variable {J : Type w} {K : Type*}

variable {C : Type u} [Category.{v} C] [HasZeroMorphisms C]

/-- `biproduct f` computes the biproduct of a family of elements `f`. (It is defined as an
   abbreviation for `limit (Discrete.functor f)`, so for most facts about `biproduct f`, you will
   just use general facts about limits and colimits.) -/
abbrev biproduct (f : J → C) [HasBiproduct f] : C :=
  (biproduct.bicone f).pt
#align category_theory.limits.biproduct CategoryTheory.Limits.biproduct

@[inherit_doc biproduct]
notation "⨁ " f:20 => biproduct f

/-- The projection onto a summand of a biproduct. -/
abbrev biproduct.π (f : J → C) [HasBiproduct f] (b : J) : ⨁ f ⟶ f b :=
  (biproduct.bicone f).π b
#align category_theory.limits.biproduct.π CategoryTheory.Limits.biproduct.π

@[simp]
theorem biproduct.bicone_π (f : J → C) [HasBiproduct f] (b : J) :
    (biproduct.bicone f).π b = biproduct.π f b := rfl
#align category_theory.limits.biproduct.bicone_π CategoryTheory.Limits.biproduct.bicone_π

/-- The inclusion into a summand of a biproduct. -/
abbrev biproduct.ι (f : J → C) [HasBiproduct f] (b : J) : f b ⟶ ⨁ f :=
  (biproduct.bicone f).ι b
#align category_theory.limits.biproduct.ι CategoryTheory.Limits.biproduct.ι

@[simp]
theorem biproduct.bicone_ι (f : J → C) [HasBiproduct f] (b : J) :
    (biproduct.bicone f).ι b = biproduct.ι f b := rfl
#align category_theory.limits.biproduct.bicone_ι CategoryTheory.Limits.biproduct.bicone_ι

/-- Note that as this lemma has an `if` in the statement, we include a `DecidableEq` argument.
This means you may not be able to `simp` using this lemma unless you `open Classical`. -/
@[reassoc]
theorem biproduct.ι_π [DecidableEq J] (f : J → C) [HasBiproduct f] (j j' : J) :
    biproduct.ι f j ≫ biproduct.π f j' = if h : j = j' then eqToHom (congr_arg f h) else 0 := by
  convert (biproduct.bicone f).ι_π j j'
#align category_theory.limits.biproduct.ι_π CategoryTheory.Limits.biproduct.ι_π

@[reassoc] -- Porting note: both versions proven by simp
theorem biproduct.ι_π_self (f : J → C) [HasBiproduct f] (j : J) :
    biproduct.ι f j ≫ biproduct.π f j = 𝟙 _ := by simp [biproduct.ι_π]
#align category_theory.limits.biproduct.ι_π_self CategoryTheory.Limits.biproduct.ι_π_self

@[reassoc (attr := simp)]
theorem biproduct.ι_π_ne (f : J → C) [HasBiproduct f] {j j' : J} (h : j ≠ j') :
    biproduct.ι f j ≫ biproduct.π f j' = 0 := by simp [biproduct.ι_π, h]
#align category_theory.limits.biproduct.ι_π_ne CategoryTheory.Limits.biproduct.ι_π_ne

-- The `simpNF` linter incorrectly identifies these as simp lemmas that could never apply.
-- https://github.com/leanprover-community/mathlib4/issues/5049
-- They are used by `simp` in `biproduct.whiskerEquiv` below.
@[reassoc (attr := simp, nolint simpNF)]
theorem biproduct.eqToHom_comp_ι (f : J → C) [HasBiproduct f] {j j' : J} (w : j = j') :
    eqToHom (by simp [w]) ≫ biproduct.ι f j' = biproduct.ι f j := by
  cases w
  simp

-- The `simpNF` linter incorrectly identifies these as simp lemmas that could never apply.
-- https://github.com/leanprover-community/mathlib4/issues/5049
-- They are used by `simp` in `biproduct.whiskerEquiv` below.
@[reassoc (attr := simp, nolint simpNF)]
theorem biproduct.π_comp_eqToHom (f : J → C) [HasBiproduct f] {j j' : J} (w : j = j') :
    biproduct.π f j ≫ eqToHom (by simp [w]) = biproduct.π f j' := by
  cases w
  simp

/-- Given a collection of maps into the summands, we obtain a map into the biproduct. -/
abbrev biproduct.lift {f : J → C} [HasBiproduct f] {P : C} (p : ∀ b, P ⟶ f b) : P ⟶ ⨁ f :=
  (biproduct.isLimit f).lift (Fan.mk P p)
#align category_theory.limits.biproduct.lift CategoryTheory.Limits.biproduct.lift

/-- Given a collection of maps out of the summands, we obtain a map out of the biproduct. -/
abbrev biproduct.desc {f : J → C} [HasBiproduct f] {P : C} (p : ∀ b, f b ⟶ P) : ⨁ f ⟶ P :=
  (biproduct.isColimit f).desc (Cofan.mk P p)
#align category_theory.limits.biproduct.desc CategoryTheory.Limits.biproduct.desc

@[reassoc (attr := simp)]
theorem biproduct.lift_π {f : J → C} [HasBiproduct f] {P : C} (p : ∀ b, P ⟶ f b) (j : J) :
    biproduct.lift p ≫ biproduct.π f j = p j := (biproduct.isLimit f).fac _ ⟨j⟩
#align category_theory.limits.biproduct.lift_π CategoryTheory.Limits.biproduct.lift_π

@[reassoc (attr := simp)]
theorem biproduct.ι_desc {f : J → C} [HasBiproduct f] {P : C} (p : ∀ b, f b ⟶ P) (j : J) :
    biproduct.ι f j ≫ biproduct.desc p = p j := (biproduct.isColimit f).fac _ ⟨j⟩
#align category_theory.limits.biproduct.ι_desc CategoryTheory.Limits.biproduct.ι_desc

/-- Given a collection of maps between corresponding summands of a pair of biproducts
indexed by the same type, we obtain a map between the biproducts. -/
abbrev biproduct.map {f g : J → C} [HasBiproduct f] [HasBiproduct g] (p : ∀ b, f b ⟶ g b) :
    ⨁ f ⟶ ⨁ g :=
  IsLimit.map (biproduct.bicone f).toCone (biproduct.isLimit g)
    (Discrete.natTrans (fun j => p j.as))
#align category_theory.limits.biproduct.map CategoryTheory.Limits.biproduct.map

/-- An alternative to `biproduct.map` constructed via colimits.
This construction only exists in order to show it is equal to `biproduct.map`. -/
abbrev biproduct.map' {f g : J → C} [HasBiproduct f] [HasBiproduct g] (p : ∀ b, f b ⟶ g b) :
    ⨁ f ⟶ ⨁ g :=
  IsColimit.map (biproduct.isColimit f) (biproduct.bicone g).toCocone
    (Discrete.natTrans fun j => p j.as)
#align category_theory.limits.biproduct.map' CategoryTheory.Limits.biproduct.map'

-- We put this at slightly higher priority than `biproduct.hom_ext'`,
-- to get the matrix indices in the "right" order.
@[ext 1001]
theorem biproduct.hom_ext {f : J → C} [HasBiproduct f] {Z : C} (g h : Z ⟶ ⨁ f)
    (w : ∀ j, g ≫ biproduct.π f j = h ≫ biproduct.π f j) : g = h :=
  (biproduct.isLimit f).hom_ext fun j => w j.as
#align category_theory.limits.biproduct.hom_ext CategoryTheory.Limits.biproduct.hom_ext

@[ext]
theorem biproduct.hom_ext' {f : J → C} [HasBiproduct f] {Z : C} (g h : ⨁ f ⟶ Z)
    (w : ∀ j, biproduct.ι f j ≫ g = biproduct.ι f j ≫ h) : g = h :=
  (biproduct.isColimit f).hom_ext fun j => w j.as
#align category_theory.limits.biproduct.hom_ext' CategoryTheory.Limits.biproduct.hom_ext'

/-- The canonical isomorphism between the chosen biproduct and the chosen product. -/
def biproduct.isoProduct (f : J → C) [HasBiproduct f] : ⨁ f ≅ ∏ f :=
  IsLimit.conePointUniqueUpToIso (biproduct.isLimit f) (limit.isLimit _)
#align category_theory.limits.biproduct.iso_product CategoryTheory.Limits.biproduct.isoProduct

@[simp]
theorem biproduct.isoProduct_hom {f : J → C} [HasBiproduct f] :
    (biproduct.isoProduct f).hom = Pi.lift (biproduct.π f) :=
  limit.hom_ext fun j => by simp [biproduct.isoProduct]
#align category_theory.limits.biproduct.iso_product_hom CategoryTheory.Limits.biproduct.isoProduct_hom

@[simp]
theorem biproduct.isoProduct_inv {f : J → C} [HasBiproduct f] :
    (biproduct.isoProduct f).inv = biproduct.lift (Pi.π f) :=
  biproduct.hom_ext _ _ fun j => by simp [Iso.inv_comp_eq]
#align category_theory.limits.biproduct.iso_product_inv CategoryTheory.Limits.biproduct.isoProduct_inv

/-- The canonical isomorphism between the chosen biproduct and the chosen coproduct. -/
def biproduct.isoCoproduct (f : J → C) [HasBiproduct f] : ⨁ f ≅ ∐ f :=
  IsColimit.coconePointUniqueUpToIso (biproduct.isColimit f) (colimit.isColimit _)
#align category_theory.limits.biproduct.iso_coproduct CategoryTheory.Limits.biproduct.isoCoproduct

@[simp]
theorem biproduct.isoCoproduct_inv {f : J → C} [HasBiproduct f] :
    (biproduct.isoCoproduct f).inv = Sigma.desc (biproduct.ι f) :=
  colimit.hom_ext fun j => by simp [biproduct.isoCoproduct]
#align category_theory.limits.biproduct.iso_coproduct_inv CategoryTheory.Limits.biproduct.isoCoproduct_inv

@[simp]
theorem biproduct.isoCoproduct_hom {f : J → C} [HasBiproduct f] :
    (biproduct.isoCoproduct f).hom = biproduct.desc (Sigma.ι f) :=
  biproduct.hom_ext' _ _ fun j => by simp [← Iso.eq_comp_inv]
#align category_theory.limits.biproduct.iso_coproduct_hom CategoryTheory.Limits.biproduct.isoCoproduct_hom

theorem biproduct.map_eq_map' {f g : J → C} [HasBiproduct f] [HasBiproduct g] (p : ∀ b, f b ⟶ g b) :
    biproduct.map p = biproduct.map' p := by
  ext
  dsimp
  simp only [Discrete.natTrans_app, Limits.IsColimit.ι_map_assoc, Limits.IsLimit.map_π,
    Category.assoc, ← Bicone.toCone_π_app_mk, ← biproduct.bicone_π, ← Bicone.toCocone_ι_app_mk,
    ← biproduct.bicone_ι]
  dsimp
  rw [biproduct.ι_π_assoc, biproduct.ι_π]
  split_ifs with h
  · subst h; rw [eqToHom_refl, Category.id_comp]; erw [Category.comp_id]
  · simp
#align category_theory.limits.biproduct.map_eq_map' CategoryTheory.Limits.biproduct.map_eq_map'

@[reassoc (attr := simp)]
theorem biproduct.map_π {f g : J → C} [HasBiproduct f] [HasBiproduct g] (p : ∀ j, f j ⟶ g j)
    (j : J) : biproduct.map p ≫ biproduct.π g j = biproduct.π f j ≫ p j :=
  Limits.IsLimit.map_π _ _ _ (Discrete.mk j)
#align category_theory.limits.biproduct.map_π CategoryTheory.Limits.biproduct.map_π

@[reassoc (attr := simp)]
theorem biproduct.ι_map {f g : J → C} [HasBiproduct f] [HasBiproduct g] (p : ∀ j, f j ⟶ g j)
    (j : J) : biproduct.ι f j ≫ biproduct.map p = p j ≫ biproduct.ι g j := by
  rw [biproduct.map_eq_map']
  apply
    Limits.IsColimit.ι_map (biproduct.isColimit f) (biproduct.bicone g).toCocone
    (Discrete.natTrans fun j => p j.as) (Discrete.mk j)
#align category_theory.limits.biproduct.ι_map CategoryTheory.Limits.biproduct.ι_map

@[reassoc (attr := simp)]
theorem biproduct.map_desc {f g : J → C} [HasBiproduct f] [HasBiproduct g] (p : ∀ j, f j ⟶ g j)
    {P : C} (k : ∀ j, g j ⟶ P) :
    biproduct.map p ≫ biproduct.desc k = biproduct.desc fun j => p j ≫ k j := by
  ext; simp
#align category_theory.limits.biproduct.map_desc CategoryTheory.Limits.biproduct.map_desc

@[reassoc (attr := simp)]
theorem biproduct.lift_map {f g : J → C} [HasBiproduct f] [HasBiproduct g] {P : C}
    (k : ∀ j, P ⟶ f j) (p : ∀ j, f j ⟶ g j) :
    biproduct.lift k ≫ biproduct.map p = biproduct.lift fun j => k j ≫ p j := by
  ext; simp
#align category_theory.limits.biproduct.lift_map CategoryTheory.Limits.biproduct.lift_map

/-- Given a collection of isomorphisms between corresponding summands of a pair of biproducts
indexed by the same type, we obtain an isomorphism between the biproducts. -/
@[simps]
def biproduct.mapIso {f g : J → C} [HasBiproduct f] [HasBiproduct g] (p : ∀ b, f b ≅ g b) :
    ⨁ f ≅ ⨁ g where
  hom := biproduct.map fun b => (p b).hom
  inv := biproduct.map fun b => (p b).inv
#align category_theory.limits.biproduct.map_iso CategoryTheory.Limits.biproduct.mapIso

/-- Two biproducts which differ by an equivalence in the indexing type,
and up to isomorphism in the factors, are isomorphic.

Unfortunately there are two natural ways to define each direction of this isomorphism
(because it is true for both products and coproducts separately).
We give the alternative definitions as lemmas below.
-/
@[simps]
def biproduct.whiskerEquiv {f : J → C} {g : K → C} (e : J ≃ K) (w : ∀ j, g (e j) ≅ f j)
    [HasBiproduct f] [HasBiproduct g] : ⨁ f ≅ ⨁ g where
  hom := biproduct.desc fun j => (w j).inv ≫ biproduct.ι g (e j)
  inv := biproduct.desc fun k => eqToHom (by simp) ≫ (w (e.symm k)).hom ≫ biproduct.ι f _

lemma biproduct.whiskerEquiv_hom_eq_lift {f : J → C} {g : K → C} (e : J ≃ K)
    (w : ∀ j, g (e j) ≅ f j) [HasBiproduct f] [HasBiproduct g] :
    (biproduct.whiskerEquiv e w).hom =
      biproduct.lift fun k => biproduct.π f (e.symm k) ≫ (w _).inv ≫ eqToHom (by simp) := by
  simp only [whiskerEquiv_hom]
  ext k j
  by_cases h : k = e j
  · subst h
    simp
  · simp only [ι_desc_assoc, Category.assoc, ne_eq, lift_π]
    rw [biproduct.ι_π_ne, biproduct.ι_π_ne_assoc]
    · simp
    · rintro rfl
      simp at h
    · exact Ne.symm h

lemma biproduct.whiskerEquiv_inv_eq_lift {f : J → C} {g : K → C} (e : J ≃ K)
    (w : ∀ j, g (e j) ≅ f j) [HasBiproduct f] [HasBiproduct g] :
    (biproduct.whiskerEquiv e w).inv =
      biproduct.lift fun j => biproduct.π g (e j) ≫ (w j).hom := by
  simp only [whiskerEquiv_inv]
  ext j k
  by_cases h : k = e j
  · subst h
    simp only [ι_desc_assoc, ← eqToHom_iso_hom_naturality_assoc w (e.symm_apply_apply j).symm,
      Equiv.symm_apply_apply, eqToHom_comp_ι, Category.assoc, bicone_ι_π_self, Category.comp_id,
      lift_π, bicone_ι_π_self_assoc]
  · simp only [ι_desc_assoc, Category.assoc, ne_eq, lift_π]
    rw [biproduct.ι_π_ne, biproduct.ι_π_ne_assoc]
    · simp
    · exact h
    · rintro rfl
      simp at h

instance {ι} (f : ι → Type*) (g : (i : ι) → (f i) → C)
    [∀ i, HasBiproduct (g i)] [HasBiproduct fun i => ⨁ g i] :
    HasBiproduct fun p : Σ i, f i => g p.1 p.2 where
  exists_biproduct := Nonempty.intro
    { bicone :=
      { pt := ⨁ fun i => ⨁ g i
        ι := fun X => biproduct.ι (g X.1) X.2 ≫ biproduct.ι (fun i => ⨁ g i) X.1
        π := fun X => biproduct.π (fun i => ⨁ g i) X.1 ≫ biproduct.π (g X.1) X.2
        ι_π := fun ⟨j, x⟩ ⟨j', y⟩ => by
          split_ifs with h
          · obtain ⟨rfl, rfl⟩ := h
            simp
          · simp at h
            by_cases w : j = j'
            · cases w
              simp at h
              simp [biproduct.ι_π_ne _ h]
            · simp [biproduct.ι_π_ne_assoc _ w] }
      isBilimit :=
      { isLimit := mkFanLimit _
          (fun s => biproduct.lift fun b => biproduct.lift fun c => s.proj ⟨b, c⟩)
        isColimit := mkCofanColimit _
          (fun s => biproduct.desc fun b => biproduct.desc fun c => s.proj ⟨b, c⟩) } }

/-- An iterated biproduct is a biproduct over a sigma type. -/
@[simps]
def biproductBiproductIso {ι} (f : ι → Type*) (g : (i : ι) → (f i) → C)
    [∀ i, HasBiproduct (g i)] [HasBiproduct fun i => ⨁ g i] :
    (⨁ fun i => ⨁ g i) ≅ (⨁ fun p : Σ i, f i => g p.1 p.2) where
  hom := biproduct.lift fun ⟨i, x⟩ => biproduct.π _ i ≫ biproduct.π _ x
  inv := biproduct.lift fun i => biproduct.lift fun x => biproduct.π _ (⟨i, x⟩ : Σ i, f i)

section πKernel

section

variable (f : J → C) [HasBiproduct f]

variable (p : J → Prop) [HasBiproduct (Subtype.restrict p f)]

/-- The canonical morphism from the biproduct over a restricted index type to the biproduct of
the full index type. -/
def biproduct.fromSubtype : ⨁ Subtype.restrict p f ⟶ ⨁ f :=
  biproduct.desc fun j => biproduct.ι _ j.val
#align category_theory.limits.biproduct.from_subtype CategoryTheory.Limits.biproduct.fromSubtype

/-- The canonical morphism from a biproduct to the biproduct over a restriction of its index
type. -/
def biproduct.toSubtype : ⨁ f ⟶ ⨁ Subtype.restrict p f :=
  biproduct.lift fun _ => biproduct.π _ _
#align category_theory.limits.biproduct.to_subtype CategoryTheory.Limits.biproduct.toSubtype

@[reassoc (attr := simp)]
theorem biproduct.fromSubtype_π [DecidablePred p] (j : J) :
    biproduct.fromSubtype f p ≫ biproduct.π f j =
      if h : p j then biproduct.π (Subtype.restrict p f) ⟨j, h⟩ else 0 := by
  ext i; dsimp
  rw [biproduct.fromSubtype, biproduct.ι_desc_assoc, biproduct.ι_π]
  by_cases h : p j
  · rw [dif_pos h, biproduct.ι_π]
    split_ifs with h₁ h₂ h₂
    exacts [rfl, False.elim (h₂ (Subtype.ext h₁)), False.elim (h₁ (congr_arg Subtype.val h₂)), rfl]
  · rw [dif_neg h, dif_neg (show (i : J) ≠ j from fun h₂ => h (h₂ ▸ i.2)), comp_zero]
#align category_theory.limits.biproduct.from_subtype_π CategoryTheory.Limits.biproduct.fromSubtype_π

theorem biproduct.fromSubtype_eq_lift [DecidablePred p] :
    biproduct.fromSubtype f p =
      biproduct.lift fun j => if h : p j then biproduct.π (Subtype.restrict p f) ⟨j, h⟩ else 0 :=
  biproduct.hom_ext _ _ (by simp)
#align category_theory.limits.biproduct.from_subtype_eq_lift CategoryTheory.Limits.biproduct.fromSubtype_eq_lift

@[reassoc] -- Porting note: both version solved using simp
theorem biproduct.fromSubtype_π_subtype (j : Subtype p) :
    biproduct.fromSubtype f p ≫ biproduct.π f j = biproduct.π (Subtype.restrict p f) j := by
  ext
  rw [biproduct.fromSubtype, biproduct.ι_desc_assoc, biproduct.ι_π, biproduct.ι_π]
  split_ifs with h₁ h₂ h₂
  exacts [rfl, False.elim (h₂ (Subtype.ext h₁)), False.elim (h₁ (congr_arg Subtype.val h₂)), rfl]
#align category_theory.limits.biproduct.from_subtype_π_subtype CategoryTheory.Limits.biproduct.fromSubtype_π_subtype

@[reassoc (attr := simp)]
theorem biproduct.toSubtype_π (j : Subtype p) :
    biproduct.toSubtype f p ≫ biproduct.π (Subtype.restrict p f) j = biproduct.π f j :=
  biproduct.lift_π _ _
#align category_theory.limits.biproduct.to_subtype_π CategoryTheory.Limits.biproduct.toSubtype_π

@[reassoc (attr := simp)]
theorem biproduct.ι_toSubtype [DecidablePred p] (j : J) :
    biproduct.ι f j ≫ biproduct.toSubtype f p =
      if h : p j then biproduct.ι (Subtype.restrict p f) ⟨j, h⟩ else 0 := by
  ext i
  rw [biproduct.toSubtype, Category.assoc, biproduct.lift_π, biproduct.ι_π]
  by_cases h : p j
  · rw [dif_pos h, biproduct.ι_π]
    split_ifs with h₁ h₂ h₂
    exacts [rfl, False.elim (h₂ (Subtype.ext h₁)), False.elim (h₁ (congr_arg Subtype.val h₂)), rfl]
  · rw [dif_neg h, dif_neg (show j ≠ i from fun h₂ => h (h₂.symm ▸ i.2)), zero_comp]
#align category_theory.limits.biproduct.ι_to_subtype CategoryTheory.Limits.biproduct.ι_toSubtype

theorem biproduct.toSubtype_eq_desc [DecidablePred p] :
    biproduct.toSubtype f p =
      biproduct.desc fun j => if h : p j then biproduct.ι (Subtype.restrict p f) ⟨j, h⟩ else 0 :=
  biproduct.hom_ext' _ _ (by simp)
#align category_theory.limits.biproduct.to_subtype_eq_desc CategoryTheory.Limits.biproduct.toSubtype_eq_desc

@[reassoc] -- Porting note: simp can prove both versions
theorem biproduct.ι_toSubtype_subtype (j : Subtype p) :
    biproduct.ι f j ≫ biproduct.toSubtype f p = biproduct.ι (Subtype.restrict p f) j := by
  ext
  rw [biproduct.toSubtype, Category.assoc, biproduct.lift_π, biproduct.ι_π, biproduct.ι_π]
  split_ifs with h₁ h₂ h₂
  exacts [rfl, False.elim (h₂ (Subtype.ext h₁)), False.elim (h₁ (congr_arg Subtype.val h₂)), rfl]
#align category_theory.limits.biproduct.ι_to_subtype_subtype CategoryTheory.Limits.biproduct.ι_toSubtype_subtype

@[reassoc (attr := simp)]
theorem biproduct.ι_fromSubtype (j : Subtype p) :
    biproduct.ι (Subtype.restrict p f) j ≫ biproduct.fromSubtype f p = biproduct.ι f j :=
  biproduct.ι_desc _ _
#align category_theory.limits.biproduct.ι_from_subtype CategoryTheory.Limits.biproduct.ι_fromSubtype

@[reassoc (attr := simp)]
theorem biproduct.fromSubtype_toSubtype :
    biproduct.fromSubtype f p ≫ biproduct.toSubtype f p = 𝟙 (⨁ Subtype.restrict p f) := by
  refine' biproduct.hom_ext _ _ fun j => _
  rw [Category.assoc, biproduct.toSubtype_π, biproduct.fromSubtype_π_subtype, Category.id_comp]
#align category_theory.limits.biproduct.from_subtype_to_subtype CategoryTheory.Limits.biproduct.fromSubtype_toSubtype

@[reassoc (attr := simp)]
theorem biproduct.toSubtype_fromSubtype [DecidablePred p] :
    biproduct.toSubtype f p ≫ biproduct.fromSubtype f p =
      biproduct.map fun j => if p j then 𝟙 (f j) else 0 := by
  ext1 i
  by_cases h : p i
  · simp [h]
  · simp [h]
#align category_theory.limits.biproduct.to_subtype_from_subtype CategoryTheory.Limits.biproduct.toSubtype_fromSubtype

end

section

variable (f : J → C) (i : J) [HasBiproduct f] [HasBiproduct (Subtype.restrict (fun j => j ≠ i) f)]

/-- The kernel of `biproduct.π f i` is the inclusion from the biproduct which omits `i`
from the index set `J` into the biproduct over `J`. -/
def biproduct.isLimitFromSubtype :
    IsLimit (KernelFork.ofι (biproduct.fromSubtype f fun j => j ≠ i) (by simp) :
    KernelFork (biproduct.π f i)) :=
  Fork.IsLimit.mk' _ fun s =>
    ⟨s.ι ≫ biproduct.toSubtype _ _, by
      apply biproduct.hom_ext; intro j
      rw [KernelFork.ι_ofι, Category.assoc, Category.assoc,
        biproduct.toSubtype_fromSubtype_assoc, biproduct.map_π]
      rcases Classical.em (i = j) with (rfl | h)
      · rw [if_neg (Classical.not_not.2 rfl), comp_zero, comp_zero, KernelFork.condition]
      · rw [if_pos (Ne.symm h), Category.comp_id], by
      intro m hm
      rw [← hm, KernelFork.ι_ofι, Category.assoc, biproduct.fromSubtype_toSubtype]
      exact (Category.comp_id _).symm⟩
#align category_theory.limits.biproduct.is_limit_from_subtype CategoryTheory.Limits.biproduct.isLimitFromSubtype

instance : HasKernel (biproduct.π f i) :=
  HasLimit.mk ⟨_, biproduct.isLimitFromSubtype f i⟩

/-- The kernel of `biproduct.π f i` is `⨁ Subtype.restrict {i}ᶜ f`. -/
@[simps!]
def kernelBiproductπIso : kernel (biproduct.π f i) ≅ ⨁ Subtype.restrict (fun j => j ≠ i) f :=
  limit.isoLimitCone ⟨_, biproduct.isLimitFromSubtype f i⟩
#align category_theory.limits.kernel_biproduct_π_iso CategoryTheory.Limits.kernelBiproductπIso

/-- The cokernel of `biproduct.ι f i` is the projection from the biproduct over the index set `J`
onto the biproduct omitting `i`. -/
def biproduct.isColimitToSubtype :
    IsColimit (CokernelCofork.ofπ (biproduct.toSubtype f fun j => j ≠ i) (by simp) :
    CokernelCofork (biproduct.ι f i)) :=
  Cofork.IsColimit.mk' _ fun s =>
    ⟨biproduct.fromSubtype _ _ ≫ s.π, by
      apply biproduct.hom_ext'; intro j
      rw [CokernelCofork.π_ofπ, biproduct.toSubtype_fromSubtype_assoc, biproduct.ι_map_assoc]
      rcases Classical.em (i = j) with (rfl | h)
      · rw [if_neg (Classical.not_not.2 rfl), zero_comp, CokernelCofork.condition]
      · rw [if_pos (Ne.symm h), Category.id_comp], by
      intro m hm
      rw [← hm, CokernelCofork.π_ofπ, ← Category.assoc, biproduct.fromSubtype_toSubtype]
      exact (Category.id_comp _).symm⟩
#align category_theory.limits.biproduct.is_colimit_to_subtype CategoryTheory.Limits.biproduct.isColimitToSubtype

instance : HasCokernel (biproduct.ι f i) :=
  HasColimit.mk ⟨_, biproduct.isColimitToSubtype f i⟩

/-- The cokernel of `biproduct.ι f i` is `⨁ Subtype.restrict {i}ᶜ f`. -/
@[simps!]
def cokernelBiproductιIso : cokernel (biproduct.ι f i) ≅ ⨁ Subtype.restrict (fun j => j ≠ i) f :=
  colimit.isoColimitCocone ⟨_, biproduct.isColimitToSubtype f i⟩
#align category_theory.limits.cokernel_biproduct_ι_iso CategoryTheory.Limits.cokernelBiproductιIso

end

section

open Classical

-- Per #15067, we only allow indexing in `Type 0` here.
variable {K : Type} [Fintype K] [HasFiniteBiproducts C] (f : K → C)

/-- The limit cone exhibiting `⨁ Subtype.restrict pᶜ f` as the kernel of
`biproduct.toSubtype f p` -/
@[simps]
def kernelForkBiproductToSubtype (p : Set K) : LimitCone (parallelPair (biproduct.toSubtype f p) 0)
    where
  cone :=
    KernelFork.ofι (biproduct.fromSubtype f pᶜ)
      (by
        ext j k
        simp only [Category.assoc, biproduct.ι_fromSubtype_assoc, biproduct.ι_toSubtype_assoc,
          comp_zero, zero_comp]
        erw [dif_neg k.2]
        simp only [zero_comp])
  isLimit :=
    KernelFork.IsLimit.ofι _ _ (fun {W} g _ => g ≫ biproduct.toSubtype f pᶜ)
      (by
        intro W' g' w
        ext j
        simp only [Category.assoc, biproduct.toSubtype_fromSubtype, Pi.compl_apply,
          biproduct.map_π]
        split_ifs with h
        · simp
        · replace w := w =≫ biproduct.π _ ⟨j, not_not.mp h⟩
          simpa using w.symm)
      (by aesop_cat)
#align category_theory.limits.kernel_fork_biproduct_to_subtype CategoryTheory.Limits.kernelForkBiproductToSubtype

instance (p : Set K) : HasKernel (biproduct.toSubtype f p) :=
  HasLimit.mk (kernelForkBiproductToSubtype f p)

/-- The kernel of `biproduct.toSubtype f p` is `⨁ Subtype.restrict pᶜ f`. -/
@[simps!]
def kernelBiproductToSubtypeIso (p : Set K) :
    kernel (biproduct.toSubtype f p) ≅ ⨁ Subtype.restrict pᶜ f :=
  limit.isoLimitCone (kernelForkBiproductToSubtype f p)
#align category_theory.limits.kernel_biproduct_to_subtype_iso CategoryTheory.Limits.kernelBiproductToSubtypeIso

/-- The colimit cocone exhibiting `⨁ Subtype.restrict pᶜ f` as the cokernel of
`biproduct.fromSubtype f p` -/
@[simps]
def cokernelCoforkBiproductFromSubtype (p : Set K) :
    ColimitCocone (parallelPair (biproduct.fromSubtype f p) 0) where
  cocone :=
    CokernelCofork.ofπ (biproduct.toSubtype f pᶜ)
      (by
        ext j k
        simp only [Category.assoc, Pi.compl_apply, biproduct.ι_fromSubtype_assoc,
          biproduct.ι_toSubtype_assoc, comp_zero, zero_comp]
        rw [dif_neg]
        simp only [zero_comp]
        exact not_not.mpr k.2)
  isColimit :=
    CokernelCofork.IsColimit.ofπ _ _ (fun {W} g _ => biproduct.fromSubtype f pᶜ ≫ g)
      (by
        intro W g' w
        ext j
        simp only [biproduct.toSubtype_fromSubtype_assoc, Pi.compl_apply, biproduct.ι_map_assoc]
        split_ifs with h
        · simp
        · replace w := biproduct.ι _ (⟨j, not_not.mp h⟩ : p) ≫= w
          simpa using w.symm)
      (by aesop_cat)
#align category_theory.limits.cokernel_cofork_biproduct_from_subtype CategoryTheory.Limits.cokernelCoforkBiproductFromSubtype

instance (p : Set K) : HasCokernel (biproduct.fromSubtype f p) :=
  HasColimit.mk (cokernelCoforkBiproductFromSubtype f p)

/-- The cokernel of `biproduct.fromSubtype f p` is `⨁ Subtype.restrict pᶜ f`. -/
@[simps!]
def cokernelBiproductFromSubtypeIso (p : Set K) :
    cokernel (biproduct.fromSubtype f p) ≅ ⨁ Subtype.restrict pᶜ f :=
  colimit.isoColimitCocone (cokernelCoforkBiproductFromSubtype f p)
#align category_theory.limits.cokernel_biproduct_from_subtype_iso CategoryTheory.Limits.cokernelBiproductFromSubtypeIso

end

end πKernel

end Limits

namespace Limits

section FiniteBiproducts

variable {J : Type} [Fintype J] {K : Type} [Fintype K] {C : Type u} [Category.{v} C]
  [HasZeroMorphisms C] [HasFiniteBiproducts C] {f : J → C} {g : K → C}

/-- Convert a (dependently typed) matrix to a morphism of biproducts.
-/
def biproduct.matrix (m : ∀ j k, f j ⟶ g k) : ⨁ f ⟶ ⨁ g :=
  biproduct.desc fun j => biproduct.lift fun k => m j k
#align category_theory.limits.biproduct.matrix CategoryTheory.Limits.biproduct.matrix

@[reassoc (attr := simp)]
theorem biproduct.matrix_π (m : ∀ j k, f j ⟶ g k) (k : K) :
    biproduct.matrix m ≫ biproduct.π g k = biproduct.desc fun j => m j k := by
  ext
  simp [biproduct.matrix]
#align category_theory.limits.biproduct.matrix_π CategoryTheory.Limits.biproduct.matrix_π

@[reassoc (attr := simp)]
theorem biproduct.ι_matrix (m : ∀ j k, f j ⟶ g k) (j : J) :
    biproduct.ι f j ≫ biproduct.matrix m = biproduct.lift fun k => m j k := by
  ext
  simp [biproduct.matrix]
#align category_theory.limits.biproduct.ι_matrix CategoryTheory.Limits.biproduct.ι_matrix

/-- Extract the matrix components from a morphism of biproducts.
-/
def biproduct.components (m : ⨁ f ⟶ ⨁ g) (j : J) (k : K) : f j ⟶ g k :=
  biproduct.ι f j ≫ m ≫ biproduct.π g k
#align category_theory.limits.biproduct.components CategoryTheory.Limits.biproduct.components

@[simp]
theorem biproduct.matrix_components (m : ∀ j k, f j ⟶ g k) (j : J) (k : K) :
    biproduct.components (biproduct.matrix m) j k = m j k := by simp [biproduct.components]
#align category_theory.limits.biproduct.matrix_components CategoryTheory.Limits.biproduct.matrix_components

@[simp]
theorem biproduct.components_matrix (m : ⨁ f ⟶ ⨁ g) :
    (biproduct.matrix fun j k => biproduct.components m j k) = m := by
  ext
  simp [biproduct.components]
#align category_theory.limits.biproduct.components_matrix CategoryTheory.Limits.biproduct.components_matrix

/-- Morphisms between direct sums are matrices. -/
@[simps]
def biproduct.matrixEquiv : (⨁ f ⟶ ⨁ g) ≃ ∀ j k, f j ⟶ g k
    where
  toFun := biproduct.components
  invFun := biproduct.matrix
  left_inv := biproduct.components_matrix
  right_inv m := by
    ext
    apply biproduct.matrix_components
#align category_theory.limits.biproduct.matrix_equiv CategoryTheory.Limits.biproduct.matrixEquiv

end FiniteBiproducts

variable {J : Type w} {C : Type u} [Category.{v} C] [HasZeroMorphisms C]

instance biproduct.ι_mono (f : J → C) [HasBiproduct f] (b : J) : IsSplitMono (biproduct.ι f b) :=
  IsSplitMono.mk' { retraction := biproduct.desc <| Pi.single b _ }
#align category_theory.limits.biproduct.ι_mono CategoryTheory.Limits.biproduct.ι_mono

instance biproduct.π_epi (f : J → C) [HasBiproduct f] (b : J) : IsSplitEpi (biproduct.π f b) :=
  IsSplitEpi.mk' { section_ := biproduct.lift <| Pi.single b _ }
#align category_theory.limits.biproduct.π_epi CategoryTheory.Limits.biproduct.π_epi

/-- Auxiliary lemma for `biproduct.uniqueUpToIso`. -/
theorem biproduct.conePointUniqueUpToIso_hom (f : J → C) [HasBiproduct f] {b : Bicone f}
    (hb : b.IsBilimit) :
    (hb.isLimit.conePointUniqueUpToIso (biproduct.isLimit _)).hom = biproduct.lift b.π :=
  rfl
#align category_theory.limits.biproduct.cone_point_unique_up_to_iso_hom CategoryTheory.Limits.biproduct.conePointUniqueUpToIso_hom

/-- Auxiliary lemma for `biproduct.uniqueUpToIso`. -/
theorem biproduct.conePointUniqueUpToIso_inv (f : J → C) [HasBiproduct f] {b : Bicone f}
    (hb : b.IsBilimit) :
    (hb.isLimit.conePointUniqueUpToIso (biproduct.isLimit _)).inv = biproduct.desc b.ι := by
  refine' biproduct.hom_ext' _ _ fun j => hb.isLimit.hom_ext fun j' => _
  rw [Category.assoc, IsLimit.conePointUniqueUpToIso_inv_comp, Bicone.toCone_π_app,
    biproduct.bicone_π, biproduct.ι_desc, biproduct.ι_π, b.toCone_π_app, b.ι_π]
#align category_theory.limits.biproduct.cone_point_unique_up_to_iso_inv CategoryTheory.Limits.biproduct.conePointUniqueUpToIso_inv

/-- Biproducts are unique up to isomorphism. This already follows because bilimits are limits,
    but in the case of biproducts we can give an isomorphism with particularly nice definitional
    properties, namely that `biproduct.lift b.π` and `biproduct.desc b.ι` are inverses of each
    other. -/
@[simps]
def biproduct.uniqueUpToIso (f : J → C) [HasBiproduct f] {b : Bicone f} (hb : b.IsBilimit) :
    b.pt ≅ ⨁ f where
  hom := biproduct.lift b.π
  inv := biproduct.desc b.ι
  hom_inv_id := by
    rw [← biproduct.conePointUniqueUpToIso_hom f hb, ←
      biproduct.conePointUniqueUpToIso_inv f hb, Iso.hom_inv_id]
  inv_hom_id := by
    rw [← biproduct.conePointUniqueUpToIso_hom f hb, ←
      biproduct.conePointUniqueUpToIso_inv f hb, Iso.inv_hom_id]
#align category_theory.limits.biproduct.unique_up_to_iso CategoryTheory.Limits.biproduct.uniqueUpToIso

variable (C)

-- see Note [lower instance priority]
/-- A category with finite biproducts has a zero object. -/
instance (priority := 100) hasZeroObject_of_hasFiniteBiproducts [HasFiniteBiproducts C] :
    HasZeroObject C := by
  refine' ⟨⟨biproduct Empty.elim, fun X => ⟨⟨⟨0⟩, _⟩⟩, fun X => ⟨⟨⟨0⟩, _⟩⟩⟩⟩
  · intro a; apply biproduct.hom_ext'; simp
  · intro a; apply biproduct.hom_ext; simp
#align category_theory.limits.has_zero_object_of_has_finite_biproducts CategoryTheory.Limits.hasZeroObject_of_hasFiniteBiproducts

section

variable {C} [Unique J] (f : J → C)

/-- The limit bicone for the biproduct over an index type with exactly one term. -/
@[simps]
def limitBiconeOfUnique : LimitBicone f where
  bicone :=
    { pt := f default
      π := fun j => eqToHom (by congr; rw [← Unique.uniq] )
      ι := fun j => eqToHom (by congr; rw [← Unique.uniq] ) }
  isBilimit :=
    { isLimit := (limitConeOfUnique f).isLimit
      isColimit := (colimitCoconeOfUnique f).isColimit }
#align category_theory.limits.limit_bicone_of_unique CategoryTheory.Limits.limitBiconeOfUnique

instance (priority := 100) hasBiproduct_unique : HasBiproduct f :=
  HasBiproduct.mk (limitBiconeOfUnique f)
#align category_theory.limits.has_biproduct_unique CategoryTheory.Limits.hasBiproduct_unique

/-- A biproduct over an index type with exactly one term is just the object over that term. -/
@[simps!]
def biproductUniqueIso : ⨁ f ≅ f default :=
  (biproduct.uniqueUpToIso _ (limitBiconeOfUnique f).isBilimit).symm
#align category_theory.limits.biproduct_unique_iso CategoryTheory.Limits.biproductUniqueIso

end

variable {C}

/-- A binary bicone for a pair of objects `P Q : C` consists of the cone point `X`,
maps from `X` to both `P` and `Q`, and maps from both `P` and `Q` to `X`,
so that `inl ≫ fst = 𝟙 P`, `inl ≫ snd = 0`, `inr ≫ fst = 0`, and `inr ≫ snd = 𝟙 Q`
-/
-- @[nolint has_nonempty_instance] Porting note: removed
structure BinaryBicone (P Q : C) where
  pt : C
  fst : pt ⟶ P
  snd : pt ⟶ Q
  inl : P ⟶ pt
  inr : Q ⟶ pt
  inl_fst : inl ≫ fst = 𝟙 P := by aesop
  inl_snd : inl ≫ snd = 0 := by aesop
  inr_fst : inr ≫ fst = 0 := by aesop
  inr_snd : inr ≫ snd = 𝟙 Q := by aesop
#align category_theory.limits.binary_bicone CategoryTheory.Limits.BinaryBicone
#align category_theory.limits.binary_bicone.inl_fst' CategoryTheory.Limits.BinaryBicone.inl_fst
#align category_theory.limits.binary_bicone.inl_snd' CategoryTheory.Limits.BinaryBicone.inl_snd
#align category_theory.limits.binary_bicone.inr_fst' CategoryTheory.Limits.BinaryBicone.inr_fst
#align category_theory.limits.binary_bicone.inr_snd' CategoryTheory.Limits.BinaryBicone.inr_snd

attribute [inherit_doc BinaryBicone] BinaryBicone.pt BinaryBicone.fst BinaryBicone.snd
  BinaryBicone.inl BinaryBicone.inr BinaryBicone.inl_fst BinaryBicone.inl_snd
  BinaryBicone.inr_fst BinaryBicone.inr_snd

attribute [reassoc (attr := simp)]
  BinaryBicone.inl_fst BinaryBicone.inl_snd BinaryBicone.inr_fst BinaryBicone.inr_snd

namespace BinaryBicone

variable {P Q : C}

/-- Extract the cone from a binary bicone. -/
def toCone (c : BinaryBicone P Q) : Cone (pair P Q) :=
  BinaryFan.mk c.fst c.snd
#align category_theory.limits.binary_bicone.to_cone CategoryTheory.Limits.BinaryBicone.toCone

@[simp]
theorem toCone_pt (c : BinaryBicone P Q) : c.toCone.pt = c.pt := rfl
set_option linter.uppercaseLean3 false in
#align category_theory.limits.binary_bicone.to_cone_X CategoryTheory.Limits.BinaryBicone.toCone_pt

@[simp]
theorem toCone_π_app_left (c : BinaryBicone P Q) : c.toCone.π.app ⟨WalkingPair.left⟩ = c.fst :=
  rfl
#align category_theory.limits.binary_bicone.to_cone_π_app_left CategoryTheory.Limits.BinaryBicone.toCone_π_app_left

@[simp]
theorem toCone_π_app_right (c : BinaryBicone P Q) : c.toCone.π.app ⟨WalkingPair.right⟩ = c.snd :=
  rfl
#align category_theory.limits.binary_bicone.to_cone_π_app_right CategoryTheory.Limits.BinaryBicone.toCone_π_app_right

@[simp]
theorem binary_fan_fst_toCone (c : BinaryBicone P Q) : BinaryFan.fst c.toCone = c.fst := rfl
#align category_theory.limits.binary_bicone.binary_fan_fst_to_cone CategoryTheory.Limits.BinaryBicone.binary_fan_fst_toCone

@[simp]
theorem binary_fan_snd_toCone (c : BinaryBicone P Q) : BinaryFan.snd c.toCone = c.snd := rfl
#align category_theory.limits.binary_bicone.binary_fan_snd_to_cone CategoryTheory.Limits.BinaryBicone.binary_fan_snd_toCone

/-- Extract the cocone from a binary bicone. -/
def toCocone (c : BinaryBicone P Q) : Cocone (pair P Q) := BinaryCofan.mk c.inl c.inr
#align category_theory.limits.binary_bicone.to_cocone CategoryTheory.Limits.BinaryBicone.toCocone

@[simp]
theorem toCocone_pt (c : BinaryBicone P Q) : c.toCocone.pt = c.pt := rfl
set_option linter.uppercaseLean3 false in
#align category_theory.limits.binary_bicone.to_cocone_X CategoryTheory.Limits.BinaryBicone.toCocone_pt

@[simp]
theorem toCocone_ι_app_left (c : BinaryBicone P Q) : c.toCocone.ι.app ⟨WalkingPair.left⟩ = c.inl :=
  rfl
#align category_theory.limits.binary_bicone.to_cocone_ι_app_left CategoryTheory.Limits.BinaryBicone.toCocone_ι_app_left

@[simp]
theorem toCocone_ι_app_right (c : BinaryBicone P Q) :
    c.toCocone.ι.app ⟨WalkingPair.right⟩ = c.inr := rfl
#align category_theory.limits.binary_bicone.to_cocone_ι_app_right CategoryTheory.Limits.BinaryBicone.toCocone_ι_app_right

@[simp]
theorem binary_cofan_inl_toCocone (c : BinaryBicone P Q) : BinaryCofan.inl c.toCocone = c.inl :=
  rfl
#align category_theory.limits.binary_bicone.binary_cofan_inl_to_cocone CategoryTheory.Limits.BinaryBicone.binary_cofan_inl_toCocone

@[simp]
theorem binary_cofan_inr_toCocone (c : BinaryBicone P Q) : BinaryCofan.inr c.toCocone = c.inr :=
  rfl
#align category_theory.limits.binary_bicone.binary_cofan_inr_to_cocone CategoryTheory.Limits.BinaryBicone.binary_cofan_inr_toCocone

instance (c : BinaryBicone P Q) : IsSplitMono c.inl :=
  IsSplitMono.mk'
    { retraction := c.fst
      id := c.inl_fst }

instance (c : BinaryBicone P Q) : IsSplitMono c.inr :=
  IsSplitMono.mk'
    { retraction := c.snd
      id := c.inr_snd }

instance (c : BinaryBicone P Q) : IsSplitEpi c.fst :=
  IsSplitEpi.mk'
    { section_ := c.inl
      id := c.inl_fst }

instance (c : BinaryBicone P Q) : IsSplitEpi c.snd :=
  IsSplitEpi.mk'
    { section_ := c.inr
      id := c.inr_snd }

/-- Convert a `BinaryBicone` into a `Bicone` over a pair. -/
@[simps]
def toBicone {X Y : C} (b : BinaryBicone X Y) : Bicone (pairFunction X Y) where
  pt := b.pt
  π j := WalkingPair.casesOn j b.fst b.snd
  ι j := WalkingPair.casesOn j b.inl b.inr
  ι_π j j' := by
    rcases j with ⟨⟩ <;> rcases j' with ⟨⟩ <;> simp
#align category_theory.limits.binary_bicone.to_bicone CategoryTheory.Limits.BinaryBicone.toBicone

/-- A binary bicone is a limit cone if and only if the corresponding bicone is a limit cone. -/
def toBiconeIsLimit {X Y : C} (b : BinaryBicone X Y) :
    IsLimit b.toBicone.toCone ≃ IsLimit b.toCone :=
  IsLimit.equivIsoLimit <|
    Cones.ext (Iso.refl _) fun j => by
      cases' j with as; cases as <;> simp
#align category_theory.limits.binary_bicone.to_bicone_is_limit CategoryTheory.Limits.BinaryBicone.toBiconeIsLimit

/-- A binary bicone is a colimit cocone if and only if the corresponding bicone is a colimit
    cocone. -/
def toBiconeIsColimit {X Y : C} (b : BinaryBicone X Y) :
    IsColimit b.toBicone.toCocone ≃ IsColimit b.toCocone :=
  IsColimit.equivIsoColimit <|
    Cocones.ext (Iso.refl _) fun j => by
      cases' j with as; cases as <;> simp
#align category_theory.limits.binary_bicone.to_bicone_is_colimit CategoryTheory.Limits.BinaryBicone.toBiconeIsColimit

end BinaryBicone

namespace Bicone

/-- Convert a `Bicone` over a function on `WalkingPair` to a BinaryBicone. -/
@[simps]
def toBinaryBicone {X Y : C} (b : Bicone (pairFunction X Y)) : BinaryBicone X Y where
  pt := b.pt
  fst := b.π WalkingPair.left
  snd := b.π WalkingPair.right
  inl := b.ι WalkingPair.left
  inr := b.ι WalkingPair.right
  inl_fst := by simp [Bicone.ι_π]
  inr_fst := by simp [Bicone.ι_π]
  inl_snd := by simp [Bicone.ι_π]
  inr_snd := by simp [Bicone.ι_π]
#align category_theory.limits.bicone.to_binary_bicone CategoryTheory.Limits.Bicone.toBinaryBicone

/-- A bicone over a pair is a limit cone if and only if the corresponding binary bicone is a limit
    cone.  -/
def toBinaryBiconeIsLimit {X Y : C} (b : Bicone (pairFunction X Y)) :
    IsLimit b.toBinaryBicone.toCone ≃ IsLimit b.toCone :=
  IsLimit.equivIsoLimit <| Cones.ext (Iso.refl _) fun j => by rcases j with ⟨⟨⟩⟩ <;> simp
#align category_theory.limits.bicone.to_binary_bicone_is_limit CategoryTheory.Limits.Bicone.toBinaryBiconeIsLimit

/-- A bicone over a pair is a colimit cocone if and only if the corresponding binary bicone is a
    colimit cocone. -/
def toBinaryBiconeIsColimit {X Y : C} (b : Bicone (pairFunction X Y)) :
    IsColimit b.toBinaryBicone.toCocone ≃ IsColimit b.toCocone :=
  IsColimit.equivIsoColimit <| Cocones.ext (Iso.refl _) fun j => by rcases j with ⟨⟨⟩⟩ <;> simp
#align category_theory.limits.bicone.to_binary_bicone_is_colimit CategoryTheory.Limits.Bicone.toBinaryBiconeIsColimit

end Bicone

/-- Structure witnessing that a binary bicone is a limit cone and a limit cocone. -/
-- @[nolint has_nonempty_instance] Porting note: removed
structure BinaryBicone.IsBilimit {P Q : C} (b : BinaryBicone P Q) where
  isLimit : IsLimit b.toCone
  isColimit : IsColimit b.toCocone
#align category_theory.limits.binary_bicone.is_bilimit CategoryTheory.Limits.BinaryBicone.IsBilimit
#align category_theory.limits.binary_bicone.is_bilimit.is_limit CategoryTheory.Limits.BinaryBicone.IsBilimit.isLimit
#align category_theory.limits.binary_bicone.is_bilimit.is_colimit CategoryTheory.Limits.BinaryBicone.IsBilimit.isColimit

attribute [inherit_doc BinaryBicone.IsBilimit] BinaryBicone.IsBilimit.isLimit
  BinaryBicone.IsBilimit.isColimit

/-- A binary bicone is a bilimit bicone if and only if the corresponding bicone is a bilimit. -/
def BinaryBicone.toBiconeIsBilimit {X Y : C} (b : BinaryBicone X Y) :
    b.toBicone.IsBilimit ≃ b.IsBilimit where
  toFun h := ⟨b.toBiconeIsLimit h.isLimit, b.toBiconeIsColimit h.isColimit⟩
  invFun h := ⟨b.toBiconeIsLimit.symm h.isLimit, b.toBiconeIsColimit.symm h.isColimit⟩
  left_inv := fun ⟨h, h'⟩ => by dsimp only; simp
  right_inv := fun ⟨h, h'⟩ => by dsimp only; simp
#align category_theory.limits.binary_bicone.to_bicone_is_bilimit CategoryTheory.Limits.BinaryBicone.toBiconeIsBilimit

/-- A bicone over a pair is a bilimit bicone if and only if the corresponding binary bicone is a
    bilimit. -/
def Bicone.toBinaryBiconeIsBilimit {X Y : C} (b : Bicone (pairFunction X Y)) :
    b.toBinaryBicone.IsBilimit ≃ b.IsBilimit
    where
  toFun h := ⟨b.toBinaryBiconeIsLimit h.isLimit, b.toBinaryBiconeIsColimit h.isColimit⟩
  invFun h := ⟨b.toBinaryBiconeIsLimit.symm h.isLimit, b.toBinaryBiconeIsColimit.symm h.isColimit⟩
  left_inv := fun ⟨h, h'⟩ => by dsimp only; simp
  right_inv := fun ⟨h, h'⟩ => by dsimp only; simp
#align category_theory.limits.bicone.to_binary_bicone_is_bilimit CategoryTheory.Limits.Bicone.toBinaryBiconeIsBilimit

/-- A bicone over `P Q : C`, which is both a limit cone and a colimit cocone.
-/
-- @[nolint has_nonempty_instance] Porting note: removed
structure BinaryBiproductData (P Q : C) where
  bicone : BinaryBicone P Q
  isBilimit : bicone.IsBilimit
#align category_theory.limits.binary_biproduct_data CategoryTheory.Limits.BinaryBiproductData
#align category_theory.limits.binary_biproduct_data.is_bilimit CategoryTheory.Limits.BinaryBiproductData.isBilimit

attribute [inherit_doc BinaryBiproductData] BinaryBiproductData.bicone
  BinaryBiproductData.isBilimit

/-- `HasBinaryBiproduct P Q` expresses the mere existence of a bicone which is
simultaneously a limit and a colimit of the diagram `pair P Q`.
-/
class HasBinaryBiproduct (P Q : C) : Prop where mk' ::
  exists_binary_biproduct : Nonempty (BinaryBiproductData P Q)
#align category_theory.limits.has_binary_biproduct CategoryTheory.Limits.HasBinaryBiproduct

attribute [inherit_doc HasBinaryBiproduct] HasBinaryBiproduct.exists_binary_biproduct

theorem HasBinaryBiproduct.mk {P Q : C} (d : BinaryBiproductData P Q) : HasBinaryBiproduct P Q :=
  ⟨Nonempty.intro d⟩
#align category_theory.limits.has_binary_biproduct.mk CategoryTheory.Limits.HasBinaryBiproduct.mk

/--
Use the axiom of choice to extract explicit `BinaryBiproductData F` from `HasBinaryBiproduct F`.
-/
def getBinaryBiproductData (P Q : C) [HasBinaryBiproduct P Q] : BinaryBiproductData P Q :=
  Classical.choice HasBinaryBiproduct.exists_binary_biproduct
#align category_theory.limits.get_binary_biproduct_data CategoryTheory.Limits.getBinaryBiproductData

/-- A bicone for `P Q ` which is both a limit cone and a colimit cocone. -/
def BinaryBiproduct.bicone (P Q : C) [HasBinaryBiproduct P Q] : BinaryBicone P Q :=
  (getBinaryBiproductData P Q).bicone
#align category_theory.limits.binary_biproduct.bicone CategoryTheory.Limits.BinaryBiproduct.bicone

/-- `BinaryBiproduct.bicone P Q` is a limit bicone. -/
def BinaryBiproduct.isBilimit (P Q : C) [HasBinaryBiproduct P Q] :
    (BinaryBiproduct.bicone P Q).IsBilimit :=
  (getBinaryBiproductData P Q).isBilimit
#align category_theory.limits.binary_biproduct.is_bilimit CategoryTheory.Limits.BinaryBiproduct.isBilimit

/-- `BinaryBiproduct.bicone P Q` is a limit cone. -/
def BinaryBiproduct.isLimit (P Q : C) [HasBinaryBiproduct P Q] :
    IsLimit (BinaryBiproduct.bicone P Q).toCone :=
  (getBinaryBiproductData P Q).isBilimit.isLimit
#align category_theory.limits.binary_biproduct.is_limit CategoryTheory.Limits.BinaryBiproduct.isLimit

/-- `BinaryBiproduct.bicone P Q` is a colimit cocone. -/
def BinaryBiproduct.isColimit (P Q : C) [HasBinaryBiproduct P Q] :
    IsColimit (BinaryBiproduct.bicone P Q).toCocone :=
  (getBinaryBiproductData P Q).isBilimit.isColimit
#align category_theory.limits.binary_biproduct.is_colimit CategoryTheory.Limits.BinaryBiproduct.isColimit

section

variable (C)

/-- `HasBinaryBiproducts C` represents the existence of a bicone which is
simultaneously a limit and a colimit of the diagram `pair P Q`, for every `P Q : C`.
-/
class HasBinaryBiproducts : Prop where
  has_binary_biproduct : ∀ P Q : C, HasBinaryBiproduct P Q
#align category_theory.limits.has_binary_biproducts CategoryTheory.Limits.HasBinaryBiproducts

attribute [instance 100] HasBinaryBiproducts.has_binary_biproduct

/-- A category with finite biproducts has binary biproducts.

This is not an instance as typically in concrete categories there will be
an alternative construction with nicer definitional properties.
-/
theorem hasBinaryBiproducts_of_finite_biproducts [HasFiniteBiproducts C] : HasBinaryBiproducts C :=
  {
    has_binary_biproduct := fun P Q =>
      HasBinaryBiproduct.mk
        { bicone := (biproduct.bicone (pairFunction P Q)).toBinaryBicone
          isBilimit := (Bicone.toBinaryBiconeIsBilimit _).symm (biproduct.isBilimit _) } }
#align category_theory.limits.has_binary_biproducts_of_finite_biproducts CategoryTheory.Limits.hasBinaryBiproducts_of_finite_biproducts

end

variable {P Q : C}

instance HasBinaryBiproduct.hasLimit_pair [HasBinaryBiproduct P Q] : HasLimit (pair P Q) :=
  HasLimit.mk ⟨_, BinaryBiproduct.isLimit P Q⟩
#align category_theory.limits.has_binary_biproduct.has_limit_pair CategoryTheory.Limits.HasBinaryBiproduct.hasLimit_pair

instance HasBinaryBiproduct.hasColimit_pair [HasBinaryBiproduct P Q] : HasColimit (pair P Q) :=
  HasColimit.mk ⟨_, BinaryBiproduct.isColimit P Q⟩
#align category_theory.limits.has_binary_biproduct.has_colimit_pair CategoryTheory.Limits.HasBinaryBiproduct.hasColimit_pair

instance (priority := 100) hasBinaryProducts_of_hasBinaryBiproducts [HasBinaryBiproducts C] :
    HasBinaryProducts C where
  has_limit F := hasLimitOfIso (diagramIsoPair F).symm
#align category_theory.limits.has_binary_products_of_has_binary_biproducts CategoryTheory.Limits.hasBinaryProducts_of_hasBinaryBiproducts

instance (priority := 100) hasBinaryCoproducts_of_hasBinaryBiproducts [HasBinaryBiproducts C] :
    HasBinaryCoproducts C where
  has_colimit F := hasColimitOfIso (diagramIsoPair F)
#align category_theory.limits.has_binary_coproducts_of_has_binary_biproducts CategoryTheory.Limits.hasBinaryCoproducts_of_hasBinaryBiproducts

/-- The isomorphism between the specified binary product and the specified binary coproduct for
a pair for a binary biproduct.
-/
def biprodIso (X Y : C) [HasBinaryBiproduct X Y] : Limits.prod X Y ≅ Limits.coprod X Y :=
  (IsLimit.conePointUniqueUpToIso (limit.isLimit _) (BinaryBiproduct.isLimit X Y)).trans <|
    IsColimit.coconePointUniqueUpToIso (BinaryBiproduct.isColimit X Y) (colimit.isColimit _)
#align category_theory.limits.biprod_iso CategoryTheory.Limits.biprodIso

/-- An arbitrary choice of biproduct of a pair of objects. -/
abbrev biprod (X Y : C) [HasBinaryBiproduct X Y] :=
  (BinaryBiproduct.bicone X Y).pt
#align category_theory.limits.biprod CategoryTheory.Limits.biprod

@[inherit_doc biprod]
notation:20 X " ⊞ " Y:20 => biprod X Y

/-- The projection onto the first summand of a binary biproduct. -/
abbrev biprod.fst {X Y : C} [HasBinaryBiproduct X Y] : X ⊞ Y ⟶ X :=
  (BinaryBiproduct.bicone X Y).fst
#align category_theory.limits.biprod.fst CategoryTheory.Limits.biprod.fst

/-- The projection onto the second summand of a binary biproduct. -/
abbrev biprod.snd {X Y : C} [HasBinaryBiproduct X Y] : X ⊞ Y ⟶ Y :=
  (BinaryBiproduct.bicone X Y).snd
#align category_theory.limits.biprod.snd CategoryTheory.Limits.biprod.snd

/-- The inclusion into the first summand of a binary biproduct. -/
abbrev biprod.inl {X Y : C} [HasBinaryBiproduct X Y] : X ⟶ X ⊞ Y :=
  (BinaryBiproduct.bicone X Y).inl
#align category_theory.limits.biprod.inl CategoryTheory.Limits.biprod.inl

/-- The inclusion into the second summand of a binary biproduct. -/
abbrev biprod.inr {X Y : C} [HasBinaryBiproduct X Y] : Y ⟶ X ⊞ Y :=
  (BinaryBiproduct.bicone X Y).inr
#align category_theory.limits.biprod.inr CategoryTheory.Limits.biprod.inr

section

variable {X Y : C} [HasBinaryBiproduct X Y]

@[simp]
theorem BinaryBiproduct.bicone_fst : (BinaryBiproduct.bicone X Y).fst = biprod.fst :=
  rfl
#align category_theory.limits.binary_biproduct.bicone_fst CategoryTheory.Limits.BinaryBiproduct.bicone_fst

@[simp]
theorem BinaryBiproduct.bicone_snd : (BinaryBiproduct.bicone X Y).snd = biprod.snd :=
  rfl
#align category_theory.limits.binary_biproduct.bicone_snd CategoryTheory.Limits.BinaryBiproduct.bicone_snd

@[simp]
theorem BinaryBiproduct.bicone_inl : (BinaryBiproduct.bicone X Y).inl = biprod.inl :=
  rfl
#align category_theory.limits.binary_biproduct.bicone_inl CategoryTheory.Limits.BinaryBiproduct.bicone_inl

@[simp]
theorem BinaryBiproduct.bicone_inr : (BinaryBiproduct.bicone X Y).inr = biprod.inr :=
  rfl
#align category_theory.limits.binary_biproduct.bicone_inr CategoryTheory.Limits.BinaryBiproduct.bicone_inr

end

@[reassoc] -- Porting note: simp can solve both versions
theorem biprod.inl_fst {X Y : C} [HasBinaryBiproduct X Y] :
    (biprod.inl : X ⟶ X ⊞ Y) ≫ (biprod.fst : X ⊞ Y ⟶ X) = 𝟙 X :=
  (BinaryBiproduct.bicone X Y).inl_fst
#align category_theory.limits.biprod.inl_fst CategoryTheory.Limits.biprod.inl_fst

@[reassoc] -- Porting note: simp can solve both versions
theorem biprod.inl_snd {X Y : C} [HasBinaryBiproduct X Y] :
    (biprod.inl : X ⟶ X ⊞ Y) ≫ (biprod.snd : X ⊞ Y ⟶ Y) = 0 :=
  (BinaryBiproduct.bicone X Y).inl_snd
#align category_theory.limits.biprod.inl_snd CategoryTheory.Limits.biprod.inl_snd

@[reassoc] -- Porting note: simp can solve both versions
theorem biprod.inr_fst {X Y : C} [HasBinaryBiproduct X Y] :
    (biprod.inr : Y ⟶ X ⊞ Y) ≫ (biprod.fst : X ⊞ Y ⟶ X) = 0 :=
  (BinaryBiproduct.bicone X Y).inr_fst
#align category_theory.limits.biprod.inr_fst CategoryTheory.Limits.biprod.inr_fst

@[reassoc] -- Porting note: simp can solve both versions
theorem biprod.inr_snd {X Y : C} [HasBinaryBiproduct X Y] :
    (biprod.inr : Y ⟶ X ⊞ Y) ≫ (biprod.snd : X ⊞ Y ⟶ Y) = 𝟙 Y :=
  (BinaryBiproduct.bicone X Y).inr_snd
#align category_theory.limits.biprod.inr_snd CategoryTheory.Limits.biprod.inr_snd

/-- Given a pair of maps into the summands of a binary biproduct,
we obtain a map into the binary biproduct. -/
abbrev biprod.lift {W X Y : C} [HasBinaryBiproduct X Y] (f : W ⟶ X) (g : W ⟶ Y) : W ⟶ X ⊞ Y :=
  (BinaryBiproduct.isLimit X Y).lift (BinaryFan.mk f g)
#align category_theory.limits.biprod.lift CategoryTheory.Limits.biprod.lift

/-- Given a pair of maps out of the summands of a binary biproduct,
we obtain a map out of the binary biproduct. -/
abbrev biprod.desc {W X Y : C} [HasBinaryBiproduct X Y] (f : X ⟶ W) (g : Y ⟶ W) : X ⊞ Y ⟶ W :=
  (BinaryBiproduct.isColimit X Y).desc (BinaryCofan.mk f g)
#align category_theory.limits.biprod.desc CategoryTheory.Limits.biprod.desc

@[reassoc (attr := simp)]
theorem biprod.lift_fst {W X Y : C} [HasBinaryBiproduct X Y] (f : W ⟶ X) (g : W ⟶ Y) :
    biprod.lift f g ≫ biprod.fst = f :=
  (BinaryBiproduct.isLimit X Y).fac _ ⟨WalkingPair.left⟩
#align category_theory.limits.biprod.lift_fst CategoryTheory.Limits.biprod.lift_fst

@[reassoc (attr := simp)]
theorem biprod.lift_snd {W X Y : C} [HasBinaryBiproduct X Y] (f : W ⟶ X) (g : W ⟶ Y) :
    biprod.lift f g ≫ biprod.snd = g :=
  (BinaryBiproduct.isLimit X Y).fac _ ⟨WalkingPair.right⟩
#align category_theory.limits.biprod.lift_snd CategoryTheory.Limits.biprod.lift_snd

@[reassoc (attr := simp)]
theorem biprod.inl_desc {W X Y : C} [HasBinaryBiproduct X Y] (f : X ⟶ W) (g : Y ⟶ W) :
    biprod.inl ≫ biprod.desc f g = f :=
  (BinaryBiproduct.isColimit X Y).fac _ ⟨WalkingPair.left⟩
#align category_theory.limits.biprod.inl_desc CategoryTheory.Limits.biprod.inl_desc

@[reassoc (attr := simp)]
theorem biprod.inr_desc {W X Y : C} [HasBinaryBiproduct X Y] (f : X ⟶ W) (g : Y ⟶ W) :
    biprod.inr ≫ biprod.desc f g = g :=
  (BinaryBiproduct.isColimit X Y).fac _ ⟨WalkingPair.right⟩
#align category_theory.limits.biprod.inr_desc CategoryTheory.Limits.biprod.inr_desc

instance biprod.mono_lift_of_mono_left {W X Y : C} [HasBinaryBiproduct X Y] (f : W ⟶ X) (g : W ⟶ Y)
    [Mono f] : Mono (biprod.lift f g) :=
  mono_of_mono_fac <| biprod.lift_fst _ _
#align category_theory.limits.biprod.mono_lift_of_mono_left CategoryTheory.Limits.biprod.mono_lift_of_mono_left

instance biprod.mono_lift_of_mono_right {W X Y : C} [HasBinaryBiproduct X Y] (f : W ⟶ X) (g : W ⟶ Y)
    [Mono g] : Mono (biprod.lift f g) :=
  mono_of_mono_fac <| biprod.lift_snd _ _
#align category_theory.limits.biprod.mono_lift_of_mono_right CategoryTheory.Limits.biprod.mono_lift_of_mono_right

instance biprod.epi_desc_of_epi_left {W X Y : C} [HasBinaryBiproduct X Y] (f : X ⟶ W) (g : Y ⟶ W)
    [Epi f] : Epi (biprod.desc f g) :=
  epi_of_epi_fac <| biprod.inl_desc _ _
#align category_theory.limits.biprod.epi_desc_of_epi_left CategoryTheory.Limits.biprod.epi_desc_of_epi_left

instance biprod.epi_desc_of_epi_right {W X Y : C} [HasBinaryBiproduct X Y] (f : X ⟶ W) (g : Y ⟶ W)
    [Epi g] : Epi (biprod.desc f g) :=
  epi_of_epi_fac <| biprod.inr_desc _ _
#align category_theory.limits.biprod.epi_desc_of_epi_right CategoryTheory.Limits.biprod.epi_desc_of_epi_right

/-- Given a pair of maps between the summands of a pair of binary biproducts,
we obtain a map between the binary biproducts. -/
abbrev biprod.map {W X Y Z : C} [HasBinaryBiproduct W X] [HasBinaryBiproduct Y Z] (f : W ⟶ Y)
    (g : X ⟶ Z) : W ⊞ X ⟶ Y ⊞ Z :=
  IsLimit.map (BinaryBiproduct.bicone W X).toCone (BinaryBiproduct.isLimit Y Z)
    (@mapPair _ _ (pair W X) (pair Y Z) f g)
#align category_theory.limits.biprod.map CategoryTheory.Limits.biprod.map

/-- An alternative to `biprod.map` constructed via colimits.
This construction only exists in order to show it is equal to `biprod.map`. -/
abbrev biprod.map' {W X Y Z : C} [HasBinaryBiproduct W X] [HasBinaryBiproduct Y Z] (f : W ⟶ Y)
    (g : X ⟶ Z) : W ⊞ X ⟶ Y ⊞ Z :=
  IsColimit.map (BinaryBiproduct.isColimit W X) (BinaryBiproduct.bicone Y Z).toCocone
    (@mapPair _ _ (pair W X) (pair Y Z) f g)
#align category_theory.limits.biprod.map' CategoryTheory.Limits.biprod.map'

@[ext]
theorem biprod.hom_ext {X Y Z : C} [HasBinaryBiproduct X Y] (f g : Z ⟶ X ⊞ Y)
    (h₀ : f ≫ biprod.fst = g ≫ biprod.fst) (h₁ : f ≫ biprod.snd = g ≫ biprod.snd) : f = g :=
  BinaryFan.IsLimit.hom_ext (BinaryBiproduct.isLimit X Y) h₀ h₁
#align category_theory.limits.biprod.hom_ext CategoryTheory.Limits.biprod.hom_ext

@[ext]
theorem biprod.hom_ext' {X Y Z : C} [HasBinaryBiproduct X Y] (f g : X ⊞ Y ⟶ Z)
    (h₀ : biprod.inl ≫ f = biprod.inl ≫ g) (h₁ : biprod.inr ≫ f = biprod.inr ≫ g) : f = g :=
  BinaryCofan.IsColimit.hom_ext (BinaryBiproduct.isColimit X Y) h₀ h₁
#align category_theory.limits.biprod.hom_ext' CategoryTheory.Limits.biprod.hom_ext'

/-- The canonical isomorphism between the chosen biproduct and the chosen product. -/
def biprod.isoProd (X Y : C) [HasBinaryBiproduct X Y] : X ⊞ Y ≅ X ⨯ Y :=
  IsLimit.conePointUniqueUpToIso (BinaryBiproduct.isLimit X Y) (limit.isLimit _)
#align category_theory.limits.biprod.iso_prod CategoryTheory.Limits.biprod.isoProd

@[simp]
theorem biprod.isoProd_hom {X Y : C} [HasBinaryBiproduct X Y] :
    (biprod.isoProd X Y).hom = prod.lift biprod.fst biprod.snd := by
      ext <;> simp [biprod.isoProd]
#align category_theory.limits.biprod.iso_prod_hom CategoryTheory.Limits.biprod.isoProd_hom

@[simp]
theorem biprod.isoProd_inv {X Y : C} [HasBinaryBiproduct X Y] :
    (biprod.isoProd X Y).inv = biprod.lift prod.fst prod.snd := by
  ext <;> simp [Iso.inv_comp_eq]
#align category_theory.limits.biprod.iso_prod_inv CategoryTheory.Limits.biprod.isoProd_inv

/-- The canonical isomorphism between the chosen biproduct and the chosen coproduct. -/
def biprod.isoCoprod (X Y : C) [HasBinaryBiproduct X Y] : X ⊞ Y ≅ X ⨿ Y :=
  IsColimit.coconePointUniqueUpToIso (BinaryBiproduct.isColimit X Y) (colimit.isColimit _)
#align category_theory.limits.biprod.iso_coprod CategoryTheory.Limits.biprod.isoCoprod

@[simp]
theorem biprod.isoCoprod_inv {X Y : C} [HasBinaryBiproduct X Y] :
    (biprod.isoCoprod X Y).inv = coprod.desc biprod.inl biprod.inr := by
  ext <;> simp [biprod.isoCoprod]
#align category_theory.limits.biprod.iso_coprod_inv CategoryTheory.Limits.biprod.isoCoprod_inv

@[simp]
theorem biprod_isoCoprod_hom {X Y : C} [HasBinaryBiproduct X Y] :
    (biprod.isoCoprod X Y).hom = biprod.desc coprod.inl coprod.inr := by
  ext <;> simp [← Iso.eq_comp_inv]
#align category_theory.limits.biprod_iso_coprod_hom CategoryTheory.Limits.biprod_isoCoprod_hom

theorem biprod.map_eq_map' {W X Y Z : C} [HasBinaryBiproduct W X] [HasBinaryBiproduct Y Z]
    (f : W ⟶ Y) (g : X ⟶ Z) : biprod.map f g = biprod.map' f g := by
  ext
  · simp only [mapPair_left, IsColimit.ι_map, IsLimit.map_π, biprod.inl_fst_assoc,
      Category.assoc, ← BinaryBicone.toCone_π_app_left, ← BinaryBiproduct.bicone_fst, ←
      BinaryBicone.toCocone_ι_app_left, ← BinaryBiproduct.bicone_inl];
    dsimp; simp
  · simp only [mapPair_left, IsColimit.ι_map, IsLimit.map_π, zero_comp, biprod.inl_snd_assoc,
      Category.assoc, ← BinaryBicone.toCone_π_app_right, ← BinaryBiproduct.bicone_snd, ←
      BinaryBicone.toCocone_ι_app_left, ← BinaryBiproduct.bicone_inl]
    simp
  · simp only [mapPair_right, biprod.inr_fst_assoc, IsColimit.ι_map, IsLimit.map_π, zero_comp,
      Category.assoc, ← BinaryBicone.toCone_π_app_left, ← BinaryBiproduct.bicone_fst, ←
      BinaryBicone.toCocone_ι_app_right, ← BinaryBiproduct.bicone_inr]
    simp
  · simp only [mapPair_right, IsColimit.ι_map, IsLimit.map_π, biprod.inr_snd_assoc,
      Category.assoc, ← BinaryBicone.toCone_π_app_right, ← BinaryBiproduct.bicone_snd, ←
      BinaryBicone.toCocone_ι_app_right, ← BinaryBiproduct.bicone_inr]
    simp
#align category_theory.limits.biprod.map_eq_map' CategoryTheory.Limits.biprod.map_eq_map'

instance biprod.inl_mono {X Y : C} [HasBinaryBiproduct X Y] :
    IsSplitMono (biprod.inl : X ⟶ X ⊞ Y) :=
  IsSplitMono.mk' { retraction := biprod.fst }
#align category_theory.limits.biprod.inl_mono CategoryTheory.Limits.biprod.inl_mono

instance biprod.inr_mono {X Y : C} [HasBinaryBiproduct X Y] :
    IsSplitMono (biprod.inr : Y ⟶ X ⊞ Y) :=
  IsSplitMono.mk' { retraction := biprod.snd }
#align category_theory.limits.biprod.inr_mono CategoryTheory.Limits.biprod.inr_mono

instance biprod.fst_epi {X Y : C} [HasBinaryBiproduct X Y] : IsSplitEpi (biprod.fst : X ⊞ Y ⟶ X) :=
  IsSplitEpi.mk' { section_ := biprod.inl }
#align category_theory.limits.biprod.fst_epi CategoryTheory.Limits.biprod.fst_epi

instance biprod.snd_epi {X Y : C} [HasBinaryBiproduct X Y] : IsSplitEpi (biprod.snd : X ⊞ Y ⟶ Y) :=
  IsSplitEpi.mk' { section_ := biprod.inr }
#align category_theory.limits.biprod.snd_epi CategoryTheory.Limits.biprod.snd_epi

@[reassoc (attr := simp)]
theorem biprod.map_fst {W X Y Z : C} [HasBinaryBiproduct W X] [HasBinaryBiproduct Y Z] (f : W ⟶ Y)
    (g : X ⟶ Z) : biprod.map f g ≫ biprod.fst = biprod.fst ≫ f :=
  IsLimit.map_π _ _ _ (⟨WalkingPair.left⟩ : Discrete WalkingPair)
#align category_theory.limits.biprod.map_fst CategoryTheory.Limits.biprod.map_fst

@[reassoc (attr := simp)]
theorem biprod.map_snd {W X Y Z : C} [HasBinaryBiproduct W X] [HasBinaryBiproduct Y Z] (f : W ⟶ Y)
    (g : X ⟶ Z) : biprod.map f g ≫ biprod.snd = biprod.snd ≫ g :=
  IsLimit.map_π _ _ _ (⟨WalkingPair.right⟩ : Discrete WalkingPair)
#align category_theory.limits.biprod.map_snd CategoryTheory.Limits.biprod.map_snd

-- Because `biprod.map` is defined in terms of `lim` rather than `colim`,
-- we need to provide additional `simp` lemmas.
@[reassoc (attr := simp)]
theorem biprod.inl_map {W X Y Z : C} [HasBinaryBiproduct W X] [HasBinaryBiproduct Y Z] (f : W ⟶ Y)
    (g : X ⟶ Z) : biprod.inl ≫ biprod.map f g = f ≫ biprod.inl := by
  rw [biprod.map_eq_map']
  exact IsColimit.ι_map (BinaryBiproduct.isColimit W X) _ _ ⟨WalkingPair.left⟩
#align category_theory.limits.biprod.inl_map CategoryTheory.Limits.biprod.inl_map

@[reassoc (attr := simp)]
theorem biprod.inr_map {W X Y Z : C} [HasBinaryBiproduct W X] [HasBinaryBiproduct Y Z] (f : W ⟶ Y)
    (g : X ⟶ Z) : biprod.inr ≫ biprod.map f g = g ≫ biprod.inr := by
  rw [biprod.map_eq_map']
  exact IsColimit.ι_map (BinaryBiproduct.isColimit W X) _ _ ⟨WalkingPair.right⟩
#align category_theory.limits.biprod.inr_map CategoryTheory.Limits.biprod.inr_map

/-- Given a pair of isomorphisms between the summands of a pair of binary biproducts,
we obtain an isomorphism between the binary biproducts. -/
@[simps]
def biprod.mapIso {W X Y Z : C} [HasBinaryBiproduct W X] [HasBinaryBiproduct Y Z] (f : W ≅ Y)
    (g : X ≅ Z) : W ⊞ X ≅ Y ⊞ Z where
  hom := biprod.map f.hom g.hom
  inv := biprod.map f.inv g.inv
#align category_theory.limits.biprod.map_iso CategoryTheory.Limits.biprod.mapIso

/-- Auxiliary lemma for `biprod.uniqueUpToIso`. -/
theorem biprod.conePointUniqueUpToIso_hom (X Y : C) [HasBinaryBiproduct X Y] {b : BinaryBicone X Y}
    (hb : b.IsBilimit) :
    (hb.isLimit.conePointUniqueUpToIso (BinaryBiproduct.isLimit _ _)).hom =
      biprod.lift b.fst b.snd := rfl
#align category_theory.limits.biprod.cone_point_unique_up_to_iso_hom CategoryTheory.Limits.biprod.conePointUniqueUpToIso_hom

/-- Auxiliary lemma for `biprod.uniqueUpToIso`. -/
theorem biprod.conePointUniqueUpToIso_inv (X Y : C) [HasBinaryBiproduct X Y] {b : BinaryBicone X Y}
    (hb : b.IsBilimit) :
    (hb.isLimit.conePointUniqueUpToIso (BinaryBiproduct.isLimit _ _)).inv =
      biprod.desc b.inl b.inr := by
  refine' biprod.hom_ext' _ _ (hb.isLimit.hom_ext fun j => _) (hb.isLimit.hom_ext fun j => _)
  all_goals
    simp only [Category.assoc, IsLimit.conePointUniqueUpToIso_inv_comp]
    rcases j with ⟨⟨⟩⟩
  all_goals simp
#align category_theory.limits.biprod.cone_point_unique_up_to_iso_inv CategoryTheory.Limits.biprod.conePointUniqueUpToIso_inv

/-- Binary biproducts are unique up to isomorphism. This already follows because bilimits are
    limits, but in the case of biproducts we can give an isomorphism with particularly nice
    definitional properties, namely that `biprod.lift b.fst b.snd` and `biprod.desc b.inl b.inr`
    are inverses of each other. -/
@[simps]
def biprod.uniqueUpToIso (X Y : C) [HasBinaryBiproduct X Y] {b : BinaryBicone X Y}
    (hb : b.IsBilimit) : b.pt ≅ X ⊞ Y where
  hom := biprod.lift b.fst b.snd
  inv := biprod.desc b.inl b.inr
  hom_inv_id := by
    rw [← biprod.conePointUniqueUpToIso_hom X Y hb, ←
      biprod.conePointUniqueUpToIso_inv X Y hb, Iso.hom_inv_id]
  inv_hom_id := by
    rw [← biprod.conePointUniqueUpToIso_hom X Y hb, ←
      biprod.conePointUniqueUpToIso_inv X Y hb, Iso.inv_hom_id]
#align category_theory.limits.biprod.unique_up_to_iso CategoryTheory.Limits.biprod.uniqueUpToIso

-- There are three further variations,
-- about `IsIso biprod.inr`, `IsIso biprod.fst` and `IsIso biprod.snd`,
-- but any one suffices to prove `indecomposable_of_simple`
-- and they are likely not separately useful.
theorem biprod.isIso_inl_iff_id_eq_fst_comp_inl (X Y : C) [HasBinaryBiproduct X Y] :
    IsIso (biprod.inl : X ⟶ X ⊞ Y) ↔ 𝟙 (X ⊞ Y) = biprod.fst ≫ biprod.inl := by
  constructor
  · intro h
    have := (cancel_epi (inv biprod.inl : X ⊞ Y ⟶ X)).2 <| @biprod.inl_fst _ _ _ X Y _
    rw [IsIso.inv_hom_id_assoc, Category.comp_id] at this
    rw [this, IsIso.inv_hom_id]
  · intro h
    exact ⟨⟨biprod.fst, biprod.inl_fst, h.symm⟩⟩
#align category_theory.limits.biprod.is_iso_inl_iff_id_eq_fst_comp_inl CategoryTheory.Limits.biprod.isIso_inl_iff_id_eq_fst_comp_inl

section BiprodKernel

section BinaryBicone

variable {X Y : C} (c : BinaryBicone X Y)

/-- A kernel fork for the kernel of `BinaryBicone.fst`. It consists of the morphism
`BinaryBicone.inr`. -/
def BinaryBicone.fstKernelFork : KernelFork c.fst :=
  KernelFork.ofι c.inr c.inr_fst
#align category_theory.limits.binary_bicone.fst_kernel_fork CategoryTheory.Limits.BinaryBicone.fstKernelFork

@[simp]
theorem BinaryBicone.fstKernelFork_ι : (BinaryBicone.fstKernelFork c).ι = c.inr := rfl
#align category_theory.limits.binary_bicone.fst_kernel_fork_ι CategoryTheory.Limits.BinaryBicone.fstKernelFork_ι

/-- A kernel fork for the kernel of `BinaryBicone.snd`. It consists of the morphism
`BinaryBicone.inl`. -/
def BinaryBicone.sndKernelFork : KernelFork c.snd :=
  KernelFork.ofι c.inl c.inl_snd
#align category_theory.limits.binary_bicone.snd_kernel_fork CategoryTheory.Limits.BinaryBicone.sndKernelFork

@[simp]
theorem BinaryBicone.sndKernelFork_ι : (BinaryBicone.sndKernelFork c).ι = c.inl := rfl
#align category_theory.limits.binary_bicone.snd_kernel_fork_ι CategoryTheory.Limits.BinaryBicone.sndKernelFork_ι

/-- A cokernel cofork for the cokernel of `BinaryBicone.inl`. It consists of the morphism
`BinaryBicone.snd`. -/
def BinaryBicone.inlCokernelCofork : CokernelCofork c.inl :=
  CokernelCofork.ofπ c.snd c.inl_snd
#align category_theory.limits.binary_bicone.inl_cokernel_cofork CategoryTheory.Limits.BinaryBicone.inlCokernelCofork

@[simp]
theorem BinaryBicone.inlCokernelCofork_π : (BinaryBicone.inlCokernelCofork c).π = c.snd := rfl
#align category_theory.limits.binary_bicone.inl_cokernel_cofork_π CategoryTheory.Limits.BinaryBicone.inlCokernelCofork_π

/-- A cokernel cofork for the cokernel of `BinaryBicone.inr`. It consists of the morphism
`BinaryBicone.fst`. -/
def BinaryBicone.inrCokernelCofork : CokernelCofork c.inr :=
  CokernelCofork.ofπ c.fst c.inr_fst
#align category_theory.limits.binary_bicone.inr_cokernel_cofork CategoryTheory.Limits.BinaryBicone.inrCokernelCofork

@[simp]
theorem BinaryBicone.inrCokernelCofork_π : (BinaryBicone.inrCokernelCofork c).π = c.fst := rfl
#align category_theory.limits.binary_bicone.inr_cokernel_cofork_π CategoryTheory.Limits.BinaryBicone.inrCokernelCofork_π

variable {c}

/-- The fork defined in `BinaryBicone.fstKernelFork` is indeed a kernel. -/
def BinaryBicone.isLimitFstKernelFork (i : IsLimit c.toCone) : IsLimit c.fstKernelFork :=
  Fork.IsLimit.mk' _ fun s =>
    ⟨s.ι ≫ c.snd, by apply BinaryFan.IsLimit.hom_ext i <;> simp, fun hm => by simp [← hm]⟩
#align category_theory.limits.binary_bicone.is_limit_fst_kernel_fork CategoryTheory.Limits.BinaryBicone.isLimitFstKernelFork

/-- The fork defined in `BinaryBicone.sndKernelFork` is indeed a kernel. -/
def BinaryBicone.isLimitSndKernelFork (i : IsLimit c.toCone) : IsLimit c.sndKernelFork :=
  Fork.IsLimit.mk' _ fun s =>
    ⟨s.ι ≫ c.fst, by apply BinaryFan.IsLimit.hom_ext i <;> simp, fun hm => by simp [← hm]⟩
#align category_theory.limits.binary_bicone.is_limit_snd_kernel_fork CategoryTheory.Limits.BinaryBicone.isLimitSndKernelFork

/-- The cofork defined in `BinaryBicone.inlCokernelCofork` is indeed a cokernel. -/
def BinaryBicone.isColimitInlCokernelCofork (i : IsColimit c.toCocone) :
    IsColimit c.inlCokernelCofork :=
  Cofork.IsColimit.mk' _ fun s =>
    ⟨c.inr ≫ s.π, by apply BinaryCofan.IsColimit.hom_ext i <;> simp, fun hm => by simp [← hm]⟩
#align category_theory.limits.binary_bicone.is_colimit_inl_cokernel_cofork CategoryTheory.Limits.BinaryBicone.isColimitInlCokernelCofork

/-- The cofork defined in `BinaryBicone.inrCokernelCofork` is indeed a cokernel. -/
def BinaryBicone.isColimitInrCokernelCofork (i : IsColimit c.toCocone) :
    IsColimit c.inrCokernelCofork :=
  Cofork.IsColimit.mk' _ fun s =>
    ⟨c.inl ≫ s.π, by apply BinaryCofan.IsColimit.hom_ext i <;> simp, fun hm => by simp [← hm]⟩
#align category_theory.limits.binary_bicone.is_colimit_inr_cokernel_cofork CategoryTheory.Limits.BinaryBicone.isColimitInrCokernelCofork

end BinaryBicone

section HasBinaryBiproduct

variable (X Y : C) [HasBinaryBiproduct X Y]

/-- A kernel fork for the kernel of `biprod.fst`. It consists of the
morphism `biprod.inr`. -/
def biprod.fstKernelFork : KernelFork (biprod.fst : X ⊞ Y ⟶ X) :=
  BinaryBicone.fstKernelFork _
#align category_theory.limits.biprod.fst_kernel_fork CategoryTheory.Limits.biprod.fstKernelFork

@[simp]
theorem biprod.fstKernelFork_ι : Fork.ι (biprod.fstKernelFork X Y) = (biprod.inr : Y ⟶ X ⊞ Y) :=
  rfl
#align category_theory.limits.biprod.fst_kernel_fork_ι CategoryTheory.Limits.biprod.fstKernelFork_ι

/-- The fork `biprod.fstKernelFork` is indeed a limit.  -/
def biprod.isKernelFstKernelFork : IsLimit (biprod.fstKernelFork X Y) :=
  BinaryBicone.isLimitFstKernelFork (BinaryBiproduct.isLimit _ _)
#align category_theory.limits.biprod.is_kernel_fst_kernel_fork CategoryTheory.Limits.biprod.isKernelFstKernelFork

/-- A kernel fork for the kernel of `biprod.snd`. It consists of the
morphism `biprod.inl`. -/
def biprod.sndKernelFork : KernelFork (biprod.snd : X ⊞ Y ⟶ Y) :=
  BinaryBicone.sndKernelFork _
#align category_theory.limits.biprod.snd_kernel_fork CategoryTheory.Limits.biprod.sndKernelFork

@[simp]
theorem biprod.sndKernelFork_ι : Fork.ι (biprod.sndKernelFork X Y) = (biprod.inl : X ⟶ X ⊞ Y) :=
  rfl
#align category_theory.limits.biprod.snd_kernel_fork_ι CategoryTheory.Limits.biprod.sndKernelFork_ι

/-- The fork `biprod.sndKernelFork` is indeed a limit.  -/
def biprod.isKernelSndKernelFork : IsLimit (biprod.sndKernelFork X Y) :=
  BinaryBicone.isLimitSndKernelFork (BinaryBiproduct.isLimit _ _)
#align category_theory.limits.biprod.is_kernel_snd_kernel_fork CategoryTheory.Limits.biprod.isKernelSndKernelFork

/-- A cokernel cofork for the cokernel of `biprod.inl`. It consists of the
morphism `biprod.snd`. -/
def biprod.inlCokernelCofork : CokernelCofork (biprod.inl : X ⟶ X ⊞ Y) :=
  BinaryBicone.inlCokernelCofork _
#align category_theory.limits.biprod.inl_cokernel_cofork CategoryTheory.Limits.biprod.inlCokernelCofork

@[simp]
theorem biprod.inlCokernelCofork_π : Cofork.π (biprod.inlCokernelCofork X Y) = biprod.snd :=
  rfl
#align category_theory.limits.biprod.inl_cokernel_cofork_π CategoryTheory.Limits.biprod.inlCokernelCofork_π

/-- The cofork `biprod.inlCokernelFork` is indeed a colimit.  -/
def biprod.isCokernelInlCokernelFork : IsColimit (biprod.inlCokernelCofork X Y) :=
  BinaryBicone.isColimitInlCokernelCofork (BinaryBiproduct.isColimit _ _)
#align category_theory.limits.biprod.is_cokernel_inl_cokernel_fork CategoryTheory.Limits.biprod.isCokernelInlCokernelFork

/-- A cokernel cofork for the cokernel of `biprod.inr`. It consists of the
morphism `biprod.fst`. -/
def biprod.inrCokernelCofork : CokernelCofork (biprod.inr : Y ⟶ X ⊞ Y) :=
  BinaryBicone.inrCokernelCofork _
#align category_theory.limits.biprod.inr_cokernel_cofork CategoryTheory.Limits.biprod.inrCokernelCofork

@[simp]
theorem biprod.inrCokernelCofork_π : Cofork.π (biprod.inrCokernelCofork X Y) = biprod.fst :=
  rfl
#align category_theory.limits.biprod.inr_cokernel_cofork_π CategoryTheory.Limits.biprod.inrCokernelCofork_π

/-- The cofork `biprod.inrCokernelFork` is indeed a colimit.  -/
def biprod.isCokernelInrCokernelFork : IsColimit (biprod.inrCokernelCofork X Y) :=
  BinaryBicone.isColimitInrCokernelCofork (BinaryBiproduct.isColimit _ _)
#align category_theory.limits.biprod.is_cokernel_inr_cokernel_fork CategoryTheory.Limits.biprod.isCokernelInrCokernelFork

end HasBinaryBiproduct

variable {X Y : C} [HasBinaryBiproduct X Y]

instance : HasKernel (biprod.fst : X ⊞ Y ⟶ X) :=
  HasLimit.mk ⟨_, biprod.isKernelFstKernelFork X Y⟩

/-- The kernel of `biprod.fst : X ⊞ Y ⟶ X` is `Y`. -/
@[simps!]
def kernelBiprodFstIso : kernel (biprod.fst : X ⊞ Y ⟶ X) ≅ Y :=
  limit.isoLimitCone ⟨_, biprod.isKernelFstKernelFork X Y⟩
#align category_theory.limits.kernel_biprod_fst_iso CategoryTheory.Limits.kernelBiprodFstIso

instance : HasKernel (biprod.snd : X ⊞ Y ⟶ Y) :=
  HasLimit.mk ⟨_, biprod.isKernelSndKernelFork X Y⟩

/-- The kernel of `biprod.snd : X ⊞ Y ⟶ Y` is `X`. -/
@[simps!]
def kernelBiprodSndIso : kernel (biprod.snd : X ⊞ Y ⟶ Y) ≅ X :=
  limit.isoLimitCone ⟨_, biprod.isKernelSndKernelFork X Y⟩
#align category_theory.limits.kernel_biprod_snd_iso CategoryTheory.Limits.kernelBiprodSndIso

instance : HasCokernel (biprod.inl : X ⟶ X ⊞ Y) :=
  HasColimit.mk ⟨_, biprod.isCokernelInlCokernelFork X Y⟩

/-- The cokernel of `biprod.inl : X ⟶ X ⊞ Y` is `Y`. -/
@[simps!]
def cokernelBiprodInlIso : cokernel (biprod.inl : X ⟶ X ⊞ Y) ≅ Y :=
  colimit.isoColimitCocone ⟨_, biprod.isCokernelInlCokernelFork X Y⟩
#align category_theory.limits.cokernel_biprod_inl_iso CategoryTheory.Limits.cokernelBiprodInlIso

instance : HasCokernel (biprod.inr : Y ⟶ X ⊞ Y) :=
  HasColimit.mk ⟨_, biprod.isCokernelInrCokernelFork X Y⟩

/-- The cokernel of `biprod.inr : Y ⟶ X ⊞ Y` is `X`. -/
@[simps!]
def cokernelBiprodInrIso : cokernel (biprod.inr : Y ⟶ X ⊞ Y) ≅ X :=
  colimit.isoColimitCocone ⟨_, biprod.isCokernelInrCokernelFork X Y⟩
#align category_theory.limits.cokernel_biprod_inr_iso CategoryTheory.Limits.cokernelBiprodInrIso

end BiprodKernel

section IsZero

/-- If `Y` is a zero object, `X ≅ X ⊞ Y` for any `X`. -/
@[simps!]
def isoBiprodZero {X Y : C} [HasBinaryBiproduct X Y] (hY : IsZero Y) : X ≅ X ⊞ Y where
  hom := biprod.inl
  inv := biprod.fst
  inv_hom_id := by
    apply CategoryTheory.Limits.biprod.hom_ext <;>
      simp only [Category.assoc, biprod.inl_fst, Category.comp_id, Category.id_comp, biprod.inl_snd,
        comp_zero]
    apply hY.eq_of_tgt
#align category_theory.limits.iso_biprod_zero CategoryTheory.Limits.isoBiprodZero

/-- If `X` is a zero object, `Y ≅ X ⊞ Y` for any `Y`. -/
@[simps]
def isoZeroBiprod {X Y : C} [HasBinaryBiproduct X Y] (hY : IsZero X) : Y ≅ X ⊞ Y
    where
  hom := biprod.inr
  inv := biprod.snd
  inv_hom_id := by
    apply CategoryTheory.Limits.biprod.hom_ext <;>
      simp only [Category.assoc, biprod.inr_snd, Category.comp_id, Category.id_comp, biprod.inr_fst,
        comp_zero]
    apply hY.eq_of_tgt
#align category_theory.limits.iso_zero_biprod CategoryTheory.Limits.isoZeroBiprod

end IsZero

section

variable [HasBinaryBiproducts C]

/-- The braiding isomorphism which swaps a binary biproduct. -/
@[simps]
def biprod.braiding (P Q : C) : P ⊞ Q ≅ Q ⊞ P where
  hom := biprod.lift biprod.snd biprod.fst
  inv := biprod.lift biprod.snd biprod.fst
#align category_theory.limits.biprod.braiding CategoryTheory.Limits.biprod.braiding

/-- An alternative formula for the braiding isomorphism which swaps a binary biproduct,
using the fact that the biproduct is a coproduct.
-/
@[simps]
def biprod.braiding' (P Q : C) : P ⊞ Q ≅ Q ⊞ P where
  hom := biprod.desc biprod.inr biprod.inl
  inv := biprod.desc biprod.inr biprod.inl
#align category_theory.limits.biprod.braiding' CategoryTheory.Limits.biprod.braiding'

theorem biprod.braiding'_eq_braiding {P Q : C} : biprod.braiding' P Q = biprod.braiding P Q := by
  aesop_cat
#align category_theory.limits.biprod.braiding'_eq_braiding CategoryTheory.Limits.biprod.braiding'_eq_braiding

/-- The braiding isomorphism can be passed through a map by swapping the order. -/
@[reassoc]
theorem biprod.braid_natural {W X Y Z : C} (f : X ⟶ Y) (g : Z ⟶ W) :
    biprod.map f g ≫ (biprod.braiding _ _).hom = (biprod.braiding _ _).hom ≫ biprod.map g f := by
  aesop_cat
#align category_theory.limits.biprod.braid_natural CategoryTheory.Limits.biprod.braid_natural

@[reassoc]
theorem biprod.braiding_map_braiding {W X Y Z : C} (f : W ⟶ Y) (g : X ⟶ Z) :
    (biprod.braiding X W).hom ≫ biprod.map f g ≫ (biprod.braiding Y Z).hom = biprod.map g f := by
  aesop_cat
#align category_theory.limits.biprod.braiding_map_braiding CategoryTheory.Limits.biprod.braiding_map_braiding

@[reassoc (attr := simp)]
theorem biprod.symmetry' (P Q : C) :
    biprod.lift biprod.snd biprod.fst ≫ biprod.lift biprod.snd biprod.fst = 𝟙 (P ⊞ Q) := by
  aesop_cat
#align category_theory.limits.biprod.symmetry' CategoryTheory.Limits.biprod.symmetry'

/-- The braiding isomorphism is symmetric. -/
@[reassoc]
theorem biprod.symmetry (P Q : C) : (biprod.braiding P Q).hom ≫ (biprod.braiding Q P).hom = 𝟙 _ :=
  by simp
#align category_theory.limits.biprod.symmetry CategoryTheory.Limits.biprod.symmetry

/-- The associator isomorphism which associates a binary biproduct. -/
@[simps]
def biprod.associator (P Q R : C) : (P ⊞ Q) ⊞ R ≅ P ⊞ (Q ⊞ R)  where
  hom := biprod.lift (biprod.fst ≫ biprod.fst) (biprod.lift (biprod.fst ≫ biprod.snd) biprod.snd)
  inv := biprod.lift (biprod.lift biprod.fst (biprod.snd ≫ biprod.fst)) (biprod.snd ≫ biprod.snd)

/-- The associator isomorphism can be passed through a map by swapping the order. -/
@[reassoc]
<<<<<<< HEAD
theorem biprod.associator_natural {U V W X Y Z : C} (f : U ⟶ X) (g : V ⟶ Y) (g : W ⟶ Z) :
=======
theorem biprod.associator_natural {U V W X Y Z : C} (f : U ⟶ X) (g : V ⟶ Y) (h : W ⟶ Z) :
>>>>>>> d7030312
    biprod.map (biprod.map f g) h ≫ (biprod.associator _ _ _).hom
      = (biprod.associator _ _ _).hom ≫ biprod.map f (biprod.map g h) := by
  aesop_cat

/-- The associator isomorphism can be passed through a map by swapping the order. -/
@[reassoc]
<<<<<<< HEAD
theorem biprod.associator_inv_natural {U V W X Y Z : C} (f : U ⟶ X) (g : V ⟶ Y) (g : W ⟶ Z) :
     biprod.map f (biprod.map g h) ≫ (biprod.associator _ _ _).inv
=======
theorem biprod.associator_inv_natural {U V W X Y Z : C} (f : U ⟶ X) (g : V ⟶ Y) (h : W ⟶ Z) :
    biprod.map f (biprod.map g h) ≫ (biprod.associator _ _ _).inv
>>>>>>> d7030312
      = (biprod.associator _ _ _).inv ≫ biprod.map (biprod.map f g) h := by
  aesop_cat

end

end Limits

open CategoryTheory.Limits

-- TODO:
-- If someone is interested, they could provide the constructions:
--   HasBinaryBiproducts ↔ HasFiniteBiproducts
variable {C : Type u} [Category.{v} C] [HasZeroMorphisms C] [HasBinaryBiproducts C]

/-- An object is indecomposable if it cannot be written as the biproduct of two nonzero objects. -/
def Indecomposable (X : C) : Prop :=
  ¬IsZero X ∧ ∀ Y Z, (X ≅ Y ⊞ Z) → IsZero Y ∨ IsZero Z
#align category_theory.indecomposable CategoryTheory.Indecomposable

/-- If
```
(f 0)
(0 g)
```
is invertible, then `f` is invertible.
-/
theorem isIso_left_of_isIso_biprod_map {W X Y Z : C} (f : W ⟶ Y) (g : X ⟶ Z)
    [IsIso (biprod.map f g)] : IsIso f :=
  ⟨⟨biprod.inl ≫ inv (biprod.map f g) ≫ biprod.fst,
      ⟨by
        have t := congrArg (fun p : W ⊞ X ⟶ W ⊞ X => biprod.inl ≫ p ≫ biprod.fst)
          (IsIso.hom_inv_id (biprod.map f g))
        simp only [Category.id_comp, Category.assoc, biprod.inl_map_assoc] at t
        simp [t], by
        have t := congrArg (fun p : Y ⊞ Z ⟶ Y ⊞ Z => biprod.inl ≫ p ≫ biprod.fst)
          (IsIso.inv_hom_id (biprod.map f g))
        simp only [Category.id_comp, Category.assoc, biprod.map_fst] at t
        simp only [Category.assoc]
        simp [t]⟩⟩⟩
#align category_theory.is_iso_left_of_is_iso_biprod_map CategoryTheory.isIso_left_of_isIso_biprod_map

/-- If
```
(f 0)
(0 g)
```
is invertible, then `g` is invertible.
-/
theorem isIso_right_of_isIso_biprod_map {W X Y Z : C} (f : W ⟶ Y) (g : X ⟶ Z)
    [IsIso (biprod.map f g)] : IsIso g :=
  letI : IsIso (biprod.map g f) := by
    rw [← biprod.braiding_map_braiding]
    infer_instance
  isIso_left_of_isIso_biprod_map g f
#align category_theory.is_iso_right_of_is_iso_biprod_map CategoryTheory.isIso_right_of_isIso_biprod_map

end CategoryTheory<|MERGE_RESOLUTION|>--- conflicted
+++ resolved
@@ -1965,24 +1965,15 @@
 
 /-- The associator isomorphism can be passed through a map by swapping the order. -/
 @[reassoc]
-<<<<<<< HEAD
-theorem biprod.associator_natural {U V W X Y Z : C} (f : U ⟶ X) (g : V ⟶ Y) (g : W ⟶ Z) :
-=======
 theorem biprod.associator_natural {U V W X Y Z : C} (f : U ⟶ X) (g : V ⟶ Y) (h : W ⟶ Z) :
->>>>>>> d7030312
     biprod.map (biprod.map f g) h ≫ (biprod.associator _ _ _).hom
       = (biprod.associator _ _ _).hom ≫ biprod.map f (biprod.map g h) := by
   aesop_cat
 
 /-- The associator isomorphism can be passed through a map by swapping the order. -/
 @[reassoc]
-<<<<<<< HEAD
-theorem biprod.associator_inv_natural {U V W X Y Z : C} (f : U ⟶ X) (g : V ⟶ Y) (g : W ⟶ Z) :
-     biprod.map f (biprod.map g h) ≫ (biprod.associator _ _ _).inv
-=======
 theorem biprod.associator_inv_natural {U V W X Y Z : C} (f : U ⟶ X) (g : V ⟶ Y) (h : W ⟶ Z) :
     biprod.map f (biprod.map g h) ≫ (biprod.associator _ _ _).inv
->>>>>>> d7030312
       = (biprod.associator _ _ _).inv ≫ biprod.map (biprod.map f g) h := by
   aesop_cat
 
