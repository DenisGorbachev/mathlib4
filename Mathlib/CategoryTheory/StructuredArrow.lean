--- conflicted
+++ resolved
@@ -254,15 +254,9 @@
   show EssSurj (Comma.preRight _ _ _) from inferInstance
 
 /-- If `F` is an equivalence, then so is the functor `(S, F ⋙ G) ⥤ (S, G)`. -/
-<<<<<<< HEAD
-noncomputable def isEquivalence_pre (S : D) (F : B ⥤ C) (G : C ⥤ D) [IsEquivalence F] :
-    IsEquivalence (pre S F G) :=
-  Comma.isEquivalence_preRight _ _ _
-=======
 noncomputable def isEquivalencePre (S : D) (F : B ⥤ C) (G : C ⥤ D) [IsEquivalence F] :
     IsEquivalence (pre S F G) :=
   Comma.isEquivalencePreRight _ _ _
->>>>>>> f6436bb3
 
 /-- The functor `(S, F) ⥤ (G(S), F ⋙ G)`. -/
 @[simps]
@@ -498,15 +492,9 @@
   show EssSurj (Comma.preLeft _ _ _) from inferInstance
 
 /-- If `F` is an equivalence, then so is the functor `(F ⋙ G, S) ⥤ (G, S)`. -/
-<<<<<<< HEAD
-noncomputable def isEquivalence_pre (F : B ⥤ C) (G : C ⥤ D) (S : D) [IsEquivalence F] :
-    IsEquivalence (pre F G S) :=
-  Comma.isEquivalence_preLeft _ _ _
-=======
 noncomputable def isEquivalencePre (F : B ⥤ C) (G : C ⥤ D) (S : D) [IsEquivalence F] :
     IsEquivalence (pre F G S) :=
   Comma.isEquivalencePreLeft _ _ _
->>>>>>> f6436bb3
 
 /-- The functor `(F, S) ⥤ (F ⋙ G, G(S))`. -/
 @[simps]
