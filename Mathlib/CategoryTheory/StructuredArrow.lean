/-
Copyright (c) 2021 Scott Morrison. All rights reserved.
Released under Apache 2.0 license as described in the file LICENSE.
Authors: Adam Topaz, Scott Morrison
-/
import Mathlib.CategoryTheory.PUnit
import Mathlib.CategoryTheory.Comma
import Mathlib.CategoryTheory.Limits.Shapes.Terminal
import Mathlib.CategoryTheory.EssentiallySmall

#align_import category_theory.structured_arrow from "leanprover-community/mathlib"@"8a318021995877a44630c898d0b2bc376fceef3b"

/-!
# The category of "structured arrows"

For `T : C ⥤ D`, a `T`-structured arrow with source `S : D`
is just a morphism `S ⟶ T.obj Y`, for some `Y : C`.

These form a category with morphisms `g : Y ⟶ Y'` making the obvious diagram commute.

We prove that `𝟙 (T.obj Y)` is the initial object in `T`-structured objects with source `T.obj Y`.
-/


namespace CategoryTheory

-- morphism levels before object levels. See note [CategoryTheory universes].
universe v₁ v₂ v₃ v₄ u₁ u₂ u₃ u₄

variable {C : Type u₁} [Category.{v₁} C] {D : Type u₂} [Category.{v₂} D]

/-- The category of `T`-structured arrows with domain `S : D` (here `T : C ⥤ D`),
has as its objects `D`-morphisms of the form `S ⟶ T Y`, for some `Y : C`,
and morphisms `C`-morphisms `Y ⟶ Y'` making the obvious triangle commute.
-/
-- @[nolint has_nonempty_instance]
def StructuredArrow (S : D) (T : C ⥤ D) :=
  Comma (Functor.fromPUnit S) T
#align category_theory.structured_arrow CategoryTheory.StructuredArrow

-- Porting note: not found by inferInstance
instance (S : D) (T : C ⥤ D) : Category (StructuredArrow S T) := commaCategory

namespace StructuredArrow

/-- The obvious projection functor from structured arrows. -/
@[simps!]
def proj (S : D) (T : C ⥤ D) : StructuredArrow S T ⥤ C :=
  Comma.snd _ _
#align category_theory.structured_arrow.proj CategoryTheory.StructuredArrow.proj

variable {S S' S'' : D} {Y Y' Y'' : C} {T T' : C ⥤ D}

-- porting note: this lemma was added because `Comma.hom_ext`
-- was not triggered automatically
-- See https://github.com/leanprover-community/mathlib4/issues/5229
@[ext]
lemma hom_ext {X Y : StructuredArrow S T} (f g : X ⟶ Y) (h : f.right = g.right) : f = g :=
  CommaMorphism.ext _ _ (Subsingleton.elim _ _) h

@[simp]
theorem hom_eq_iff {X Y : StructuredArrow S T} (f g : X ⟶ Y) : f = g ↔ f.right = g.right :=
  ⟨fun h ↦ by rw [h], hom_ext _ _⟩

/-- Construct a structured arrow from a morphism. -/
def mk (f : S ⟶ T.obj Y) : StructuredArrow S T :=
  ⟨⟨⟨⟩⟩, Y, f⟩
#align category_theory.structured_arrow.mk CategoryTheory.StructuredArrow.mk

@[simp]
theorem mk_left (f : S ⟶ T.obj Y) : (mk f).left = ⟨⟨⟩⟩ :=
  rfl
#align category_theory.structured_arrow.mk_left CategoryTheory.StructuredArrow.mk_left

@[simp]
theorem mk_right (f : S ⟶ T.obj Y) : (mk f).right = Y :=
  rfl
#align category_theory.structured_arrow.mk_right CategoryTheory.StructuredArrow.mk_right

@[simp]
theorem mk_hom_eq_self (f : S ⟶ T.obj Y) : (mk f).hom = f :=
  rfl
#align category_theory.structured_arrow.mk_hom_eq_self CategoryTheory.StructuredArrow.mk_hom_eq_self

@[reassoc (attr := simp)]
theorem w {A B : StructuredArrow S T} (f : A ⟶ B) : A.hom ≫ T.map f.right = B.hom := by
  have := f.w; aesop_cat
#align category_theory.structured_arrow.w CategoryTheory.StructuredArrow.w

@[simp]
theorem comp_right {X Y Z : StructuredArrow S T} (f : X ⟶ Y) (g : Y ⟶ Z) :
  (f ≫ g).right = f.right ≫ g.right := rfl

@[simp]
theorem id_right (X : StructuredArrow S T) :
  (𝟙 X : X ⟶ X).right = 𝟙 X.right := rfl

theorem eqToHom_right {X Y : StructuredArrow S T} (h : X = Y) :
    (eqToHom h).right = eqToHom (by rw [h]) := by
  subst h
  simp only [eqToHom_refl, id_right]

@[simp]
theorem left_eq_id {X Y : StructuredArrow S T} (f : X ⟶ Y) :
  f.left = 𝟙 _ := rfl

/-- To construct a morphism of structured arrows,
we need a morphism of the objects underlying the target,
and to check that the triangle commutes.
-/
@[simps]
def homMk {f f' : StructuredArrow S T} (g : f.right ⟶ f'.right)
    (w : f.hom ≫ T.map g = f'.hom := by aesop_cat) : f ⟶ f' where
  left := eqToHom (by ext)
  right := g
  w := by
    dsimp
    simpa using w.symm
#align category_theory.structured_arrow.hom_mk CategoryTheory.StructuredArrow.homMk

/- Porting note : it appears the simp lemma is not getting generated but the linter
picks up on it (seems like a bug). Either way simp solves it.  -/
attribute [-simp, nolint simpNF] homMk_left

/-- Given a structured arrow `X ⟶ T(Y)`, and an arrow `Y ⟶ Y'`, we can construct a morphism of
    structured arrows given by `(X ⟶ T(Y)) ⟶ (X ⟶ T(Y) ⟶ T(Y'))`.  -/
@[simps]
def homMk' (f : StructuredArrow S T) (g : f.right ⟶ Y') : f ⟶ mk (f.hom ≫ T.map g) where
  left := eqToHom (by ext)
  right := g
#align category_theory.structured_arrow.hom_mk' CategoryTheory.StructuredArrow.homMk'

lemma homMk'_id (f : StructuredArrow S T) : homMk' f (𝟙 f.right) = eqToHom (by aesop_cat) := by
  ext
  simp [eqToHom_right]

lemma homMk'_mk_id (f : S ⟶ T.obj Y) : homMk' (mk f) (𝟙 Y) = eqToHom (by aesop_cat) :=
  homMk'_id _

lemma homMk'_comp (f : StructuredArrow S T) (g : f.right ⟶ Y') (g' : Y' ⟶ Y'') :
    homMk' f (g ≫ g') = homMk' f g ≫ homMk' (mk (f.hom ≫ T.map g)) g' ≫ eqToHom (by simp) := by
  ext
  simp [eqToHom_right]

lemma homMk'_mk_comp (f : S ⟶ T.obj Y) (g : Y ⟶ Y') (g' : Y' ⟶ Y'') :
    homMk' (mk f) (g ≫ g') = homMk' (mk f) g ≫ homMk' (mk (f ≫ T.map g)) g' ≫ eqToHom (by simp) :=
  homMk'_comp _ _ _

/-- To construct an isomorphism of structured arrows,
we need an isomorphism of the objects underlying the target,
and to check that the triangle commutes.
-/
@[simps!]
def isoMk {f f' : StructuredArrow S T} (g : f.right ≅ f'.right)
    (w : f.hom ≫ T.map g.hom = f'.hom := by aesop_cat) :
    f ≅ f' :=
  Comma.isoMk (eqToIso (by ext)) g (by simpa [eqToHom_map] using w.symm)
#align category_theory.structured_arrow.iso_mk CategoryTheory.StructuredArrow.isoMk

/- Porting note : it appears the simp lemma is not getting generated but the linter
picks up on it. Either way simp solves these. -/
attribute [-simp, nolint simpNF] isoMk_hom_left_down_down isoMk_inv_left_down_down

theorem ext {A B : StructuredArrow S T} (f g : A ⟶ B) : f.right = g.right → f = g :=
  CommaMorphism.ext _ _ (Subsingleton.elim _ _)
#align category_theory.structured_arrow.ext CategoryTheory.StructuredArrow.ext

theorem ext_iff {A B : StructuredArrow S T} (f g : A ⟶ B) : f = g ↔ f.right = g.right :=
  ⟨fun h => h ▸ rfl, ext f g⟩
#align category_theory.structured_arrow.ext_iff CategoryTheory.StructuredArrow.ext_iff

instance proj_faithful : Faithful (proj S T) where
  map_injective {_ _} := ext
#align category_theory.structured_arrow.proj_faithful CategoryTheory.StructuredArrow.proj_faithful

/-- The converse of this is true with additional assumptions, see `mono_iff_mono_right`. -/
theorem mono_of_mono_right {A B : StructuredArrow S T} (f : A ⟶ B) [h : Mono f.right] : Mono f :=
  (proj S T).mono_of_mono_map h
#align category_theory.structured_arrow.mono_of_mono_right CategoryTheory.StructuredArrow.mono_of_mono_right

theorem epi_of_epi_right {A B : StructuredArrow S T} (f : A ⟶ B) [h : Epi f.right] : Epi f :=
  (proj S T).epi_of_epi_map h
#align category_theory.structured_arrow.epi_of_epi_right CategoryTheory.StructuredArrow.epi_of_epi_right

instance mono_homMk {A B : StructuredArrow S T} (f : A.right ⟶ B.right) (w) [h : Mono f] :
    Mono (homMk f w) :=
  (proj S T).mono_of_mono_map h
#align category_theory.structured_arrow.mono_hom_mk CategoryTheory.StructuredArrow.mono_homMk

instance epi_homMk {A B : StructuredArrow S T} (f : A.right ⟶ B.right) (w) [h : Epi f] :
    Epi (homMk f w) :=
  (proj S T).epi_of_epi_map h
#align category_theory.structured_arrow.epi_hom_mk CategoryTheory.StructuredArrow.epi_homMk

/-- Eta rule for structured arrows. Prefer `StructuredArrow.eta` for rewriting, since equality of
    objects tends to cause problems. -/
theorem eq_mk (f : StructuredArrow S T) : f = mk f.hom :=
  rfl
#align category_theory.structured_arrow.eq_mk CategoryTheory.StructuredArrow.eq_mk

/-- Eta rule for structured arrows. -/
@[simps!]
def eta (f : StructuredArrow S T) : f ≅ mk f.hom :=
  isoMk (Iso.refl _)
#align category_theory.structured_arrow.eta CategoryTheory.StructuredArrow.eta

/- Porting note : it appears the simp lemma is not getting generated but the linter
picks up on it. Either way simp solves these. -/
attribute [-simp, nolint simpNF] eta_hom_left_down_down eta_inv_left_down_down

/-- A morphism between source objects `S ⟶ S'`
contravariantly induces a functor between structured arrows,
`StructuredArrow S' T ⥤ StructuredArrow S T`.

Ideally this would be described as a 2-functor from `D`
(promoted to a 2-category with equations as 2-morphisms)
to `Cat`.
-/
@[simps!]
def map (f : S ⟶ S') : StructuredArrow S' T ⥤ StructuredArrow S T :=
  Comma.mapLeft _ ((Functor.const _).map f)
#align category_theory.structured_arrow.map CategoryTheory.StructuredArrow.map

@[simp]
theorem map_mk {f : S' ⟶ T.obj Y} (g : S ⟶ S') : (map g).obj (mk f) = mk (g ≫ f) :=
  rfl
#align category_theory.structured_arrow.map_mk CategoryTheory.StructuredArrow.map_mk

@[simp]
theorem map_id {f : StructuredArrow S T} : (map (𝟙 S)).obj f = f := by
  rw [eq_mk f]
  simp
#align category_theory.structured_arrow.map_id CategoryTheory.StructuredArrow.map_id

@[simp]
theorem map_comp {f : S ⟶ S'} {f' : S' ⟶ S''} {h : StructuredArrow S'' T} :
    (map (f ≫ f')).obj h = (map f).obj ((map f').obj h) := by
  rw [eq_mk h]
  simp
#align category_theory.structured_arrow.map_comp CategoryTheory.StructuredArrow.map_comp

/-- An isomorphism `S ≅ S'` induces an equivalence `StructuredArrow S T ≌ StructuredArrow S' T`. -/
@[simp]
def mapIso (i : S ≅ S') : StructuredArrow S T ≌ StructuredArrow S' T :=
  Comma.mapLeftIso _ ((Functor.const _).mapIso i)

/-- A natural isomorphism `T ≅ T'` induces an equivalence
    `StructuredArrow S T ≌ StructuredArrow S T'`.-/
@[simp]
def mapNatIso (i : T ≅ T') : StructuredArrow S T ≌ StructuredArrow S T' :=
  Comma.mapRightIso _ i

instance proj_reflectsIsomorphisms : ReflectsIsomorphisms (proj S T) where
  reflects {Y Z} f t :=
    ⟨⟨StructuredArrow.homMk
        (inv ((proj S T).map f))
        (by rw [Functor.map_inv, IsIso.comp_inv_eq]; simp),
      by constructor <;> apply CommaMorphism.ext <;> dsimp at t ⊢ <;> simp⟩⟩
#align category_theory.structured_arrow.proj_reflects_iso CategoryTheory.StructuredArrow.proj_reflectsIsomorphisms

open CategoryTheory.Limits

/-- The identity structured arrow is initial. -/
def mkIdInitial [Full T] [Faithful T] : IsInitial (mk (𝟙 (T.obj Y))) where
  desc c := homMk (T.preimage c.pt.hom)
  uniq c m _ := by
    apply CommaMorphism.ext
    · aesop_cat
    · apply T.map_injective
      simpa only [homMk_right, T.image_preimage, ← w m] using (Category.id_comp _).symm
#align category_theory.structured_arrow.mk_id_initial CategoryTheory.StructuredArrow.mkIdInitial

variable {A : Type u₃} [Category.{v₃} A] {B : Type u₄} [Category.{v₄} B]

/-- The functor `(S, F ⋙ G) ⥤ (S, G)`. -/
@[simps!]
def pre (S : D) (F : B ⥤ C) (G : C ⥤ D) : StructuredArrow S (F ⋙ G) ⥤ StructuredArrow S G :=
  Comma.preRight _ F G
#align category_theory.structured_arrow.pre CategoryTheory.StructuredArrow.pre

instance (S : D) (F : B ⥤ C) (G : C ⥤ D) [Faithful F] : Faithful (pre S F G) :=
  show Faithful (Comma.preRight _ _ _) from inferInstance

instance (S : D) (F : B ⥤ C) (G : C ⥤ D) [Full F] : Full (pre S F G) :=
  show Full (Comma.preRight _ _ _) from inferInstance

instance (S : D) (F : B ⥤ C) (G : C ⥤ D) [EssSurj F] : EssSurj (pre S F G) :=
  show EssSurj (Comma.preRight _ _ _) from inferInstance

/-- If `F` is an equivalence, then so is the functor `(S, F ⋙ G) ⥤ (S, G)`. -/
noncomputable def isEquivalencePre (S : D) (F : B ⥤ C) (G : C ⥤ D) [IsEquivalence F] :
    IsEquivalence (pre S F G) :=
  Comma.isEquivalencePreRight _ _ _

/-- The functor `(S, F) ⥤ (G(S), F ⋙ G)`. -/
@[simps]
def post (S : C) (F : B ⥤ C) (G : C ⥤ D) : StructuredArrow S F ⥤ StructuredArrow (G.obj S) (F ⋙ G)
    where
  obj X := StructuredArrow.mk (G.map X.hom)
  map f := StructuredArrow.homMk f.right (by simp [Functor.comp_map, ←G.map_comp, ← f.w])
#align category_theory.structured_arrow.post CategoryTheory.StructuredArrow.post

instance (S : C) (F : B ⥤ C) (G : C ⥤ D) : Faithful (post S F G) where
  map_injective {_ _} _ _ h := by simpa [ext_iff] using h

instance (S : C) (F : B ⥤ C) (G : C ⥤ D) [Faithful G] : Full (post S F G) where
  preimage {_ _} f := homMk f.right (G.map_injective (by simpa using f.w.symm))

instance (S : C) (F : B ⥤ C) (G : C ⥤ D) [Full G] : EssSurj (post S F G) where
  mem_essImage h := ⟨mk (G.preimage h.hom), ⟨isoMk (Iso.refl _) (by simp)⟩⟩

/-- If `G` is fully faithful, then `post S F G : (S, F) ⥤ (G(S), F ⋙ G)` is an equivalence. -/
noncomputable def isEquivalencePost (S : C) (F : B ⥤ C) (G : C ⥤ D) [Full G] [Faithful G] :
    IsEquivalence (post S F G) :=
  Equivalence.ofFullyFaithfullyEssSurj _

instance small_proj_preimage_of_locallySmall {𝒢 : Set C} [Small.{v₁} 𝒢] [LocallySmall.{v₁} D] :
    Small.{v₁} ((proj S T).obj ⁻¹' 𝒢) := by
  suffices (proj S T).obj ⁻¹' 𝒢 = Set.range fun f : ΣG : 𝒢, S ⟶ T.obj G => mk f.2 by
    rw [this]
    infer_instance
  exact Set.ext fun X => ⟨fun h => ⟨⟨⟨_, h⟩, X.hom⟩, (eq_mk _).symm⟩, by aesop_cat⟩
#align category_theory.structured_arrow.small_proj_preimage_of_locally_small CategoryTheory.StructuredArrow.small_proj_preimage_of_locallySmall

/-- A structured arrow is called universal if it is initial. -/
abbrev IsUniversal (f : StructuredArrow S T) := IsInitial f

namespace IsUniversal

variable {f g : StructuredArrow S T}

theorem uniq (h : IsUniversal f) (η : f ⟶ g) : η = h.to g :=
  h.hom_ext η (h.to g)

/-- The family of morphisms out of a universal arrow. -/
def desc (h : IsUniversal f) (g : StructuredArrow S T) : f.right ⟶ g.right :=
  (h.to g).right

/-- Any structured arrow factors through a universal arrow. -/
@[reassoc (attr := simp)]
theorem fac (h : IsUniversal f) (g : StructuredArrow S T) :
    f.hom ≫ T.map (h.desc g) = g.hom :=
  Category.id_comp g.hom ▸ (h.to g).w.symm

theorem hom_desc (h : IsUniversal f) {c : C} (η : f.right ⟶ c) :
    η = h.desc (mk <| f.hom ≫ T.map η) :=
  let g := mk <| f.hom ≫ T.map η
  congrArg CommaMorphism.right (h.hom_ext (homMk η rfl : f ⟶ g) (h.to g))

/-- Two morphisms out of a universal `T`-structured arrow are equal if their image under `T` are
equal after precomposing the universal arrow. -/
theorem hom_ext (h : IsUniversal f) {c : C} {η η' : f.right ⟶ c}
    (w : f.hom ≫ T.map η = f.hom ≫ T.map η') : η = η' := by
  rw [h.hom_desc η, h.hom_desc η', w]

theorem existsUnique (h : IsUniversal f) (g : StructuredArrow S T) :
    ∃! η : f.right ⟶ g.right, f.hom ≫ T.map η = g.hom :=
  ⟨h.desc g, h.fac g, fun f w ↦ h.hom_ext <| by simp [w]⟩

end IsUniversal

end StructuredArrow

/-- The category of `S`-costructured arrows with target `T : D` (here `S : C ⥤ D`),
has as its objects `D`-morphisms of the form `S Y ⟶ T`, for some `Y : C`,
and morphisms `C`-morphisms `Y ⟶ Y'` making the obvious triangle commute.
-/
-- @[nolint has_nonempty_instance] -- Porting note: removed
def CostructuredArrow (S : C ⥤ D) (T : D) :=
  Comma S (Functor.fromPUnit T)
#align category_theory.costructured_arrow CategoryTheory.CostructuredArrow

instance (S : C ⥤ D) (T : D) : Category (CostructuredArrow S T) := commaCategory

namespace CostructuredArrow

/-- The obvious projection functor from costructured arrows. -/
@[simps!]
def proj (S : C ⥤ D) (T : D) : CostructuredArrow S T ⥤ C :=
  Comma.fst _ _
#align category_theory.costructured_arrow.proj CategoryTheory.CostructuredArrow.proj

variable {T T' T'' : D} {Y Y' Y'' : C} {S S' : C ⥤ D}

-- porting note: this lemma was added because `Comma.hom_ext`
-- was not triggered automatically
-- See https://github.com/leanprover-community/mathlib4/issues/5229
@[ext]
lemma hom_ext {X Y : CostructuredArrow S T} (f g : X ⟶ Y) (h : f.left = g.left) : f = g :=
  CommaMorphism.ext _ _ h (Subsingleton.elim _ _)

@[simp]
theorem hom_eq_iff {X Y : CostructuredArrow S T} (f g : X ⟶ Y) : f = g ↔ f.left = g.left :=
  ⟨fun h ↦ by rw [h], hom_ext _ _⟩

/-- Construct a costructured arrow from a morphism. -/
def mk (f : S.obj Y ⟶ T) : CostructuredArrow S T :=
  ⟨Y, ⟨⟨⟩⟩, f⟩
#align category_theory.costructured_arrow.mk CategoryTheory.CostructuredArrow.mk

@[simp]
theorem mk_left (f : S.obj Y ⟶ T) : (mk f).left = Y :=
  rfl
#align category_theory.costructured_arrow.mk_left CategoryTheory.CostructuredArrow.mk_left

@[simp]
theorem mk_right (f : S.obj Y ⟶ T) : (mk f).right = ⟨⟨⟩⟩ :=
  rfl
#align category_theory.costructured_arrow.mk_right CategoryTheory.CostructuredArrow.mk_right

@[simp]
theorem mk_hom_eq_self (f : S.obj Y ⟶ T) : (mk f).hom = f :=
  rfl
#align category_theory.costructured_arrow.mk_hom_eq_self CategoryTheory.CostructuredArrow.mk_hom_eq_self

-- @[reassoc (attr := simp)] Porting note: simp can solve these
@[reassoc]
theorem w {A B : CostructuredArrow S T} (f : A ⟶ B) : S.map f.left ≫ B.hom = A.hom := by simp
#align category_theory.costructured_arrow.w CategoryTheory.CostructuredArrow.w

@[simp]
theorem comp_left {X Y Z : CostructuredArrow S T} (f : X ⟶ Y) (g : Y ⟶ Z) :
  (f ≫ g).left = f.left ≫ g.left := rfl

@[simp]
theorem id_left (X : CostructuredArrow S T) :
  (𝟙 X : X ⟶ X).left = 𝟙 X.left := rfl

theorem eqToHom_left {X Y : CostructuredArrow S T} (h : X = Y) :
    (eqToHom h).left = eqToHom (by rw [h]) := by
  subst h
  simp only [eqToHom_refl, id_left]

@[simp]
theorem right_eq_id {X Y : CostructuredArrow S T} (f : X ⟶ Y) :
  f.right = 𝟙 _ := rfl

/-- To construct a morphism of costructured arrows,
we need a morphism of the objects underlying the source,
and to check that the triangle commutes.
-/
@[simps!]
def homMk {f f' : CostructuredArrow S T} (g : f.left ⟶ f'.left)
    (w : S.map g ≫ f'.hom = f.hom := by aesop_cat) : f ⟶ f' where
  left := g
  right := eqToHom (by ext)
  w := by simpa [eqToHom_map] using w
#align category_theory.costructured_arrow.hom_mk CategoryTheory.CostructuredArrow.homMk

/- Porting note : it appears the simp lemma is not getting generated but the linter
picks up on it. Either way simp can prove this -/
attribute [-simp, nolint simpNF] homMk_right_down_down

/-- Given a costructured arrow `S(Y) ⟶ X`, and an arrow `Y' ⟶ Y'`, we can construct a morphism of
    costructured arrows given by `(S(Y) ⟶ X) ⟶ (S(Y') ⟶ S(Y) ⟶ X)`. -/
@[simps]
def homMk' (f : CostructuredArrow S T) (g : Y' ⟶ f.left) : mk (S.map g ≫ f.hom) ⟶ f where
  left := g
  right := eqToHom (by ext)

lemma homMk'_id (f : CostructuredArrow S T) : homMk' f (𝟙 f.left) = eqToHom (by aesop_cat) := by
  ext
  simp [eqToHom_left]

<<<<<<< HEAD
lemma homMk'_mk_id {Y : C} (f : S.obj Y ⟶ T) : homMk' (mk f) (𝟙 Y) = eqToHom (by aesop_cat) :=
=======
lemma homMk'_mk_id (f : S.obj Y ⟶ T) : homMk' (mk f) (𝟙 Y) = eqToHom (by aesop_cat) :=
>>>>>>> 19091906
  homMk'_id _

lemma homMk'_comp (f : CostructuredArrow S T) (g : Y' ⟶ f.left) (g' : Y'' ⟶ Y') :
    homMk' f (g' ≫ g) = eqToHom (by simp) ≫ homMk' (mk (S.map g ≫ f.hom)) g' ≫ homMk' f g := by
  ext
  simp [eqToHom_left]

<<<<<<< HEAD
lemma homMk'_mk_comp {Y : C} (f : S.obj Y ⟶ T) (g : Y' ⟶ Y) (g' : Y'' ⟶ Y') :
=======
lemma homMk'_mk_comp (f : S.obj Y ⟶ T) (g : Y' ⟶ Y) (g' : Y'' ⟶ Y') :
>>>>>>> 19091906
    homMk' (mk f) (g' ≫ g) = eqToHom (by simp) ≫ homMk' (mk (S.map g ≫ f)) g' ≫ homMk' (mk f) g :=
  homMk'_comp _ _ _

/-- To construct an isomorphism of costructured arrows,
we need an isomorphism of the objects underlying the source,
and to check that the triangle commutes.
-/
@[simps!]
def isoMk {f f' : CostructuredArrow S T} (g : f.left ≅ f'.left)
    (w : S.map g.hom ≫ f'.hom = f.hom := by aesop_cat) : f ≅ f' :=
  Comma.isoMk g (eqToIso (by ext)) (by simpa [eqToHom_map] using w)
#align category_theory.costructured_arrow.iso_mk CategoryTheory.CostructuredArrow.isoMk

/- Porting note : it appears the simp lemma is not getting generated but the linter
picks up on it. Either way simp solves these. -/
attribute [-simp, nolint simpNF] isoMk_hom_right_down_down isoMk_inv_right_down_down

theorem ext {A B : CostructuredArrow S T} (f g : A ⟶ B) (h : f.left = g.left) : f = g :=
  CommaMorphism.ext _ _ h (Subsingleton.elim _ _)
#align category_theory.costructured_arrow.ext CategoryTheory.CostructuredArrow.ext

theorem ext_iff {A B : CostructuredArrow S T} (f g : A ⟶ B) : f = g ↔ f.left = g.left :=
  ⟨fun h => h ▸ rfl, ext f g⟩
#align category_theory.costructured_arrow.ext_iff CategoryTheory.CostructuredArrow.ext_iff

instance proj_faithful : Faithful (proj S T) where map_injective {_ _} := ext
#align category_theory.costructured_arrow.proj_faithful CategoryTheory.CostructuredArrow.proj_faithful

theorem mono_of_mono_left {A B : CostructuredArrow S T} (f : A ⟶ B) [h : Mono f.left] : Mono f :=
  (proj S T).mono_of_mono_map h
#align category_theory.costructured_arrow.mono_of_mono_left CategoryTheory.CostructuredArrow.mono_of_mono_left

/-- The converse of this is true with additional assumptions, see `epi_iff_epi_left`. -/
theorem epi_of_epi_left {A B : CostructuredArrow S T} (f : A ⟶ B) [h : Epi f.left] : Epi f :=
  (proj S T).epi_of_epi_map h
#align category_theory.costructured_arrow.epi_of_epi_left CategoryTheory.CostructuredArrow.epi_of_epi_left

instance mono_homMk {A B : CostructuredArrow S T} (f : A.left ⟶ B.left) (w) [h : Mono f] :
    Mono (homMk f w) :=
  (proj S T).mono_of_mono_map h
#align category_theory.costructured_arrow.mono_hom_mk CategoryTheory.CostructuredArrow.mono_homMk

instance epi_homMk {A B : CostructuredArrow S T} (f : A.left ⟶ B.left) (w) [h : Epi f] :
    Epi (homMk f w) :=
  (proj S T).epi_of_epi_map h
#align category_theory.costructured_arrow.epi_hom_mk CategoryTheory.CostructuredArrow.epi_homMk

/-- Eta rule for costructured arrows. Prefer `CostructuredArrow.eta` for rewriting, as equality of
    objects tends to cause problems. -/
theorem eq_mk (f : CostructuredArrow S T) : f = mk f.hom :=
  rfl
#align category_theory.costructured_arrow.eq_mk CategoryTheory.CostructuredArrow.eq_mk

/-- Eta rule for costructured arrows. -/
@[simps!]
def eta (f : CostructuredArrow S T) : f ≅ mk f.hom :=
  isoMk (Iso.refl _)
#align category_theory.costructured_arrow.eta CategoryTheory.CostructuredArrow.eta

/- Porting note : it appears the simp lemma is not getting generated but the linter
picks up on it. Either way simp solves these. -/
attribute [-simp, nolint simpNF] eta_hom_right_down_down eta_inv_right_down_down

/-- A morphism between target objects `T ⟶ T'`
covariantly induces a functor between costructured arrows,
`CostructuredArrow S T ⥤ CostructuredArrow S T'`.

Ideally this would be described as a 2-functor from `D`
(promoted to a 2-category with equations as 2-morphisms)
to `Cat`.
-/
@[simps!]
def map (f : T ⟶ T') : CostructuredArrow S T ⥤ CostructuredArrow S T' :=
  Comma.mapRight _ ((Functor.const _).map f)
#align category_theory.costructured_arrow.map CategoryTheory.CostructuredArrow.map

@[simp]
theorem map_mk {f : S.obj Y ⟶ T} (g : T ⟶ T') : (map g).obj (mk f) = mk (f ≫ g) :=
  rfl
#align category_theory.costructured_arrow.map_mk CategoryTheory.CostructuredArrow.map_mk

@[simp]
theorem map_id {f : CostructuredArrow S T} : (map (𝟙 T)).obj f = f := by
  rw [eq_mk f]
  simp
#align category_theory.costructured_arrow.map_id CategoryTheory.CostructuredArrow.map_id

@[simp]
theorem map_comp {f : T ⟶ T'} {f' : T' ⟶ T''} {h : CostructuredArrow S T} :
    (map (f ≫ f')).obj h = (map f').obj ((map f).obj h) := by
  rw [eq_mk h]
  simp
#align category_theory.costructured_arrow.map_comp CategoryTheory.CostructuredArrow.map_comp

/-- An isomorphism `T ≅ T'` induces an equivalence
    `CostructuredArrow S T ≌ CostructuredArrow S T'`. -/
@[simp]
def mapIso (i : T ≅ T') : CostructuredArrow S T ≌ CostructuredArrow S T' :=
  Comma.mapRightIso _ ((Functor.const _).mapIso i)

/-- A natural isomorphism `S ≅ S'` induces an equivalence
    `CostrucutredArrow S T ≌ CostructuredArrow S' T`. -/
@[simp]
def mapNatIso (i : S ≅ S') : CostructuredArrow S T ≌ CostructuredArrow S' T :=
  Comma.mapLeftIso _ i

instance proj_reflectsIsomorphisms : ReflectsIsomorphisms (proj S T) where
  reflects {Y Z} f t :=
    ⟨⟨CostructuredArrow.homMk
        (inv ((proj S T).map f))
        (by rw [Functor.map_inv, IsIso.inv_comp_eq]; simp),
      by constructor <;> ext <;> dsimp at t ⊢ <;> simp⟩⟩
#align category_theory.costructured_arrow.proj_reflects_iso CategoryTheory.CostructuredArrow.proj_reflectsIsomorphisms

open CategoryTheory.Limits

/-- The identity costructured arrow is terminal. -/
def mkIdTerminal [Full S] [Faithful S] : IsTerminal (mk (𝟙 (S.obj Y))) where
  lift c := homMk (S.preimage c.pt.hom)
  uniq := by
    rintro c m -
    ext
    apply S.map_injective
    simpa only [homMk_left, S.image_preimage, ← w m] using (Category.comp_id _).symm
#align category_theory.costructured_arrow.mk_id_terminal CategoryTheory.CostructuredArrow.mkIdTerminal

variable {A : Type u₃} [Category.{v₃} A] {B : Type u₄} [Category.{v₄} B]

/-- The functor `(F ⋙ G, S) ⥤ (G, S)`. -/
@[simps!]
def pre (F : B ⥤ C) (G : C ⥤ D) (S : D) : CostructuredArrow (F ⋙ G) S ⥤ CostructuredArrow G S :=
  Comma.preLeft F G _
#align category_theory.costructured_arrow.pre CategoryTheory.CostructuredArrow.pre

instance (F : B ⥤ C) (G : C ⥤ D) (S : D) [Faithful F] : Faithful (pre F G S) :=
  show Faithful (Comma.preLeft _ _ _) from inferInstance

instance (F : B ⥤ C) (G : C ⥤ D) (S : D) [Full F] : Full (pre F G S) :=
  show Full (Comma.preLeft _ _ _) from inferInstance

instance (F : B ⥤ C) (G : C ⥤ D) (S : D) [EssSurj F] : EssSurj (pre F G S) :=
  show EssSurj (Comma.preLeft _ _ _) from inferInstance

/-- If `F` is an equivalence, then so is the functor `(F ⋙ G, S) ⥤ (G, S)`. -/
noncomputable def isEquivalencePre (F : B ⥤ C) (G : C ⥤ D) (S : D) [IsEquivalence F] :
    IsEquivalence (pre F G S) :=
  Comma.isEquivalencePreLeft _ _ _

/-- The functor `(F, S) ⥤ (F ⋙ G, G(S))`. -/
@[simps]
def post (F : B ⥤ C) (G : C ⥤ D) (S : C) :
    CostructuredArrow F S ⥤ CostructuredArrow (F ⋙ G) (G.obj S) where
  obj X := CostructuredArrow.mk (G.map X.hom)
  map f := CostructuredArrow.homMk f.left (by simp [Functor.comp_map, ←G.map_comp, ← f.w])
#align category_theory.costructured_arrow.post CategoryTheory.CostructuredArrow.post

instance (F : B ⥤ C) (G : C ⥤ D) (S : C) : Faithful (post F G S) where
  map_injective {_ _} _ _ h := by simpa [ext_iff] using h

instance (F : B ⥤ C) (G : C ⥤ D) (S : C) [Faithful G] : Full (post F G S) where
  preimage {_ _} f := homMk f.left (G.map_injective (by simpa using f.w))

instance (F : B ⥤ C) (G : C ⥤ D) (S : C) [Full G] : EssSurj (post F G S) where
  mem_essImage h := ⟨mk (G.preimage h.hom), ⟨isoMk (Iso.refl _) (by simp)⟩⟩

/-- If `G` is fully faithful, then `post F G S : (F, S) ⥤ (F ⋙ G, G(S))` is an equivalence. -/
noncomputable def isEquivalencePost (S : C) (F : B ⥤ C) (G : C ⥤ D) [Full G] [Faithful G] :
    IsEquivalence (post F G S) :=
  Equivalence.ofFullyFaithfullyEssSurj _

instance small_proj_preimage_of_locallySmall {𝒢 : Set C} [Small.{v₁} 𝒢] [LocallySmall.{v₁} D] :
    Small.{v₁} ((proj S T).obj ⁻¹' 𝒢) := by
  suffices (proj S T).obj ⁻¹' 𝒢 = Set.range fun f : ΣG : 𝒢, S.obj G ⟶ T => mk f.2 by
    rw [this]
    infer_instance
  exact Set.ext fun X => ⟨fun h => ⟨⟨⟨_, h⟩, X.hom⟩, (eq_mk _).symm⟩, by aesop_cat⟩
#align category_theory.costructured_arrow.small_proj_preimage_of_locally_small CategoryTheory.CostructuredArrow.small_proj_preimage_of_locallySmall

/-- A costructured arrow is called universal if it is terminal. -/
abbrev IsUniversal (f : CostructuredArrow S T) := IsTerminal f

namespace IsUniversal

variable {f g : CostructuredArrow S T}

theorem uniq (h : IsUniversal f) (η : g ⟶ f) : η = h.from g :=
  h.hom_ext η (h.from g)

/-- The family of morphisms into a universal arrow. -/
def lift (h : IsUniversal f) (g : CostructuredArrow S T) : g.left ⟶ f.left :=
  (h.from g).left

/-- Any costructured arrow factors through a universal arrow. -/
@[reassoc (attr := simp)]
theorem fac (h : IsUniversal f) (g : CostructuredArrow S T) :
    S.map (h.lift g) ≫ f.hom = g.hom :=
  Category.comp_id g.hom ▸ (h.from g).w

theorem hom_desc (h : IsUniversal f) {c : C} (η : c ⟶ f.left) :
    η = h.lift (mk <| S.map η ≫ f.hom) :=
  let g := mk <| S.map η ≫ f.hom
  congrArg CommaMorphism.left (h.hom_ext (homMk η rfl : g ⟶ f) (h.from g))

/-- Two morphisms into a universal `S`-costructured arrow are equal if their image under `S` are
equal after postcomposing the universal arrow. -/
theorem hom_ext (h : IsUniversal f) {c : C} {η η' : c ⟶ f.left}
    (w : S.map η ≫ f.hom = S.map η' ≫ f.hom) : η = η' := by
  rw [h.hom_desc η, h.hom_desc η', w]

theorem existsUnique (h : IsUniversal f) (g : CostructuredArrow S T) :
    ∃! η : g.left ⟶ f.left, S.map η ≫ f.hom = g.hom :=
  ⟨h.lift g, h.fac g, fun f w ↦ h.hom_ext <| by simp [w]⟩

end IsUniversal

end CostructuredArrow

namespace Functor

variable {E : Type u₃} [Category.{v₃} E]

/-- Given `X : D` and `F : C ⥤ D`, to upgrade a functor `G : E ⥤ C` to a functor
    `E ⥤ StructuredArrow X F`, it suffices to provide maps `X ⟶ F.obj (G.obj Y)` for all `Y` making
    the obvious triangles involving all `F.map (G.map g)` commute.

    This is of course the same as providing a cone over `F ⋙ G` with cone point `X`, see
    `Functor.toStructuredArrowIsoToStructuredArrow`. -/
@[simps]
def toStructuredArrow (G : E ⥤ C) (X : D) (F : C ⥤ D) (f : (Y : E) → X ⟶ F.obj (G.obj Y))
    (h : ∀ {Y Z : E} (g : Y ⟶ Z), f Y ≫ F.map (G.map g) = f Z) : E ⥤ StructuredArrow X F where
  obj Y := StructuredArrow.mk (f Y)
  map g := StructuredArrow.homMk (G.map g) (h g)

/-- Upgrading a functor `E ⥤ C` to a functor `E ⥤ StructuredArrow X F` and composing with the
    forgetful functor `StructuredArrow X F ⥤ C` recovers the original functor. -/
def toStructuredArrowCompProj (G : E ⥤ C) (X : D) (F : C ⥤ D) (f : (Y : E) → X ⟶ F.obj (G.obj Y))
    (h : ∀ {Y Z : E} (g : Y ⟶ Z), f Y ≫ F.map (G.map g) = f Z) :
    G.toStructuredArrow X F f h ⋙ StructuredArrow.proj _ _ ≅ G :=
  Iso.refl _

@[simp]
lemma toStructuredArrow_comp_proj (G : E ⥤ C) (X : D) (F : C ⥤ D)
    (f : (Y : E) → X ⟶ F.obj (G.obj Y)) (h : ∀ {Y Z : E} (g : Y ⟶ Z), f Y ≫ F.map (G.map g) = f Z) :
    G.toStructuredArrow X F f h ⋙ StructuredArrow.proj _ _ = G :=
  rfl

/-- Given `F : C ⥤ D` and `X : D`, to upgrade a functor `G : E ⥤ C` to a functor
    `E ⥤ CostructuredArrow F X`, it suffices to provide maps `F.obj (G.obj Y) ⟶ X` for all `Y`
    making the obvious triangles involving all `F.map (G.map g)` commute.

    This is of course the same as providing a cocone over `F ⋙ G` with cocone point `X`, see
    `Functor.toCostructuredArrowIsoToCostructuredArrow`. -/
@[simps]
def toCostructuredArrow (G : E ⥤ C) (F : C ⥤ D) (X : D) (f : (Y : E) → F.obj (G.obj Y) ⟶ X)
    (h : ∀ {Y Z : E} (g : Y ⟶ Z), F.map (G.map g) ≫ f Z = f Y) : E ⥤ CostructuredArrow F X where
  obj Y := CostructuredArrow.mk (f Y)
  map g := CostructuredArrow.homMk (G.map g) (h g)

/-- Upgrading a functor `E ⥤ C` to a functor `E ⥤ CostructuredArrow F X` and composing with the
    forgetful functor `CostructuredArrow F X ⥤ C` recovers the original functor. -/
def toCostructuredArrowCompProj (G : E ⥤ C) (F : C ⥤ D) (X : D)
    (f : (Y : E) → F.obj (G.obj Y) ⟶ X) (h : ∀ {Y Z : E} (g : Y ⟶ Z), F.map (G.map g) ≫ f Z = f Y) :
    G.toCostructuredArrow F X f h ⋙ CostructuredArrow.proj _ _ ≅ G :=
  Iso.refl _

@[simp]
lemma toCostructuredArrow_comp_proj (G : E ⥤ C) (F : C ⥤ D) (X : D)
    (f : (Y : E) → F.obj (G.obj Y) ⟶ X) (h : ∀ {Y Z : E} (g : Y ⟶ Z), F.map (G.map g) ≫ f Z = f Y) :
    G.toCostructuredArrow F X f h ⋙ CostructuredArrow.proj _ _ = G :=
rfl

end Functor

open Opposite

namespace StructuredArrow

/-- For a functor `F : C ⥤ D` and an object `d : D`, we obtain a contravariant functor from the
category of structured arrows `d ⟶ F.obj c` to the category of costructured arrows
`F.op.obj c ⟶ (op d)`.
-/
@[simps]
def toCostructuredArrow (F : C ⥤ D) (d : D) :
    (StructuredArrow d F)ᵒᵖ ⥤ CostructuredArrow F.op (op d) where
  obj X := @CostructuredArrow.mk _ _ _ _ _ (op X.unop.right) F.op X.unop.hom.op
  map f :=
    CostructuredArrow.homMk f.unop.right.op
      (by
        dsimp
        rw [← op_comp, ← f.unop.w, Functor.const_obj_map]
        erw [Category.id_comp])
#align category_theory.structured_arrow.to_costructured_arrow CategoryTheory.StructuredArrow.toCostructuredArrow

/-- For a functor `F : C ⥤ D` and an object `d : D`, we obtain a contravariant functor from the
category of structured arrows `op d ⟶ F.op.obj c` to the category of costructured arrows
`F.obj c ⟶ d`.
-/
@[simps]
def toCostructuredArrow' (F : C ⥤ D) (d : D) :
    (StructuredArrow (op d) F.op)ᵒᵖ ⥤ CostructuredArrow F d
    where
  obj X := @CostructuredArrow.mk _ _ _ _ _ (unop X.unop.right) F X.unop.hom.unop
  map f :=
    CostructuredArrow.homMk f.unop.right.unop
      (by
        dsimp
        rw [← Quiver.Hom.unop_op (F.map (Quiver.Hom.unop f.unop.right)), ← unop_comp, ← F.op_map, ←
          f.unop.w, Functor.const_obj_map]
        erw [Category.id_comp])
#align category_theory.structured_arrow.to_costructured_arrow' CategoryTheory.StructuredArrow.toCostructuredArrow'

end StructuredArrow

namespace CostructuredArrow

/-- For a functor `F : C ⥤ D` and an object `d : D`, we obtain a contravariant functor from the
category of costructured arrows `F.obj c ⟶ d` to the category of structured arrows
`op d ⟶ F.op.obj c`.
-/
@[simps]
def toStructuredArrow (F : C ⥤ D) (d : D) : (CostructuredArrow F d)ᵒᵖ ⥤ StructuredArrow (op d) F.op
    where
  obj X := @StructuredArrow.mk _ _ _ _ _ (op X.unop.left) F.op X.unop.hom.op
  map f :=
    StructuredArrow.homMk f.unop.left.op
      (by
        dsimp
        rw [← op_comp, f.unop.w, Functor.const_obj_map]
        erw [Category.comp_id])
#align category_theory.costructured_arrow.to_structured_arrow CategoryTheory.CostructuredArrow.toStructuredArrow

/-- For a functor `F : C ⥤ D` and an object `d : D`, we obtain a contravariant functor from the
category of costructured arrows `F.op.obj c ⟶ op d` to the category of structured arrows
`d ⟶ F.obj c`.
-/
@[simps]
def toStructuredArrow' (F : C ⥤ D) (d : D) : (CostructuredArrow F.op (op d))ᵒᵖ ⥤ StructuredArrow d F
    where
  obj X := @StructuredArrow.mk _ _ _ _ _ (unop X.unop.left) F X.unop.hom.unop
  map f :=
    StructuredArrow.homMk f.unop.left.unop
      (by
        dsimp
        rw [← Quiver.Hom.unop_op (F.map f.unop.left.unop), ← unop_comp, ← F.op_map, f.unop.w,
          Functor.const_obj_map]
        erw [Category.comp_id])
#align category_theory.costructured_arrow.to_structured_arrow' CategoryTheory.CostructuredArrow.toStructuredArrow'

end CostructuredArrow

/-- For a functor `F : C ⥤ D` and an object `d : D`, the category of structured arrows `d ⟶ F.obj c`
is contravariantly equivalent to the category of costructured arrows `F.op.obj c ⟶ op d`.
-/
def structuredArrowOpEquivalence (F : C ⥤ D) (d : D) :
    (StructuredArrow d F)ᵒᵖ ≌ CostructuredArrow F.op (op d) :=
  Equivalence.mk (StructuredArrow.toCostructuredArrow F d)
    (CostructuredArrow.toStructuredArrow' F d).rightOp
    (NatIso.ofComponents
      (fun X => (StructuredArrow.isoMk (Iso.refl _)).op)
      fun {X Y} f => Quiver.Hom.unop_inj <| by
        apply CommaMorphism.ext <;>
          dsimp [StructuredArrow.isoMk, Comma.isoMk,StructuredArrow.homMk]; simp )
    (NatIso.ofComponents
      (fun X => CostructuredArrow.isoMk (Iso.refl _))
      fun {X Y} f => by
        apply CommaMorphism.ext <;>
          dsimp [CostructuredArrow.isoMk, Comma.isoMk, CostructuredArrow.homMk]; simp )
#align category_theory.structured_arrow_op_equivalence CategoryTheory.structuredArrowOpEquivalence

/-- For a functor `F : C ⥤ D` and an object `d : D`, the category of costructured arrows
`F.obj c ⟶ d` is contravariantly equivalent to the category of structured arrows
`op d ⟶ F.op.obj c`.
-/
def costructuredArrowOpEquivalence (F : C ⥤ D) (d : D) :
    (CostructuredArrow F d)ᵒᵖ ≌ StructuredArrow (op d) F.op :=
  Equivalence.mk (CostructuredArrow.toStructuredArrow F d)
    (StructuredArrow.toCostructuredArrow' F d).rightOp
    (NatIso.ofComponents
      (fun X => (CostructuredArrow.isoMk (Iso.refl _)).op)
      fun {X Y} f => Quiver.Hom.unop_inj <| by
        apply CommaMorphism.ext <;>
          dsimp [CostructuredArrow.isoMk, CostructuredArrow.homMk, Comma.isoMk]; simp )
    (NatIso.ofComponents
      (fun X => StructuredArrow.isoMk (Iso.refl _))
      fun {X Y} f => by
        apply CommaMorphism.ext <;>
          dsimp [StructuredArrow.isoMk, StructuredArrow.homMk, Comma.isoMk]; simp )
#align category_theory.costructured_arrow_op_equivalence CategoryTheory.costructuredArrowOpEquivalence

end CategoryTheory<|MERGE_RESOLUTION|>--- conflicted
+++ resolved
@@ -462,11 +462,7 @@
   ext
   simp [eqToHom_left]
 
-<<<<<<< HEAD
-lemma homMk'_mk_id {Y : C} (f : S.obj Y ⟶ T) : homMk' (mk f) (𝟙 Y) = eqToHom (by aesop_cat) :=
-=======
 lemma homMk'_mk_id (f : S.obj Y ⟶ T) : homMk' (mk f) (𝟙 Y) = eqToHom (by aesop_cat) :=
->>>>>>> 19091906
   homMk'_id _
 
 lemma homMk'_comp (f : CostructuredArrow S T) (g : Y' ⟶ f.left) (g' : Y'' ⟶ Y') :
@@ -474,11 +470,7 @@
   ext
   simp [eqToHom_left]
 
-<<<<<<< HEAD
-lemma homMk'_mk_comp {Y : C} (f : S.obj Y ⟶ T) (g : Y' ⟶ Y) (g' : Y'' ⟶ Y') :
-=======
 lemma homMk'_mk_comp (f : S.obj Y ⟶ T) (g : Y' ⟶ Y) (g' : Y'' ⟶ Y') :
->>>>>>> 19091906
     homMk' (mk f) (g' ≫ g) = eqToHom (by simp) ≫ homMk' (mk (S.map g ≫ f)) g' ≫ homMk' (mk f) g :=
   homMk'_comp _ _ _
 
