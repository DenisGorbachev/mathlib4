/-
Copyright (c) 2018 Scott Morrison. All rights reserved.
Released under Apache 2.0 license as described in the file LICENSE.
Authors: Scott Morrison, Johan Commelin, Bhavik Mehta
-/
import Mathlib.CategoryTheory.Iso
import Mathlib.CategoryTheory.Functor.Category
import Mathlib.CategoryTheory.EqToHom

#align_import category_theory.comma from "leanprover-community/mathlib"@"8a318021995877a44630c898d0b2bc376fceef3b"

/-!
# Comma categories

A comma category is a construction in category theory, which builds a category out of two functors
with a common codomain. Specifically, for functors `L : A ⥤ T` and `R : B ⥤ T`, an object in
`Comma L R` is a morphism `hom : L.obj left ⟶ R.obj right` for some objects `left : A` and
`right : B`, and a morphism in `Comma L R` between `hom : L.obj left ⟶ R.obj right` and
`hom' : L.obj left' ⟶ R.obj right'` is a commutative square

```
L.obj left  ⟶  L.obj left'
      |               |
  hom |               | hom'
      ↓               ↓
R.obj right ⟶  R.obj right',
```

where the top and bottom morphism come from morphisms `left ⟶ left'` and `right ⟶ right'`,
respectively.

## Main definitions

* `Comma L R`: the comma category of the functors `L` and `R`.
* `Over X`: the over category of the object `X` (developed in `Over.lean`).
* `Under X`: the under category of the object `X` (also developed in `Over.lean`).
* `Arrow T`: the arrow category of the category `T` (developed in `Arrow.lean`).

## References

* <https://ncatlab.org/nlab/show/comma+category>

## Tags

comma, slice, coslice, over, under, arrow
-/


namespace CategoryTheory

-- declare the `v`'s first; see `CategoryTheory.Category` for an explanation
universe v₁ v₂ v₃ v₄ v₅ u₁ u₂ u₃ u₄ u₅

variable {A : Type u₁} [Category.{v₁} A]
variable {B : Type u₂} [Category.{v₂} B]
variable {T : Type u₃} [Category.{v₃} T]

/-- The objects of the comma category are triples of an object `left : A`, an object
   `right : B` and a morphism `hom : L.obj left ⟶ R.obj right`.  -/
structure Comma (L : A ⥤ T) (R : B ⥤ T) : Type max u₁ u₂ v₃ where
  left : A
  right : B
  hom : L.obj left ⟶ R.obj right
#align category_theory.comma CategoryTheory.Comma

-- Satisfying the inhabited linter
instance Comma.inhabited [Inhabited T] : Inhabited (Comma (𝟭 T) (𝟭 T)) where
  default :=
    { left := default
      right := default
      hom := 𝟙 default }
#align category_theory.comma.inhabited CategoryTheory.Comma.inhabited

variable {L : A ⥤ T} {R : B ⥤ T}

/-- A morphism between two objects in the comma category is a commutative square connecting the
    morphisms coming from the two objects using morphisms in the image of the functors `L` and `R`.
-/
@[ext]
structure CommaMorphism (X Y : Comma L R) where
  left : X.left ⟶ Y.left
  right : X.right ⟶ Y.right
  w : L.map left ≫ Y.hom = X.hom ≫ R.map right := by aesop_cat
#align category_theory.comma_morphism CategoryTheory.CommaMorphism

-- Satisfying the inhabited linter
instance CommaMorphism.inhabited [Inhabited (Comma L R)] :
    Inhabited (CommaMorphism (default : Comma L R) default) :=
    ⟨{ left := 𝟙 _, right := 𝟙 _}⟩
#align category_theory.comma_morphism.inhabited CategoryTheory.CommaMorphism.inhabited

attribute [reassoc (attr := simp)] CommaMorphism.w

instance commaCategory : Category (Comma L R) where
  Hom X Y := CommaMorphism X Y
  id X :=
    { left := 𝟙 X.left
      right := 𝟙 X.right }
  comp f g :=
    { left := f.left ≫ g.left
      right := f.right ≫ g.right }
#align category_theory.comma_category CategoryTheory.commaCategory

namespace Comma

section

variable {X Y Z : Comma L R} {f : X ⟶ Y} {g : Y ⟶ Z}

-- porting note: this lemma was added because `CommaMorphism.ext`
-- was not triggered automatically
@[ext]
lemma hom_ext (f g : X ⟶ Y) (h₁ : f.left = g.left) (h₂ : f.right = g.right) : f = g :=
  CommaMorphism.ext _ _ h₁ h₂

@[simp]
theorem id_left : (𝟙 X : CommaMorphism X X).left = 𝟙 X.left :=
  rfl
#align category_theory.comma.id_left CategoryTheory.Comma.id_left

@[simp]
theorem id_right : (𝟙 X : CommaMorphism X X).right = 𝟙 X.right :=
  rfl
#align category_theory.comma.id_right CategoryTheory.Comma.id_right

@[simp]
theorem comp_left : (f ≫ g).left = f.left ≫ g.left :=
  rfl
#align category_theory.comma.comp_left CategoryTheory.Comma.comp_left

@[simp]
theorem comp_right : (f ≫ g).right = f.right ≫ g.right :=
  rfl
#align category_theory.comma.comp_right CategoryTheory.Comma.comp_right

end

variable (L) (R)

/-- The functor sending an object `X` in the comma category to `X.left`. -/
@[simps]
def fst : Comma L R ⥤ A where
  obj X := X.left
  map f := f.left
#align category_theory.comma.fst CategoryTheory.Comma.fst

/-- The functor sending an object `X` in the comma category to `X.right`. -/
@[simps]
def snd : Comma L R ⥤ B where
  obj X := X.right
  map f := f.right
#align category_theory.comma.snd CategoryTheory.Comma.snd

/-- We can interpret the commutative square constituting a morphism in the comma category as a
    natural transformation between the functors `fst ⋙ L` and `snd ⋙ R` from the comma category
    to `T`, where the components are given by the morphism that constitutes an object of the comma
    category. -/
@[simps]
def natTrans : fst L R ⋙ L ⟶ snd L R ⋙ R where app X := X.hom
#align category_theory.comma.nat_trans CategoryTheory.Comma.natTrans

@[simp]
theorem eqToHom_left (X Y : Comma L R) (H : X = Y) :
    CommaMorphism.left (eqToHom H) = eqToHom (by cases H; rfl) := by
  cases H
  rfl
#align category_theory.comma.eq_to_hom_left CategoryTheory.Comma.eqToHom_left

@[simp]
theorem eqToHom_right (X Y : Comma L R) (H : X = Y) : CommaMorphism.right (eqToHom H) = eqToHom (by
    cases H
    rfl) := by
  cases H
  rfl
#align category_theory.comma.eq_to_hom_right CategoryTheory.Comma.eqToHom_right

section

variable {L₁ L₂ L₃ : A ⥤ T} {R₁ R₂ R₃ : B ⥤ T}

/-- Construct an isomorphism in the comma category given isomorphisms of the objects whose forward
directions give a commutative square.
-/
@[simps]
def isoMk {X Y : Comma L₁ R₁} (l : X.left ≅ Y.left) (r : X.right ≅ Y.right)
    (h : L₁.map l.hom ≫ Y.hom = X.hom ≫ R₁.map r.hom := by aesop_cat) : X ≅ Y where
  hom :=
    { left := l.hom
      right := r.hom
      w := h }
  inv :=
    { left := l.inv
      right := r.inv
      w := by
        rw [← L₁.mapIso_inv l, Iso.inv_comp_eq, L₁.mapIso_hom, ← Category.assoc, h,
          Category.assoc, ← R₁.map_comp]
        simp }
#align category_theory.comma.iso_mk CategoryTheory.Comma.isoMk

/-- A natural transformation `L₁ ⟶ L₂` induces a functor `Comma L₂ R ⥤ Comma L₁ R`. -/
@[simps]
def mapLeft (l : L₁ ⟶ L₂) : Comma L₂ R ⥤ Comma L₁ R where
  obj X :=
    { left := X.left
      right := X.right
      hom := l.app X.left ≫ X.hom }
  map f :=
    { left := f.left
      right := f.right }
#align category_theory.comma.map_left CategoryTheory.Comma.mapLeft

/-- The functor `Comma L R ⥤ Comma L R` induced by the identity natural transformation on `L` is
    naturally isomorphic to the identity functor. -/
@[simps]
def mapLeftId : mapLeft R (𝟙 L) ≅ 𝟭 _ where
  hom :=
    { app := fun X =>
        { left := 𝟙 _
          right := 𝟙 _ } }
  inv :=
    { app := fun X =>
        { left := 𝟙 _
          right := 𝟙 _ } }
#align category_theory.comma.map_left_id CategoryTheory.Comma.mapLeftId

/-- The functor `Comma L₁ R ⥤ Comma L₃ R` induced by the composition of two natural transformations
    `l : L₁ ⟶ L₂` and `l' : L₂ ⟶ L₃` is naturally isomorphic to the composition of the two functors
    induced by these natural transformations. -/
@[simps]
def mapLeftComp (l : L₁ ⟶ L₂) (l' : L₂ ⟶ L₃) :
    mapLeft R (l ≫ l') ≅ mapLeft R l' ⋙ mapLeft R l where
  hom :=
    { app := fun X =>
        { left := 𝟙 _
          right := 𝟙 _ } }
  inv :=
    { app := fun X =>
        { left := 𝟙 _
          right := 𝟙 _ } }
#align category_theory.comma.map_left_comp CategoryTheory.Comma.mapLeftComp

/-- A natural transformation `R₁ ⟶ R₂` induces a functor `Comma L R₁ ⥤ Comma L R₂`. -/
@[simps]
def mapRight (r : R₁ ⟶ R₂) : Comma L R₁ ⥤ Comma L R₂ where
  obj X :=
    { left := X.left
      right := X.right
      hom := X.hom ≫ r.app X.right }
  map f :=
    { left := f.left
      right := f.right }
#align category_theory.comma.map_right CategoryTheory.Comma.mapRight

/-- The functor `Comma L R ⥤ Comma L R` induced by the identity natural transformation on `R` is
    naturally isomorphic to the identity functor. -/
@[simps]
def mapRightId : mapRight L (𝟙 R) ≅ 𝟭 _ where
  hom :=
    { app := fun X =>
        { left := 𝟙 _
          right := 𝟙 _ } }
  inv :=
    { app := fun X =>
        { left := 𝟙 _
          right := 𝟙 _ } }
#align category_theory.comma.map_right_id CategoryTheory.Comma.mapRightId

/-- The functor `Comma L R₁ ⥤ Comma L R₃` induced by the composition of the natural transformations
    `r : R₁ ⟶ R₂` and `r' : R₂ ⟶ R₃` is naturally isomorphic to the composition of the functors
    induced by these natural transformations. -/
@[simps]
def mapRightComp (r : R₁ ⟶ R₂) (r' : R₂ ⟶ R₃) :
    mapRight L (r ≫ r') ≅ mapRight L r ⋙ mapRight L r' where
  hom :=
    { app := fun X =>
        { left := 𝟙 _
          right := 𝟙 _ } }
  inv :=
    { app := fun X =>
        { left := 𝟙 _
          right := 𝟙 _ } }
#align category_theory.comma.map_right_comp CategoryTheory.Comma.mapRightComp

end

section

variable {C : Type u₄} [Category.{v₄} C] {D : Type u₅} [Category.{v₅} D]

/-- The functor `(F ⋙ L, R) ⥤ (L, R)` -/
@[simps]
def preLeft (F : C ⥤ A) (L : A ⥤ T) (R : B ⥤ T) : Comma (F ⋙ L) R ⥤ Comma L R where
  obj X :=
    { left := F.obj X.left
      right := X.right
      hom := X.hom }
  map f :=
    { left := F.map f.left
      right := f.right
      w := by simpa using f.w }
#align category_theory.comma.pre_left CategoryTheory.Comma.preLeft

instance (F : C ⥤ A) (L : A ⥤ T) (R : B ⥤ T) [Faithful F] : Faithful (preLeft F L R) where
  map_injective {X Y} f g h := hom_ext _ _ (F.map_injective (congrArg CommaMorphism.left h))
    (by apply congrArg CommaMorphism.right h)

instance (F : C ⥤ A) (L : A ⥤ T) (R : B ⥤ T) [Full F] : Full (preLeft F L R) where
  preimage {X Y} f := CommaMorphism.mk (F.preimage f.left) f.right (by simpa using f.w)

instance (F : C ⥤ A) (L : A ⥤ T) (R : B ⥤ T) [EssSurj F] : EssSurj (preLeft F L R) where
  mem_essImage Y :=
    ⟨Comma.mk (F.objPreimage Y.left) Y.right ((L.mapIso (F.objObjPreimageIso _)).hom ≫ Y.hom),
     ⟨isoMk (F.objObjPreimageIso _) (Iso.refl _) (by simp)⟩⟩

/-- If `F` is an equivalence, then so is `preLeft F L R`. -/
<<<<<<< HEAD
noncomputable def isEquivalence_preLeft (F : C ⥤ A) (L : A ⥤ T) (R : B ⥤ T) [IsEquivalence F] :
=======
noncomputable def isEquivalencePreLeft (F : C ⥤ A) (L : A ⥤ T) (R : B ⥤ T) [IsEquivalence F] :
>>>>>>> f6436bb3
    IsEquivalence (preLeft F L R) :=
  have := Equivalence.essSurj_of_equivalence F
  Equivalence.ofFullyFaithfullyEssSurj _

/-- The functor `(F ⋙ L, R) ⥤ (L, R)` -/
@[simps]
def preRight (L : A ⥤ T) (F : C ⥤ B) (R : B ⥤ T) : Comma L (F ⋙ R) ⥤ Comma L R where
  obj X :=
    { left := X.left
      right := F.obj X.right
      hom := X.hom }
  map f :=
    { left := f.left
      right := F.map f.right }
#align category_theory.comma.pre_right CategoryTheory.Comma.preRight

instance (L : A ⥤ T) (F : C ⥤ B) (R : B ⥤ T) [Faithful F] : Faithful (preRight L F R) where
  map_injective {X Y } f g h := hom_ext _ _ (by apply congrArg CommaMorphism.left h)
    (F.map_injective (congrArg CommaMorphism.right h))

instance (L : A ⥤ T) (F : C ⥤ B) (R : B ⥤ T) [Full F] : Full (preRight L F R) where
  preimage {X Y} f := CommaMorphism.mk f.left (F.preimage f.right) (by simpa using f.w)

instance (L : A ⥤ T) (F : C ⥤ B) (R : B ⥤ T) [EssSurj F] : EssSurj (preRight L F R) where
  mem_essImage Y :=
    ⟨Comma.mk Y.left (F.objPreimage Y.right) (Y.hom ≫ (R.mapIso (F.objObjPreimageIso _)).inv),
     ⟨isoMk (Iso.refl _) (F.objObjPreimageIso _) (by simp [← R.map_comp])⟩⟩

/-- If `F` is an equivalence, then so is `preRight L F R`. -/
<<<<<<< HEAD
noncomputable def isEquivalence_preRight (L : A ⥤ T) (F : C ⥤ B) (R : B ⥤ T) [IsEquivalence F] :
=======
noncomputable def isEquivalencePreRight (L : A ⥤ T) (F : C ⥤ B) (R : B ⥤ T) [IsEquivalence F] :
>>>>>>> f6436bb3
    IsEquivalence (preRight L F R) :=
  have := Equivalence.essSurj_of_equivalence F
  Equivalence.ofFullyFaithfullyEssSurj _

/-- The functor `(L, R) ⥤ (L ⋙ F, R ⋙ F)` -/
@[simps]
def post (L : A ⥤ T) (R : B ⥤ T) (F : T ⥤ C) : Comma L R ⥤ Comma (L ⋙ F) (R ⋙ F) where
  obj X :=
    { left := X.left
      right := X.right
      hom := F.map X.hom }
  map f :=
    { left := f.left
      right := f.right
      w := by simp only [Functor.comp_map, ← F.map_comp, f.w] }
#align category_theory.comma.post CategoryTheory.Comma.post

end

end Comma

end CategoryTheory<|MERGE_RESOLUTION|>--- conflicted
+++ resolved
@@ -313,11 +313,7 @@
      ⟨isoMk (F.objObjPreimageIso _) (Iso.refl _) (by simp)⟩⟩
 
 /-- If `F` is an equivalence, then so is `preLeft F L R`. -/
-<<<<<<< HEAD
-noncomputable def isEquivalence_preLeft (F : C ⥤ A) (L : A ⥤ T) (R : B ⥤ T) [IsEquivalence F] :
-=======
 noncomputable def isEquivalencePreLeft (F : C ⥤ A) (L : A ⥤ T) (R : B ⥤ T) [IsEquivalence F] :
->>>>>>> f6436bb3
     IsEquivalence (preLeft F L R) :=
   have := Equivalence.essSurj_of_equivalence F
   Equivalence.ofFullyFaithfullyEssSurj _
@@ -347,11 +343,7 @@
      ⟨isoMk (Iso.refl _) (F.objObjPreimageIso _) (by simp [← R.map_comp])⟩⟩
 
 /-- If `F` is an equivalence, then so is `preRight L F R`. -/
-<<<<<<< HEAD
-noncomputable def isEquivalence_preRight (L : A ⥤ T) (F : C ⥤ B) (R : B ⥤ T) [IsEquivalence F] :
-=======
 noncomputable def isEquivalencePreRight (L : A ⥤ T) (F : C ⥤ B) (R : B ⥤ T) [IsEquivalence F] :
->>>>>>> f6436bb3
     IsEquivalence (preRight L F R) :=
   have := Equivalence.essSurj_of_equivalence F
   Equivalence.ofFullyFaithfullyEssSurj _
