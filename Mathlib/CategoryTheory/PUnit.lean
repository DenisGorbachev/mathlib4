--- conflicted
+++ resolved
@@ -50,11 +50,7 @@
 #align category_theory.functor.punit_ext' CategoryTheory.Functor.punit_ext'
 
 /-- The functor from `Discrete PUnit` sending everything to the given object. -/
-<<<<<<< HEAD
-abbrev fromPUnit (X : C) : Discrete PUnit.{1} ⥤ C :=
-=======
 abbrev fromPUnit (X : C) : Discrete PUnit.{w + 1} ⥤ C :=
->>>>>>> 571a1284
   (Functor.const _).obj X
 #align category_theory.functor.from_punit CategoryTheory.Functor.fromPUnit
 
