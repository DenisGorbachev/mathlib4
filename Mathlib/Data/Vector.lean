--- conflicted
+++ resolved
@@ -271,47 +271,4 @@
 instance {α : Type u} {n : Nat} : GetElem (Vector α n) Nat α (fun _ i => i < n) where
   getElem := fun x i h => get x ⟨i,h⟩
 
-<<<<<<< HEAD
-theorem vec_get_zero_eq_head {α : Type u} {n : Nat} {x : Vector α n.succ} : x[@Fin.ofNat n 0] = x.head := by
-  cases x
-  case mk x hx =>
-    cases x
-    case nil => contradiction
-    case cons head tail => rfl
-
-theorem get_eq_val_eq {α : Type u} {n : Nat} (x x' : Vector α n) (i : Fin n) (h : x.toList = x'.toList) : x[i] = x'[i] := by
-  rw [Vector.eq x x' h]
-
-
-
-section cases
-
-  /--
-    An alternative induction principle for `Vector` that doesn't expose the fact that it is a subtype
-    of `List`. Instead, it works much like the induction principle of a definition of `Vector` as
-    an inductive family of types.
-  -/
-  def induction {motive : ∀{n}, Vector α n → Sort v}
-                (nil : motive Vector.nil)
-                (cons : ∀{n}, (hd : α) → (tl : Vector α n) → motive tl → motive (Vector.cons hd tl)) :
-                ∀{m}, (v : Vector α m) → motive v
-    | 0,    ⟨[], _⟩ => nil
-    | _+1,  ⟨hd :: tl, h⟩ =>
-      let tl : Vector .. := ⟨tl, by simp_all only [List.length_cons, succ.injEq]⟩
-      cons hd tl (induction nil cons tl)
-
-  /--
-    Similar to `inductive`, an alternative case-analysis for `Vector`.
-  -/
-  def cases {motive : ∀{n}, Vector α n → Sort v}
-            (nil : motive Vector.nil)
-            (cons : ∀{n}, (hd : α) → (tl : Vector α n) → motive (Vector.cons hd tl)) :
-            ∀{m}, (v : Vector α m) → motive v :=
-    induction nil fun hd tl _ => cons hd tl
-
-
-end cases
-
-=======
->>>>>>> b8b19819
 end Vector