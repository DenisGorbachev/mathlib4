/-
Copyright (c) 2017 Mario Carneiro. All rights reserved.
Released under Apache 2.0 license as described in the file LICENSE.
Authors: Mario Carneiro
-/
import Mathlib.Data.Fintype.Basic
import Mathlib.Data.Finset.Card
import Mathlib.Data.List.NodupEquivFin
import Mathlib.Tactic.Positivity

#align_import data.fintype.card from "leanprover-community/mathlib"@"bf2428c9486c407ca38b5b3fb10b87dad0bc99fa"

/-!
# Cardinalities of finite types

## Main declarations

* `Fintype.card α`: Cardinality of a fintype. Equal to `Finset.univ.card`.
* `Fintype.truncEquivFin`: A fintype `α` is computably equivalent to `Fin (card α)`. The
  `Trunc`-free, noncomputable version is `Fintype.equivFin`.
* `Fintype.truncEquivOfCardEq` `Fintype.equivOfCardEq`: Two fintypes of same cardinality are
  equivalent. See above.
* `Fin.equiv_iff_eq`: `Fin m ≃ Fin n` iff `m = n`.
* `Infinite.natEmbedding`: An embedding of `ℕ` into an infinite type.

We also provide the following versions of the pigeonholes principle.
* `Fintype.exists_ne_map_eq_of_card_lt` and `isEmpty_of_card_lt`: Finitely many pigeons and
  pigeonholes. Weak formulation.
* `Finite.exists_ne_map_eq_of_infinite`: Infinitely many pigeons in finitely many pigeonholes.
  Weak formulation.
* `Finite.exists_infinite_fiber`: Infinitely many pigeons in finitely many pigeonholes. Strong
  formulation.

Some more pigeonhole-like statements can be found in `Data.Fintype.CardEmbedding`.

Types which have an injection from/a surjection to an `Infinite` type are themselves `Infinite`.
See `Infinite.of_injective` and `Infinite.of_surjective`.

## Instances

We provide `Infinite` instances for
* specific types: `ℕ`, `ℤ`, `String`
* type constructors: `Multiset α`, `List α`

-/


open Function

open Nat

universe u v

variable {α : Type u} {β γ : Type*}

open Finset Function

namespace Fintype

/-- `card α` is the number of elements in `α`, defined when `α` is a fintype. -/
def card (α) [Fintype α] : ℕ :=
  (@univ α _).card
#align fintype.card Fintype.card

/-- There is (computably) an equivalence between `α` and `Fin (card α)`.

Since it is not unique and depends on which permutation
of the universe list is used, the equivalence is wrapped in `Trunc` to
preserve computability.

See `Fintype.equivFin` for the noncomputable version,
and `Fintype.truncEquivFinOfCardEq` and `Fintype.equivFinOfCardEq`
for an equiv `α ≃ Fin n` given `Fintype.card α = n`.

See `Fintype.truncFinBijection` for a version without `[DecidableEq α]`.
-/
def truncEquivFin (α) [DecidableEq α] [Fintype α] : Trunc (α ≃ Fin (card α)) := by
  unfold card Finset.card
  exact
    Quot.recOnSubsingleton'
      (motive := fun s : Multiset α =>
        (∀ x : α, x ∈ s) → s.Nodup → Trunc (α ≃ Fin (Multiset.card s)))
      univ.val
      (fun l (h : ∀ x : α, x ∈ l) (nd : l.Nodup) => Trunc.mk (nd.getEquivOfForallMemList _ h).symm)
      mem_univ_val univ.2
#align fintype.trunc_equiv_fin Fintype.truncEquivFin

/-- There is (noncomputably) an equivalence between `α` and `Fin (card α)`.

See `Fintype.truncEquivFin` for the computable version,
and `Fintype.truncEquivFinOfCardEq` and `Fintype.equivFinOfCardEq`
for an equiv `α ≃ Fin n` given `Fintype.card α = n`.
-/
noncomputable def equivFin (α) [Fintype α] : α ≃ Fin (card α) :=
  letI := Classical.decEq α
  (truncEquivFin α).out
#align fintype.equiv_fin Fintype.equivFin

/-- There is (computably) a bijection between `Fin (card α)` and `α`.

Since it is not unique and depends on which permutation
of the universe list is used, the bijection is wrapped in `Trunc` to
preserve computability.

See `Fintype.truncEquivFin` for a version that gives an equivalence
given `[DecidableEq α]`.
-/
def truncFinBijection (α) [Fintype α] : Trunc { f : Fin (card α) → α // Bijective f } := by
  unfold card Finset.card
  refine
    Quot.recOnSubsingleton'
      (motive := fun s : Multiset α =>
        (∀ x : α, x ∈ s) → s.Nodup → Trunc {f : Fin (Multiset.card s) → α // Bijective f})
      univ.val
      (fun l (h : ∀ x : α, x ∈ l) (nd : l.Nodup) => Trunc.mk (nd.getBijectionOfForallMemList _ h))
      mem_univ_val univ.2
#align fintype.trunc_fin_bijection Fintype.truncFinBijection

theorem subtype_card {p : α → Prop} (s : Finset α) (H : ∀ x : α, x ∈ s ↔ p x) :
    @card { x // p x } (Fintype.subtype s H) = s.card :=
  Multiset.card_pmap _ _ _
#align fintype.subtype_card Fintype.subtype_card

theorem card_of_subtype {p : α → Prop} (s : Finset α) (H : ∀ x : α, x ∈ s ↔ p x)
    [Fintype { x // p x }] : card { x // p x } = s.card := by
  rw [← subtype_card s H]
  congr
  apply Subsingleton.elim
#align fintype.card_of_subtype Fintype.card_of_subtype

@[simp]
theorem card_ofFinset {p : Set α} (s : Finset α) (H : ∀ x, x ∈ s ↔ x ∈ p) :
    @Fintype.card p (ofFinset s H) = s.card :=
  Fintype.subtype_card s H
#align fintype.card_of_finset Fintype.card_ofFinset

theorem card_of_finset' {p : Set α} (s : Finset α) (H : ∀ x, x ∈ s ↔ x ∈ p) [Fintype p] :
    Fintype.card p = s.card := by rw [← card_ofFinset s H]; congr; apply Subsingleton.elim
#align fintype.card_of_finset' Fintype.card_of_finset'

end Fintype

namespace Fintype

theorem ofEquiv_card [Fintype α] (f : α ≃ β) : @card β (ofEquiv α f) = card α :=
  Multiset.card_map _ _
#align fintype.of_equiv_card Fintype.ofEquiv_card

theorem card_congr {α β} [Fintype α] [Fintype β] (f : α ≃ β) : card α = card β := by
  rw [← ofEquiv_card f]; congr; apply Subsingleton.elim
#align fintype.card_congr Fintype.card_congr

@[congr]
theorem card_congr' {α β} [Fintype α] [Fintype β] (h : α = β) : card α = card β :=
  card_congr (by rw [h])
#align fintype.card_congr' Fintype.card_congr'

section

variable [Fintype α] [Fintype β]

/-- If the cardinality of `α` is `n`, there is computably a bijection between `α` and `Fin n`.

See `Fintype.equivFinOfCardEq` for the noncomputable definition,
and `Fintype.truncEquivFin` and `Fintype.equivFin` for the bijection `α ≃ Fin (card α)`.
-/
def truncEquivFinOfCardEq [DecidableEq α] {n : ℕ} (h : Fintype.card α = n) : Trunc (α ≃ Fin n) :=
  (truncEquivFin α).map fun e => e.trans (Fin.castIso h).toEquiv
#align fintype.trunc_equiv_fin_of_card_eq Fintype.truncEquivFinOfCardEq

/-- If the cardinality of `α` is `n`, there is noncomputably a bijection between `α` and `Fin n`.

See `Fintype.truncEquivFinOfCardEq` for the computable definition,
and `Fintype.truncEquivFin` and `Fintype.equivFin` for the bijection `α ≃ Fin (card α)`.
-/
noncomputable def equivFinOfCardEq {n : ℕ} (h : Fintype.card α = n) : α ≃ Fin n :=
  letI := Classical.decEq α
  (truncEquivFinOfCardEq h).out
#align fintype.equiv_fin_of_card_eq Fintype.equivFinOfCardEq

/-- Two `Fintype`s with the same cardinality are (computably) in bijection.

See `Fintype.equivOfCardEq` for the noncomputable version,
and `Fintype.truncEquivFinOfCardEq` and `Fintype.equivFinOfCardEq` for
the specialization to `Fin`.
-/
def truncEquivOfCardEq [DecidableEq α] [DecidableEq β] (h : card α = card β) : Trunc (α ≃ β) :=
  (truncEquivFinOfCardEq h).bind fun e => (truncEquivFin β).map fun e' => e.trans e'.symm
#align fintype.trunc_equiv_of_card_eq Fintype.truncEquivOfCardEq

/-- Two `Fintype`s with the same cardinality are (noncomputably) in bijection.

See `Fintype.truncEquivOfCardEq` for the computable version,
and `Fintype.truncEquivFinOfCardEq` and `Fintype.equivFinOfCardEq` for
the specialization to `Fin`.
-/
noncomputable def equivOfCardEq (h : card α = card β) : α ≃ β := by
  letI := Classical.decEq α
  letI := Classical.decEq β
  exact (truncEquivOfCardEq h).out
#align fintype.equiv_of_card_eq Fintype.equivOfCardEq

end

theorem card_eq {α β} [_F : Fintype α] [_G : Fintype β] : card α = card β ↔ Nonempty (α ≃ β) :=
  ⟨fun h =>
    haveI := Classical.propDecidable
    (truncEquivOfCardEq h).nonempty,
    fun ⟨f⟩ => card_congr f⟩
#align fintype.card_eq Fintype.card_eq

/-- Note: this lemma is specifically about `Fintype.ofSubsingleton`. For a statement about
arbitrary `Fintype` instances, use either `Fintype.card_le_one_iff_subsingleton` or
`Fintype.card_unique`. -/
@[simp]
theorem card_ofSubsingleton (a : α) [Subsingleton α] : @Fintype.card _ (ofSubsingleton a) = 1 :=
  rfl
#align fintype.card_of_subsingleton Fintype.card_ofSubsingleton

@[simp]
theorem card_unique [Unique α] [h : Fintype α] : Fintype.card α = 1 :=
  Subsingleton.elim (ofSubsingleton default) h ▸ card_ofSubsingleton _
#align fintype.card_unique Fintype.card_unique

/-- Note: this lemma is specifically about `Fintype.of_is_empty`. For a statement about
arbitrary `Fintype` instances, use `Fintype.card_eq_zero_iff`. -/
@[simp]
theorem card_of_isEmpty [IsEmpty α] : Fintype.card α = 0 :=
  rfl
#align fintype.card_of_is_empty Fintype.card_of_isEmpty

end Fintype

namespace Set

variable {s t : Set α}

-- We use an arbitrary `[Fintype s]` instance here,
-- not necessarily coming from a `[Fintype α]`.
@[simp]
theorem toFinset_card {α : Type*} (s : Set α) [Fintype s] : s.toFinset.card = Fintype.card s :=
  Multiset.card_map Subtype.val Finset.univ.val
#align set.to_finset_card Set.toFinset_card

end Set

theorem Finset.card_univ [Fintype α] : (Finset.univ : Finset α).card = Fintype.card α :=
  rfl
#align finset.card_univ Finset.card_univ

theorem Finset.eq_univ_of_card [Fintype α] (s : Finset α) (hs : s.card = Fintype.card α) :
    s = univ :=
  eq_of_subset_of_card_le (subset_univ _) <| by rw [hs, Finset.card_univ]
#align finset.eq_univ_of_card Finset.eq_univ_of_card

theorem Finset.card_eq_iff_eq_univ [Fintype α] (s : Finset α) :
    s.card = Fintype.card α ↔ s = Finset.univ :=
  ⟨s.eq_univ_of_card, by
    rintro rfl
    exact Finset.card_univ⟩
#align finset.card_eq_iff_eq_univ Finset.card_eq_iff_eq_univ

theorem Finset.card_le_univ [Fintype α] (s : Finset α) : s.card ≤ Fintype.card α :=
  card_le_of_subset (subset_univ s)
#align finset.card_le_univ Finset.card_le_univ

theorem Finset.card_lt_univ_of_not_mem [Fintype α] {s : Finset α} {x : α} (hx : x ∉ s) :
    s.card < Fintype.card α :=
  card_lt_card ⟨subset_univ s, not_forall.2 ⟨x, fun hx' => hx (hx' <| mem_univ x)⟩⟩
#align finset.card_lt_univ_of_not_mem Finset.card_lt_univ_of_not_mem

theorem Finset.card_lt_iff_ne_univ [Fintype α] (s : Finset α) :
    s.card < Fintype.card α ↔ s ≠ Finset.univ :=
  s.card_le_univ.lt_iff_ne.trans (not_congr s.card_eq_iff_eq_univ)
#align finset.card_lt_iff_ne_univ Finset.card_lt_iff_ne_univ

theorem Finset.card_compl_lt_iff_nonempty [Fintype α] [DecidableEq α] (s : Finset α) :
    sᶜ.card < Fintype.card α ↔ s.Nonempty :=
  sᶜ.card_lt_iff_ne_univ.trans s.compl_ne_univ_iff_nonempty
#align finset.card_compl_lt_iff_nonempty Finset.card_compl_lt_iff_nonempty

theorem Finset.card_univ_diff [DecidableEq α] [Fintype α] (s : Finset α) :
    (Finset.univ \ s).card = Fintype.card α - s.card :=
  Finset.card_sdiff (subset_univ s)
#align finset.card_univ_diff Finset.card_univ_diff

theorem Finset.card_compl [DecidableEq α] [Fintype α] (s : Finset α) :
    sᶜ.card = Fintype.card α - s.card :=
  Finset.card_univ_diff s
#align finset.card_compl Finset.card_compl

theorem Fintype.card_compl_set [Fintype α] (s : Set α) [Fintype s] [Fintype (↥sᶜ : Type u)] :
    Fintype.card (↥sᶜ :  Type u) = Fintype.card α - Fintype.card s := by
  classical rw [← Set.toFinset_card, ← Set.toFinset_card, ← Finset.card_compl, Set.toFinset_compl]
#align fintype.card_compl_set Fintype.card_compl_set

@[simp]
theorem Fintype.card_fin (n : ℕ) : Fintype.card (Fin n) = n :=
  List.length_finRange n
#align fintype.card_fin Fintype.card_fin

@[simp]
theorem Finset.card_fin (n : ℕ) : Finset.card (Finset.univ : Finset (Fin n)) = n := by
  rw [Finset.card_univ, Fintype.card_fin]
#align finset.card_fin Finset.card_fin

/-- `Fin` as a map from `ℕ` to `Type` is injective. Note that since this is a statement about
equality of types, using it should be avoided if possible. -/
theorem fin_injective : Function.Injective Fin := fun m n h =>
  (Fintype.card_fin m).symm.trans <| (Fintype.card_congr <| Equiv.cast h).trans (Fintype.card_fin n)
#align fin_injective fin_injective

/-- A reversed version of `Fin.cast_eq_cast` that is easier to rewrite with. -/
theorem Fin.cast_eq_cast' {n m : ℕ} (h : Fin n = Fin m) :
    _root_.cast h = ⇑(Fin.castIso <| fin_injective h) := by
  cases fin_injective h
  rfl
#align fin.cast_eq_cast' Fin.cast_eq_cast'

theorem card_finset_fin_le {n : ℕ} (s : Finset (Fin n)) : s.card ≤ n := by
  simpa only [Fintype.card_fin] using s.card_le_univ
#align card_finset_fin_le card_finset_fin_le

theorem Fin.equiv_iff_eq {m n : ℕ} : Nonempty (Fin m ≃ Fin n) ↔ m = n :=
  ⟨fun ⟨h⟩ => by simpa using Fintype.card_congr h, fun h => ⟨Equiv.cast <| h ▸ rfl⟩⟩
#align fin.equiv_iff_eq Fin.equiv_iff_eq

--@[simp] Porting note: simp can prove it
theorem Fintype.card_subtype_eq (y : α) [Fintype { x // x = y }] :
    Fintype.card { x // x = y } = 1 :=
  Fintype.card_unique
#align fintype.card_subtype_eq Fintype.card_subtype_eq

--@[simp] Porting note: simp can prove it
theorem Fintype.card_subtype_eq' (y : α) [Fintype { x // y = x }] :
    Fintype.card { x // y = x } = 1 :=
  Fintype.card_unique
#align fintype.card_subtype_eq' Fintype.card_subtype_eq'

@[simp]
theorem Fintype.card_empty : Fintype.card Empty = 0 :=
  rfl
#align fintype.card_empty Fintype.card_empty

@[simp]
theorem Fintype.card_pempty : Fintype.card PEmpty = 0 :=
  rfl
#align fintype.card_pempty Fintype.card_pempty

theorem Fintype.card_unit : Fintype.card Unit = 1 :=
  rfl
#align fintype.card_unit Fintype.card_unit

@[simp]
theorem Fintype.card_punit : Fintype.card PUnit = 1 :=
  rfl
#align fintype.card_punit Fintype.card_punit

@[simp]
theorem Fintype.card_bool : Fintype.card Bool = 2 :=
  rfl
#align fintype.card_bool Fintype.card_bool

@[simp]
theorem Fintype.card_ulift (α : Type*) [Fintype α] : Fintype.card (ULift α) = Fintype.card α :=
  Fintype.ofEquiv_card _
#align fintype.card_ulift Fintype.card_ulift

@[simp]
theorem Fintype.card_plift (α : Type*) [Fintype α] : Fintype.card (PLift α) = Fintype.card α :=
  Fintype.ofEquiv_card _
#align fintype.card_plift Fintype.card_plift

@[simp]
theorem Fintype.card_orderDual (α : Type*) [Fintype α] : Fintype.card αᵒᵈ = Fintype.card α :=
  rfl
#align fintype.card_order_dual Fintype.card_orderDual

@[simp]
theorem Fintype.card_lex (α : Type*) [Fintype α] : Fintype.card (Lex α) = Fintype.card α :=
  rfl
#align fintype.card_lex Fintype.card_lex

/-- Given that `α ⊕ β` is a fintype, `α` is also a fintype. This is non-computable as it uses
that `Sum.inl` is an injection, but there's no clear inverse if `α` is empty. -/
noncomputable def Fintype.sumLeft {α β} [Fintype (Sum α β)] : Fintype α :=
  Fintype.ofInjective (Sum.inl : α → Sum α β) Sum.inl_injective
#align fintype.sum_left Fintype.sumLeft

/-- Given that `α ⊕ β` is a fintype, `β` is also a fintype. This is non-computable as it uses
that `Sum.inr` is an injection, but there's no clear inverse if `β` is empty. -/
noncomputable def Fintype.sumRight {α β} [Fintype (Sum α β)] : Fintype β :=
  Fintype.ofInjective (Sum.inr : β → Sum α β) Sum.inr_injective
#align fintype.sum_right Fintype.sumRight

/-!
### Relation to `Finite`

In this section we prove that `α : Type*` is `Finite` if and only if `Fintype α` is nonempty.
-/


-- @[nolint fintype_finite] -- Porting note: do we need this
protected theorem Fintype.finite {α : Type*} (_inst : Fintype α) : Finite α :=
  ⟨Fintype.equivFin α⟩
#align fintype.finite Fintype.finite

/-- For efficiency reasons, we want `Finite` instances to have higher
priority than ones coming from `Fintype` instances. -/
-- @[nolint fintype_finite] -- Porting note: do we need this
instance (priority := 900) Finite.of_fintype (α : Type*) [Fintype α] : Finite α :=
  Fintype.finite ‹_›
#align finite.of_fintype Finite.of_fintype

theorem finite_iff_nonempty_fintype (α : Type*) : Finite α ↔ Nonempty (Fintype α) :=
  ⟨fun h =>
    let ⟨_k, ⟨e⟩⟩ := @Finite.exists_equiv_fin α h
    ⟨Fintype.ofEquiv _ e.symm⟩,
    fun ⟨_⟩ => inferInstance⟩
#align finite_iff_nonempty_fintype finite_iff_nonempty_fintype

/-- See also `nonempty_encodable`, `nonempty_denumerable`. -/
theorem nonempty_fintype (α : Type*) [Finite α] : Nonempty (Fintype α) :=
  (finite_iff_nonempty_fintype α).mp ‹_›
#align nonempty_fintype nonempty_fintype

/-- Noncomputably get a `Fintype` instance from a `Finite` instance. This is not an
instance because we want `Fintype` instances to be useful for computations. -/
noncomputable def Fintype.ofFinite (α : Type*) [Finite α] : Fintype α :=
  (nonempty_fintype α).some
#align fintype.of_finite Fintype.ofFinite

theorem Finite.of_injective {α β : Sort*} [Finite β] (f : α → β) (H : Injective f) : Finite α := by
  cases nonempty_fintype (PLift β)
  rw [← Equiv.injective_comp Equiv.plift f, ← Equiv.comp_injective _ Equiv.plift.symm] at H
  haveI := Fintype.ofInjective _ H
  exact Finite.of_equiv _ Equiv.plift
#align finite.of_injective Finite.of_injective

theorem Finite.of_surjective {α β : Sort*} [Finite α] (f : α → β) (H : Surjective f) : Finite β :=
  Finite.of_injective _ <| injective_surjInv H
#align finite.of_surjective Finite.of_surjective

theorem Finite.exists_univ_list (α) [Finite α] : ∃ l : List α, l.Nodup ∧ ∀ x : α, x ∈ l := by
  cases nonempty_fintype α
  obtain ⟨l, e⟩ := Quotient.exists_rep (@univ α _).1
  have := And.intro (@univ α _).2 (@mem_univ_val α _)
  exact ⟨_, by rwa [← e] at this⟩
#align finite.exists_univ_list Finite.exists_univ_list

theorem List.Nodup.length_le_card {α : Type*} [Fintype α] {l : List α} (h : l.Nodup) :
    l.length ≤ Fintype.card α := by
  classical exact List.toFinset_card_of_nodup h ▸ l.toFinset.card_le_univ
#align list.nodup.length_le_card List.Nodup.length_le_card

namespace Fintype

variable [Fintype α] [Fintype β]

theorem card_le_of_injective (f : α → β) (hf : Function.Injective f) : card α ≤ card β :=
  Finset.card_le_card_of_inj_on f (fun _ _ => Finset.mem_univ _) fun _ _ _ _ h => hf h
#align fintype.card_le_of_injective Fintype.card_le_of_injective

theorem card_le_of_embedding (f : α ↪ β) : card α ≤ card β :=
  card_le_of_injective f f.2
#align fintype.card_le_of_embedding Fintype.card_le_of_embedding

theorem card_lt_of_injective_of_not_mem (f : α → β) (h : Function.Injective f) {b : β}
    (w : b ∉ Set.range f) : card α < card β :=
  calc
    card α = (univ.map ⟨f, h⟩).card := (card_map _).symm
    _ < card β :=
      Finset.card_lt_univ_of_not_mem <| by rwa [← mem_coe, coe_map, coe_univ, Set.image_univ]
#align fintype.card_lt_of_injective_of_not_mem Fintype.card_lt_of_injective_of_not_mem

theorem card_lt_of_injective_not_surjective (f : α → β) (h : Function.Injective f)
    (h' : ¬Function.Surjective f) : card α < card β :=
  let ⟨_y, hy⟩ := not_forall.1 h'
  card_lt_of_injective_of_not_mem f h hy
#align fintype.card_lt_of_injective_not_surjective Fintype.card_lt_of_injective_not_surjective

theorem card_le_of_surjective (f : α → β) (h : Function.Surjective f) : card β ≤ card α :=
  card_le_of_injective _ (Function.injective_surjInv h)
#align fintype.card_le_of_surjective Fintype.card_le_of_surjective

theorem card_range_le {α β : Type*} (f : α → β) [Fintype α] [Fintype (Set.range f)] :
    Fintype.card (Set.range f) ≤ Fintype.card α :=
  Fintype.card_le_of_surjective (fun a => ⟨f a, by simp⟩) fun ⟨_, a, ha⟩ => ⟨a, by simpa using ha⟩
#align fintype.card_range_le Fintype.card_range_le

theorem card_range {α β F : Type*} [EmbeddingLike F α β] (f : F) [Fintype α]
    [Fintype (Set.range f)] : Fintype.card (Set.range f) = Fintype.card α :=
  Eq.symm <| Fintype.card_congr <| Equiv.ofInjective _ <| EmbeddingLike.injective f
#align fintype.card_range Fintype.card_range

/-- The pigeonhole principle for finitely many pigeons and pigeonholes.
This is the `Fintype` version of `Finset.exists_ne_map_eq_of_card_lt_of_maps_to`.
-/
theorem exists_ne_map_eq_of_card_lt (f : α → β) (h : Fintype.card β < Fintype.card α) :
    ∃ x y, x ≠ y ∧ f x = f y :=
  let ⟨x, _, y, _, h⟩ := Finset.exists_ne_map_eq_of_card_lt_of_maps_to h fun x _ => mem_univ (f x)
  ⟨x, y, h⟩
#align fintype.exists_ne_map_eq_of_card_lt Fintype.exists_ne_map_eq_of_card_lt

theorem card_eq_one_iff : card α = 1 ↔ ∃ x : α, ∀ y, y = x := by
  rw [← card_unit, card_eq]
  exact
    ⟨fun ⟨a⟩ => ⟨a.symm (), fun y => a.injective (Subsingleton.elim _ _)⟩,
     fun ⟨x, hx⟩ =>
      ⟨⟨fun _ => (), fun _ => x, fun _ => (hx _).trans (hx _).symm, fun _ =>
          Subsingleton.elim _ _⟩⟩⟩
#align fintype.card_eq_one_iff Fintype.card_eq_one_iff

theorem card_eq_zero_iff : card α = 0 ↔ IsEmpty α := by
  rw [card, Finset.card_eq_zero, univ_eq_empty_iff]
#align fintype.card_eq_zero_iff Fintype.card_eq_zero_iff

theorem card_eq_zero [IsEmpty α] : card α = 0 :=
  card_eq_zero_iff.2 ‹_›
#align fintype.card_eq_zero Fintype.card_eq_zero

theorem card_eq_one_iff_nonempty_unique : card α = 1 ↔ Nonempty (Unique α) :=
  ⟨fun h =>
    let ⟨d, h⟩ := Fintype.card_eq_one_iff.mp h
    ⟨{  default := d
        uniq := h }⟩,
    fun ⟨_h⟩ => Fintype.card_unique⟩
#align fintype.card_eq_one_iff_nonempty_unique Fintype.card_eq_one_iff_nonempty_unique

/-- A `Fintype` with cardinality zero is equivalent to `Empty`. -/
def cardEqZeroEquivEquivEmpty : card α = 0 ≃ (α ≃ Empty) :=
  (Equiv.ofIff card_eq_zero_iff).trans (Equiv.equivEmptyEquiv α).symm
#align fintype.card_eq_zero_equiv_equiv_empty Fintype.cardEqZeroEquivEquivEmpty

theorem card_pos_iff : 0 < card α ↔ Nonempty α :=
  pos_iff_ne_zero.trans <| not_iff_comm.mp <| not_nonempty_iff.trans card_eq_zero_iff.symm
#align fintype.card_pos_iff Fintype.card_pos_iff

theorem card_pos [h : Nonempty α] : 0 < card α :=
  card_pos_iff.mpr h
#align fintype.card_pos Fintype.card_pos

theorem card_ne_zero [Nonempty α] : card α ≠ 0 :=
  _root_.ne_of_gt card_pos
#align fintype.card_ne_zero Fintype.card_ne_zero

instance [Nonempty α] : NeZero (card α) := ⟨card_ne_zero⟩

theorem card_le_one_iff : card α ≤ 1 ↔ ∀ a b : α, a = b :=
  let n := card α
  have hn : n = card α := rfl
  match n, hn with
  | 0, ha =>
    ⟨fun _h => fun a => (card_eq_zero_iff.1 ha.symm).elim a, fun _ => ha ▸ Nat.le_succ _⟩
  | 1, ha =>
    ⟨fun _h => fun a b => by
      let ⟨x, hx⟩ := card_eq_one_iff.1 ha.symm
      rw [hx a, hx b], fun _ => ha ▸ le_rfl⟩
  | n + 2, ha =>
    ⟨fun h => False.elim $ by rw [← ha] at h; cases h with | step h => cases h; done, fun h =>
      card_unit ▸ card_le_of_injective (fun _ => ()) fun _ _ _ => h _ _⟩
#align fintype.card_le_one_iff Fintype.card_le_one_iff

theorem card_le_one_iff_subsingleton : card α ≤ 1 ↔ Subsingleton α :=
  card_le_one_iff.trans subsingleton_iff.symm
#align fintype.card_le_one_iff_subsingleton Fintype.card_le_one_iff_subsingleton

theorem one_lt_card_iff_nontrivial : 1 < card α ↔ Nontrivial α := by
  classical
    rw [← not_iff_not]
    push_neg
    rw [not_nontrivial_iff_subsingleton, card_le_one_iff_subsingleton]
#align fintype.one_lt_card_iff_nontrivial Fintype.one_lt_card_iff_nontrivial

theorem exists_ne_of_one_lt_card (h : 1 < card α) (a : α) : ∃ b : α, b ≠ a :=
  haveI : Nontrivial α := one_lt_card_iff_nontrivial.1 h
  exists_ne a
#align fintype.exists_ne_of_one_lt_card Fintype.exists_ne_of_one_lt_card

theorem exists_pair_of_one_lt_card (h : 1 < card α) : ∃ a b : α, a ≠ b :=
  haveI : Nontrivial α := one_lt_card_iff_nontrivial.1 h
  exists_pair_ne α
#align fintype.exists_pair_of_one_lt_card Fintype.exists_pair_of_one_lt_card

theorem card_eq_one_of_forall_eq {i : α} (h : ∀ j, j = i) : card α = 1 :=
  Fintype.card_eq_one_iff.2 ⟨i, h⟩
#align fintype.card_eq_one_of_forall_eq Fintype.card_eq_one_of_forall_eq

theorem one_lt_card [h : Nontrivial α] : 1 < Fintype.card α :=
  Fintype.one_lt_card_iff_nontrivial.mpr h
#align fintype.one_lt_card Fintype.one_lt_card

theorem one_lt_card_iff : 1 < card α ↔ ∃ a b : α, a ≠ b :=
  one_lt_card_iff_nontrivial.trans nontrivial_iff
#align fintype.one_lt_card_iff Fintype.one_lt_card_iff

nonrec theorem two_lt_card_iff : 2 < card α ↔ ∃ a b c : α, a ≠ b ∧ a ≠ c ∧ b ≠ c := by
  simp_rw [← Finset.card_univ, two_lt_card_iff, mem_univ, true_and_iff]
#align fintype.two_lt_card_iff Fintype.two_lt_card_iff

theorem card_of_bijective {f : α → β} (hf : Bijective f) : card α = card β :=
  card_congr (Equiv.ofBijective f hf)
#align fintype.card_of_bijective Fintype.card_of_bijective

end Fintype

namespace Finite

variable [Finite α]

-- Porting note: new theorem
theorem surjective_of_injective {f : α → α} (hinj : Injective f) : Surjective f := by
  intro x
  have := Classical.propDecidable
  cases nonempty_fintype α
  have h₁ : image f univ = univ :=
    eq_of_subset_of_card_le (subset_univ _)
      ((card_image_of_injective univ hinj).symm ▸ le_rfl)
  have h₂ : x ∈ image f univ := h₁.symm ▸ mem_univ x
  obtain ⟨y, h⟩ := mem_image.1 h₂
  exact ⟨y, h.2⟩

theorem injective_iff_surjective {f : α → α} : Injective f ↔ Surjective f :=
  ⟨surjective_of_injective, fun hsurj =>
    HasLeftInverse.injective ⟨surjInv hsurj, leftInverse_of_surjective_of_rightInverse
      (surjective_of_injective (injective_surjInv _))
      (rightInverse_surjInv _)⟩⟩
#align finite.injective_iff_surjective Finite.injective_iff_surjective

theorem injective_iff_bijective {f : α → α} : Injective f ↔ Bijective f := by
  simp [Bijective, injective_iff_surjective]
#align finite.injective_iff_bijective Finite.injective_iff_bijective

theorem surjective_iff_bijective {f : α → α} : Surjective f ↔ Bijective f := by
  simp [Bijective, injective_iff_surjective]
#align finite.surjective_iff_bijective Finite.surjective_iff_bijective

theorem injective_iff_surjective_of_equiv {f : α → β} (e : α ≃ β) : Injective f ↔ Surjective f :=
  have : Injective (e.symm ∘ f) ↔ Surjective (e.symm ∘ f) := injective_iff_surjective
  ⟨fun hinj => by
    simpa [Function.comp] using e.surjective.comp (this.1 (e.symm.injective.comp hinj)),
    fun hsurj => by
    simpa [Function.comp] using e.injective.comp (this.2 (e.symm.surjective.comp hsurj))⟩
#align finite.injective_iff_surjective_of_equiv Finite.injective_iff_surjective_of_equiv

alias injective_iff_bijective ↔ _root_.Function.Injective.bijective_of_finite _
#align function.injective.bijective_of_finite Function.Injective.bijective_of_finite

alias surjective_iff_bijective ↔ _root_.Function.Surjective.bijective_of_finite _
#align function.surjective.bijective_of_finite Function.Surjective.bijective_of_finite

alias injective_iff_surjective_of_equiv ↔
  _root_.Function.Injective.surjective_of_fintype _root_.Function.Surjective.injective_of_fintype
#align function.injective.surjective_of_fintype Function.Injective.surjective_of_fintype
#align function.surjective.injective_of_fintype Function.Surjective.injective_of_fintype

end Finite

namespace Fintype

variable [Fintype α] [Fintype β]

theorem bijective_iff_injective_and_card (f : α → β) :
    Bijective f ↔ Injective f ∧ card α = card β :=
  ⟨fun h => ⟨h.1, card_of_bijective h⟩, fun h =>
    ⟨h.1, h.1.surjective_of_fintype <| equivOfCardEq h.2⟩⟩
#align fintype.bijective_iff_injective_and_card Fintype.bijective_iff_injective_and_card

theorem bijective_iff_surjective_and_card (f : α → β) :
    Bijective f ↔ Surjective f ∧ card α = card β :=
  ⟨fun h => ⟨h.2, card_of_bijective h⟩, fun h =>
    ⟨h.1.injective_of_fintype <| equivOfCardEq h.2, h.1⟩⟩
#align fintype.bijective_iff_surjective_and_card Fintype.bijective_iff_surjective_and_card

theorem _root_.Function.LeftInverse.rightInverse_of_card_le {f : α → β} {g : β → α}
    (hfg : LeftInverse f g) (hcard : card α ≤ card β) : RightInverse f g :=
  have hsurj : Surjective f := surjective_iff_hasRightInverse.2 ⟨g, hfg⟩
  rightInverse_of_injective_of_leftInverse
    ((bijective_iff_surjective_and_card _).2
        ⟨hsurj, le_antisymm hcard (card_le_of_surjective f hsurj)⟩).1
    hfg
#align function.left_inverse.right_inverse_of_card_le Function.LeftInverse.rightInverse_of_card_le

theorem _root_.Function.RightInverse.leftInverse_of_card_le {f : α → β} {g : β → α}
    (hfg : RightInverse f g) (hcard : card β ≤ card α) : LeftInverse f g :=
  Function.LeftInverse.rightInverse_of_card_le hfg hcard
#align function.right_inverse.left_inverse_of_card_le Function.RightInverse.leftInverse_of_card_le

end Fintype

namespace Equiv

variable [Fintype α] [Fintype β]

open Fintype

/-- Construct an equivalence from functions that are inverse to each other. -/
@[simps]
def ofLeftInverseOfCardLE (hβα : card β ≤ card α) (f : α → β) (g : β → α) (h : LeftInverse g f) :
    α ≃ β where
  toFun := f
  invFun := g
  left_inv := h
  right_inv := h.rightInverse_of_card_le hβα
#align equiv.of_left_inverse_of_card_le Equiv.ofLeftInverseOfCardLE
#align equiv.of_left_inverse_of_card_le_symm_apply Equiv.ofLeftInverseOfCardLE_symm_apply
#align equiv.of_left_inverse_of_card_le_apply Equiv.ofLeftInverseOfCardLE_apply

/-- Construct an equivalence from functions that are inverse to each other. -/
@[simps]
def ofRightInverseOfCardLE (hαβ : card α ≤ card β) (f : α → β) (g : β → α) (h : RightInverse g f) :
    α ≃ β where
  toFun := f
  invFun := g
  left_inv := h.leftInverse_of_card_le hαβ
  right_inv := h
#align equiv.of_right_inverse_of_card_le Equiv.ofRightInverseOfCardLE
#align equiv.of_right_inverse_of_card_le_symm_apply Equiv.ofRightInverseOfCardLE_symm_apply
#align equiv.of_right_inverse_of_card_le_apply Equiv.ofRightInverseOfCardLE_apply

end Equiv

@[simp]
theorem Fintype.card_coe (s : Finset α) [Fintype s] : Fintype.card s = s.card :=
  @Fintype.card_of_finset' _ _ _ (fun _ => Iff.rfl) (id _)
#align fintype.card_coe Fintype.card_coe

/-- Noncomputable equivalence between a finset `s` coerced to a type and `Fin s.card`. -/
noncomputable def Finset.equivFin (s : Finset α) : s ≃ Fin s.card :=
  Fintype.equivFinOfCardEq (Fintype.card_coe _)
#align finset.equiv_fin Finset.equivFin

/-- Noncomputable equivalence between a finset `s` as a fintype and `Fin n`, when there is a
proof that `s.card = n`. -/
noncomputable def Finset.equivFinOfCardEq {s : Finset α} {n : ℕ} (h : s.card = n) : s ≃ Fin n :=
  Fintype.equivFinOfCardEq ((Fintype.card_coe _).trans h)
#align finset.equiv_fin_of_card_eq Finset.equivFinOfCardEq

/-- Noncomputable equivalence between two finsets `s` and `t` as fintypes when there is a proof
that `s.card = t.card`.-/
noncomputable def Finset.equivOfCardEq {s t : Finset α} (h : s.card = t.card) : s ≃ t :=
  Fintype.equivOfCardEq ((Fintype.card_coe _).trans (h.trans (Fintype.card_coe _).symm))
#align finset.equiv_of_card_eq Finset.equivOfCardEq

@[simp]
theorem Fintype.card_prop : Fintype.card Prop = 2 :=
  rfl
#align fintype.card_Prop Fintype.card_prop

theorem set_fintype_card_le_univ [Fintype α] (s : Set α) [Fintype s] :
    Fintype.card s ≤ Fintype.card α :=
  Fintype.card_le_of_embedding (Function.Embedding.subtype s)
#align set_fintype_card_le_univ set_fintype_card_le_univ

theorem set_fintype_card_eq_univ_iff [Fintype α] (s : Set α) [Fintype s] :
    Fintype.card s = Fintype.card α ↔ s = Set.univ := by
  rw [← Set.toFinset_card, Finset.card_eq_iff_eq_univ, ← Set.toFinset_univ, Set.toFinset_inj]
#align set_fintype_card_eq_univ_iff set_fintype_card_eq_univ_iff

namespace Function.Embedding

/-- An embedding from a `Fintype` to itself can be promoted to an equivalence. -/
noncomputable def equivOfFintypeSelfEmbedding [Finite α] (e : α ↪ α) : α ≃ α :=
  Equiv.ofBijective e e.2.bijective_of_finite
#align function.embedding.equiv_of_fintype_self_embedding Function.Embedding.equivOfFintypeSelfEmbedding

@[simp]
theorem equiv_of_fintype_self_embedding_to_embedding [Finite α] (e : α ↪ α) :
    e.equivOfFintypeSelfEmbedding.toEmbedding = e := by
  ext
  rfl
#align function.embedding.equiv_of_fintype_self_embedding_to_embedding Function.Embedding.equiv_of_fintype_self_embedding_to_embedding

/-- If `‖β‖ < ‖α‖` there are no embeddings `α ↪ β`.
This is a formulation of the pigeonhole principle.

Note this cannot be an instance as it needs `h`. -/
@[simp]
theorem isEmpty_of_card_lt [Fintype α] [Fintype β] (h : Fintype.card β < Fintype.card α) :
    IsEmpty (α ↪ β) :=
  ⟨fun f =>
    let ⟨_x, _y, ne, feq⟩ := Fintype.exists_ne_map_eq_of_card_lt f h
    ne <| f.injective feq⟩
#align function.embedding.is_empty_of_card_lt Function.Embedding.isEmpty_of_card_lt

/-- A constructive embedding of a fintype `α` in another fintype `β` when `card α ≤ card β`. -/
def truncOfCardLE [Fintype α] [Fintype β] [DecidableEq α] [DecidableEq β]
    (h : Fintype.card α ≤ Fintype.card β) : Trunc (α ↪ β) :=
  (Fintype.truncEquivFin α).bind fun ea =>
    (Fintype.truncEquivFin β).map fun eb =>
      ea.toEmbedding.trans ((Fin.castLEEmb h).toEmbedding.trans eb.symm.toEmbedding)
#align function.embedding.trunc_of_card_le Function.Embedding.truncOfCardLE

theorem nonempty_of_card_le [Fintype α] [Fintype β] (h : Fintype.card α ≤ Fintype.card β) :
    Nonempty (α ↪ β) := by classical exact (truncOfCardLE h).nonempty
#align function.embedding.nonempty_of_card_le Function.Embedding.nonempty_of_card_le

theorem nonempty_iff_card_le [Fintype α] [Fintype β] :
    Nonempty (α ↪ β) ↔ Fintype.card α ≤ Fintype.card β :=
  ⟨fun ⟨e⟩ => Fintype.card_le_of_embedding e, nonempty_of_card_le⟩
#align function.embedding.nonempty_iff_card_le Function.Embedding.nonempty_iff_card_le

theorem exists_of_card_le_finset [Fintype α] {s : Finset β} (h : Fintype.card α ≤ s.card) :
    ∃ f : α ↪ β, Set.range f ⊆ s := by
  rw [← Fintype.card_coe] at h
  rcases nonempty_of_card_le h with ⟨f⟩
  exact ⟨f.trans (Embedding.subtype _), by simp [Set.range_subset_iff]⟩
#align function.embedding.exists_of_card_le_finset Function.Embedding.exists_of_card_le_finset

end Function.Embedding

@[simp]
theorem Finset.univ_map_embedding {α : Type*} [Fintype α] (e : α ↪ α) : univ.map e = univ := by
  rw [← e.equiv_of_fintype_self_embedding_to_embedding, univ_map_equiv_to_embedding]
#align finset.univ_map_embedding Finset.univ_map_embedding

namespace Fintype

theorem card_lt_of_surjective_not_injective [Fintype α] [Fintype β] (f : α → β)
    (h : Function.Surjective f) (h' : ¬Function.Injective f) : card β < card α :=
  card_lt_of_injective_not_surjective _ (Function.injective_surjInv h) fun hg =>
    have w : Function.Bijective (Function.surjInv h) := ⟨Function.injective_surjInv h, hg⟩
    h' <| h.injective_of_fintype (Equiv.ofBijective _ w).symm
#align fintype.card_lt_of_surjective_not_injective Fintype.card_lt_of_surjective_not_injective

end Fintype

theorem Fintype.card_subtype_le [Fintype α] (p : α → Prop) [DecidablePred p] :
    Fintype.card { x // p x } ≤ Fintype.card α :=
  Fintype.card_le_of_embedding (Function.Embedding.subtype _)
#align fintype.card_subtype_le Fintype.card_subtype_le

theorem Fintype.card_subtype_lt [Fintype α] {p : α → Prop} [DecidablePred p] {x : α} (hx : ¬p x) :
    Fintype.card { x // p x } < Fintype.card α :=
  Fintype.card_lt_of_injective_of_not_mem (↑) Subtype.coe_injective <| by
    rwa [Subtype.range_coe_subtype]
#align fintype.card_subtype_lt Fintype.card_subtype_lt

theorem Fintype.card_subtype [Fintype α] (p : α → Prop) [DecidablePred p] :
    Fintype.card { x // p x } = ((Finset.univ : Finset α).filter p).card := by
  refine' Fintype.card_of_subtype _ _
  simp
#align fintype.card_subtype Fintype.card_subtype

@[simp]
theorem Fintype.card_subtype_compl [Fintype α] (p : α → Prop) [Fintype { x // p x }]
    [Fintype { x // ¬p x }] :
    Fintype.card { x // ¬p x } = Fintype.card α - Fintype.card { x // p x } := by
  classical
    rw [Fintype.card_of_subtype (Set.toFinset { x | p x }ᶜ), Set.toFinset_compl,
      Finset.card_compl, Fintype.card_of_subtype] <;>
    · intro
      simp only [Set.mem_toFinset, Set.mem_compl_iff, Set.mem_setOf]
#align fintype.card_subtype_compl Fintype.card_subtype_compl

theorem Fintype.card_subtype_mono (p q : α → Prop) (h : p ≤ q) [Fintype { x // p x }]
    [Fintype { x // q x }] : Fintype.card { x // p x } ≤ Fintype.card { x // q x } :=
  Fintype.card_le_of_embedding (Subtype.impEmbedding _ _ h)
#align fintype.card_subtype_mono Fintype.card_subtype_mono

/-- If two subtypes of a fintype have equal cardinality, so do their complements. -/
theorem Fintype.card_compl_eq_card_compl [Finite α] (p q : α → Prop) [Fintype { x // p x }]
    [Fintype { x // ¬p x }] [Fintype { x // q x }] [Fintype { x // ¬q x }]
    (h : Fintype.card { x // p x } = Fintype.card { x // q x }) :
    Fintype.card { x // ¬p x } = Fintype.card { x // ¬q x } := by
  cases nonempty_fintype α
  simp only [Fintype.card_subtype_compl, h]
#align fintype.card_compl_eq_card_compl Fintype.card_compl_eq_card_compl

theorem Fintype.card_quotient_le [Fintype α] (s : Setoid α)
    [DecidableRel ((· ≈ ·) : α → α → Prop)] : Fintype.card (Quotient s) ≤ Fintype.card α :=
  Fintype.card_le_of_surjective _ (surjective_quotient_mk _)
#align fintype.card_quotient_le Fintype.card_quotient_le

theorem Fintype.card_quotient_lt [Fintype α] {s : Setoid α} [DecidableRel ((· ≈ ·) : α → α → Prop)]
    {x y : α} (h1 : x ≠ y) (h2 : x ≈ y) : Fintype.card (Quotient s) < Fintype.card α :=
  Fintype.card_lt_of_surjective_not_injective _ (surjective_quotient_mk _) fun w =>
    h1 (w <| Quotient.eq.mpr h2)
#align fintype.card_quotient_lt Fintype.card_quotient_lt

theorem univ_eq_singleton_of_card_one {α} [Fintype α] (x : α) (h : Fintype.card α = 1) :
    (univ : Finset α) = {x} := by
  symm
  apply eq_of_subset_of_card_le (subset_univ {x})
  apply le_of_eq
  simp [h, Finset.card_univ]
#align univ_eq_singleton_of_card_one univ_eq_singleton_of_card_one

namespace Finite

variable [Finite α]

theorem wellFounded_of_trans_of_irrefl (r : α → α → Prop) [IsTrans α r] [IsIrrefl α r] :
    WellFounded r := by
  classical
  cases nonempty_fintype α
  have :
    ∀ x y, r x y → (univ.filter fun z => r z x).card < (univ.filter fun z => r z y).card :=
    fun x y hxy =>
    Finset.card_lt_card <| by
      simp only [Finset.lt_iff_ssubset.symm, lt_iff_le_not_le, Finset.le_iff_subset,
          Finset.subset_iff, mem_filter, true_and_iff, mem_univ, hxy];
      exact
        ⟨fun z hzx => _root_.trans hzx hxy,
          not_forall_of_exists_not ⟨x, not_imp.2 ⟨hxy, irrefl x⟩⟩⟩
  exact Subrelation.wf (this _ _) (measure _).wf
#align finite.well_founded_of_trans_of_irrefl Finite.wellFounded_of_trans_of_irrefl

-- See note [lower instance priority]
instance (priority := 100) to_wellFoundedLT [Preorder α] : WellFoundedLT α :=
  ⟨wellFounded_of_trans_of_irrefl _⟩
#align finite.finite.to_well_founded_lt Finite.to_wellFoundedLT

-- See note [lower instance priority]
instance (priority := 100) to_wellFoundedGT [Preorder α] : WellFoundedGT α :=
  ⟨wellFounded_of_trans_of_irrefl _⟩
#align finite.finite.to_well_founded_gt Finite.to_wellFoundedGT

instance (priority := 10) LinearOrder.isWellOrder_lt [LinearOrder α] : IsWellOrder α (· < ·) := {}
#align finite.linear_order.is_well_order_lt Finite.LinearOrder.isWellOrder_lt

instance (priority := 10) LinearOrder.isWellOrder_gt [LinearOrder α] : IsWellOrder α (· > ·) := {}
#align finite.linear_order.is_well_order_gt Finite.LinearOrder.isWellOrder_gt

end Finite

-- @[nolint fintype_finite] -- Porting note: do we need this?
protected theorem Fintype.false [Infinite α] (_h : Fintype α) : False :=
  not_finite α
#align fintype.false Fintype.false

@[simp]
<<<<<<< HEAD
theorem is_empty_fintype {α : Type*} : IsEmpty (Fintype α) ↔ Infinite α :=
=======
theorem isEmpty_fintype {α : Type _} : IsEmpty (Fintype α) ↔ Infinite α :=
>>>>>>> ffeae88c
  ⟨fun ⟨h⟩ => ⟨fun h' => (@nonempty_fintype α h').elim h⟩, fun ⟨h⟩ => ⟨fun h' => h h'.finite⟩⟩
#align is_empty_fintype isEmpty_fintype

/-- A non-infinite type is a fintype. -/
noncomputable def fintypeOfNotInfinite {α : Type*} (h : ¬Infinite α) : Fintype α :=
  @Fintype.ofFinite _ (not_infinite_iff_finite.mp h)
#align fintype_of_not_infinite fintypeOfNotInfinite

section

open Classical

/-- Any type is (classically) either a `Fintype`, or `Infinite`.

One can obtain the relevant typeclasses via `cases fintypeOrInfinite α`.
-/
noncomputable def fintypeOrInfinite (α : Type*) : PSum (Fintype α) (Infinite α) :=
  if h : Infinite α then PSum.inr h else PSum.inl (fintypeOfNotInfinite h)
#align fintype_or_infinite fintypeOrInfinite

end

theorem Finset.exists_minimal {α : Type*} [Preorder α] (s : Finset α) (h : s.Nonempty) :
    ∃ m ∈ s, ∀ x ∈ s, ¬x < m := by
  obtain ⟨c, hcs : c ∈ s⟩ := h
  have : WellFounded (@LT.lt { x // x ∈ s } _) := Finite.wellFounded_of_trans_of_irrefl _
  obtain ⟨⟨m, hms : m ∈ s⟩, -, H⟩ := this.has_min Set.univ ⟨⟨c, hcs⟩, trivial⟩
  exact ⟨m, hms, fun x hx hxm => H ⟨x, hx⟩ trivial hxm⟩
#align finset.exists_minimal Finset.exists_minimal

theorem Finset.exists_maximal {α : Type*} [Preorder α] (s : Finset α) (h : s.Nonempty) :
    ∃ m ∈ s, ∀ x ∈ s, ¬m < x :=
  @Finset.exists_minimal αᵒᵈ _ s h
#align finset.exists_maximal Finset.exists_maximal

namespace Infinite

theorem of_not_fintype (h : Fintype α → False) : Infinite α :=
  isEmpty_fintype.mp ⟨h⟩
#align infinite.of_not_fintype Infinite.of_not_fintype

/-- If `s : Set α` is a proper subset of `α` and `f : α → s` is injective, then `α` is infinite. -/
theorem of_injective_to_set {s : Set α} (hs : s ≠ Set.univ) {f : α → s} (hf : Injective f) :
    Infinite α :=
  of_not_fintype fun h => by
    classical
      refine' lt_irrefl (Fintype.card α) _
      calc
        Fintype.card α ≤ Fintype.card s := Fintype.card_le_of_injective f hf
        _ = s.toFinset.card := s.toFinset_card.symm
        _ < Fintype.card α :=
          Finset.card_lt_card <| by rwa [Set.toFinset_ssubset_univ, Set.ssubset_univ_iff]
#align infinite.of_injective_to_set Infinite.of_injective_to_set

/-- If `s : Set α` is a proper subset of `α` and `f : s → α` is surjective, then `α` is infinite. -/
theorem of_surjective_from_set {s : Set α} (hs : s ≠ Set.univ) {f : s → α} (hf : Surjective f) :
    Infinite α :=
  of_injective_to_set hs (injective_surjInv hf)
#align infinite.of_surjective_from_set Infinite.of_surjective_from_set

theorem exists_not_mem_finset [Infinite α] (s : Finset α) : ∃ x, x ∉ s :=
  not_forall.1 fun h => Fintype.false ⟨s, h⟩
#align infinite.exists_not_mem_finset Infinite.exists_not_mem_finset

-- see Note [lower instance priority]
instance (priority := 100) (α : Type*) [H : Infinite α] : Nontrivial α :=
  ⟨let ⟨x, _hx⟩ := exists_not_mem_finset (∅ : Finset α)
    let ⟨y, hy⟩ := exists_not_mem_finset ({x} : Finset α)
    ⟨y, x, by simpa only [mem_singleton] using hy⟩⟩

protected theorem nonempty (α : Type*) [Infinite α] : Nonempty α := by infer_instance
#align infinite.nonempty Infinite.nonempty

theorem of_injective {α β} [Infinite β] (f : β → α) (hf : Injective f) : Infinite α :=
  ⟨fun _I => (Finite.of_injective f hf).false⟩
#align infinite.of_injective Infinite.of_injective

theorem of_surjective {α β} [Infinite β] (f : α → β) (hf : Surjective f) : Infinite α :=
  ⟨fun _I => (Finite.of_surjective f hf).false⟩
#align infinite.of_surjective Infinite.of_surjective

end Infinite

instance : Infinite ℕ :=
  Infinite.of_not_fintype <| by
    intro h
    exact (Finset.range _).card_le_univ.not_lt ((Nat.lt_succ_self _).trans_eq (card_range _).symm)

instance Int.infinite : Infinite ℤ :=
  Infinite.of_injective Int.ofNat fun _ _ => Int.ofNat.inj

instance [Nonempty α] : Infinite (Multiset α) :=
  let ⟨x⟩ := ‹Nonempty α›
  Infinite.of_injective (fun n => Multiset.replicate n x) (Multiset.replicate_left_injective _)

instance [Nonempty α] : Infinite (List α) :=
  Infinite.of_surjective ((↑) : List α → Multiset α) (surjective_quot_mk _)

instance String.infinite : Infinite String :=
  Infinite.of_injective (String.mk) <| by
    intro _ _ h
    cases h with
    | refl => rfl

instance Infinite.set [Infinite α] : Infinite (Set α) :=
  Infinite.of_injective singleton Set.singleton_injective
#align infinite.set Infinite.set

instance [Infinite α] : Infinite (Finset α) :=
  Infinite.of_injective singleton Finset.singleton_injective

instance [Infinite α] : Infinite (Option α) :=
  Infinite.of_injective some (Option.some_injective α)

instance Sum.infinite_of_left [Infinite α] : Infinite (Sum α β) :=
  Infinite.of_injective Sum.inl Sum.inl_injective
#align sum.infinite_of_left Sum.infinite_of_left

instance Sum.infinite_of_right [Infinite β] : Infinite (Sum α β) :=
  Infinite.of_injective Sum.inr Sum.inr_injective
#align sum.infinite_of_right Sum.infinite_of_right

instance Prod.infinite_of_right [Nonempty α] [Infinite β] : Infinite (α × β) :=
  Infinite.of_surjective Prod.snd Prod.snd_surjective
#align prod.infinite_of_right Prod.infinite_of_right

instance Prod.infinite_of_left [Infinite α] [Nonempty β] : Infinite (α × β) :=
  Infinite.of_surjective Prod.fst Prod.fst_surjective
#align prod.infinite_of_left Prod.infinite_of_left

namespace Infinite

private noncomputable def natEmbeddingAux (α : Type*) [Infinite α] : ℕ → α
  | n =>
    letI := Classical.decEq α
    Classical.choose
      (exists_not_mem_finset
        ((Multiset.range n).pmap (fun m (hm : m < n) => natEmbeddingAux _ m) fun _ =>
            Multiset.mem_range.1).toFinset)

-- Porting note: new theorem, to work around missing `wlog`
private theorem natEmbeddingAux_injective_aux (α : Type*) [Infinite α] (m n : ℕ)
  (h : Infinite.natEmbeddingAux α m = Infinite.natEmbeddingAux α n) (hmn : m < n) : m = n := by
  letI := Classical.decEq α
  exfalso
  refine'
    (Classical.choose_spec
        (exists_not_mem_finset
          ((Multiset.range n).pmap (fun m (_hm : m < n) => natEmbeddingAux α m) fun _ =>
              Multiset.mem_range.1).toFinset))
      _
  refine' Multiset.mem_toFinset.2 (Multiset.mem_pmap.2 ⟨m, Multiset.mem_range.2 hmn, _⟩)
  rw [h, natEmbeddingAux]

private theorem natEmbeddingAux_injective (α : Type*) [Infinite α] :
    Function.Injective (natEmbeddingAux α) := by
  rintro m n h
  letI := Classical.decEq α
  rcases lt_trichotomy m n with hmn | rfl | hnm
  · apply natEmbeddingAux_injective_aux α m n h hmn
  · rfl
  · apply (natEmbeddingAux_injective_aux α n m h.symm hnm).symm

/-- Embedding of `ℕ` into an infinite type. -/
noncomputable def natEmbedding (α : Type*) [Infinite α] : ℕ ↪ α :=
  ⟨_, natEmbeddingAux_injective α⟩
#align infinite.nat_embedding Infinite.natEmbedding

/-- See `Infinite.exists_superset_card_eq` for a version that, for an `s : Finset α`,
provides a superset `t : Finset α`, `s ⊆ t` such that `t.card` is fixed. -/
theorem exists_subset_card_eq (α : Type*) [Infinite α] (n : ℕ) : ∃ s : Finset α, s.card = n :=
  ⟨(range n).map (natEmbedding α), by rw [card_map, card_range]⟩
#align infinite.exists_subset_card_eq Infinite.exists_subset_card_eq

/-- See `Infinite.exists_subset_card_eq` for a version that provides an arbitrary
`s : Finset α` for any cardinality. -/
theorem exists_superset_card_eq [Infinite α] (s : Finset α) (n : ℕ) (hn : s.card ≤ n) :
    ∃ t : Finset α, s ⊆ t ∧ t.card = n := by
  induction' n with n IH generalizing s
  · exact ⟨s, subset_refl _, Nat.eq_zero_of_le_zero hn⟩
  · cases' hn.eq_or_lt with hn' hn'
    · exact ⟨s, subset_refl _, hn'⟩
    obtain ⟨t, hs, ht⟩ := IH _ (Nat.le_of_lt_succ hn')
    obtain ⟨x, hx⟩ := exists_not_mem_finset t
    refine' ⟨Finset.cons x t hx, hs.trans (Finset.subset_cons _), _⟩
    simp [hx, ht]
#align infinite.exists_superset_card_eq Infinite.exists_superset_card_eq

end Infinite

/-- If every finset in a type has bounded cardinality, that type is finite. -/
noncomputable def fintypeOfFinsetCardLe {ι : Type*} (n : ℕ) (w : ∀ s : Finset ι, s.card ≤ n) :
    Fintype ι := by
  apply fintypeOfNotInfinite
  intro i
  obtain ⟨s, c⟩ := Infinite.exists_subset_card_eq ι (n + 1)
  specialize w s
  rw [c] at w
  exact Nat.not_succ_le_self n w
#align fintype_of_finset_card_le fintypeOfFinsetCardLe

theorem not_injective_infinite_finite {α β} [Infinite α] [Finite β] (f : α → β) : ¬Injective f :=
  fun hf => (Finite.of_injective f hf).false
#align not_injective_infinite_finite not_injective_infinite_finite

/-- The pigeonhole principle for infinitely many pigeons in finitely many pigeonholes. If there are
infinitely many pigeons in finitely many pigeonholes, then there are at least two pigeons in the
same pigeonhole.

See also: `Fintype.exists_ne_map_eq_of_card_lt`, `Finite.exists_infinite_fiber`.
-/
theorem Finite.exists_ne_map_eq_of_infinite {α β} [Infinite α] [Finite β] (f : α → β) :
    ∃ x y : α, x ≠ y ∧ f x = f y := by
  simpa only [Injective, not_forall, not_imp, and_comm] using not_injective_infinite_finite f
#align finite.exists_ne_map_eq_of_infinite Finite.exists_ne_map_eq_of_infinite

instance Function.Embedding.is_empty {α β} [Infinite α] [Finite β] : IsEmpty (α ↪ β) :=
  ⟨fun f => not_injective_infinite_finite f f.2⟩
#align function.embedding.is_empty Function.Embedding.is_empty

/-- The strong pigeonhole principle for infinitely many pigeons in
finitely many pigeonholes.  If there are infinitely many pigeons in
finitely many pigeonholes, then there is a pigeonhole with infinitely
many pigeons.

See also: `Finite.exists_ne_map_eq_of_infinite`
-/
theorem Finite.exists_infinite_fiber [Infinite α] [Finite β] (f : α → β) :
    ∃ y : β, Infinite (f ⁻¹' {y}) := by
  classical
    by_contra' hf
    cases nonempty_fintype β
    haveI := fun y => fintypeOfNotInfinite <| hf y
    let key : Fintype α :=
      { elems := univ.biUnion fun y : β => (f ⁻¹' {y}).toFinset
        complete := by simp }
    exact key.false
#align finite.exists_infinite_fiber Finite.exists_infinite_fiber

theorem not_surjective_finite_infinite {α β} [Finite α] [Infinite β] (f : α → β) : ¬Surjective f :=
  fun hf => (Infinite.of_surjective f hf).not_finite ‹_›
#align not_surjective_finite_infinite not_surjective_finite_infinite

section Trunc

/-- A `Fintype` with positive cardinality constructively contains an element.
-/
def truncOfCardPos {α} [Fintype α] (h : 0 < Fintype.card α) : Trunc α :=
  letI := Fintype.card_pos_iff.mp h
  truncOfNonemptyFintype α
#align trunc_of_card_pos truncOfCardPos

end Trunc

/-- A custom induction principle for fintypes. The base case is a subsingleton type,
and the induction step is for non-trivial types, and one can assume the hypothesis for
smaller types (via `Fintype.card`).

The major premise is `Fintype α`, so to use this with the `induction` tactic you have to give a name
to that instance and use that name.
-/
@[elab_as_elim]
theorem Fintype.induction_subsingleton_or_nontrivial {P : ∀ (α) [Fintype α], Prop} (α : Type*)
    [Fintype α] (hbase : ∀ (α) [Fintype α] [Subsingleton α], P α)
    (hstep :
      ∀ (α) [Fintype α] [Nontrivial α],
        ∀ _ih : ∀ (β) [Fintype β], ∀ _h : Fintype.card β < Fintype.card α, P β, P α) :
    P α := by
  obtain ⟨n, hn⟩ : ∃ n, Fintype.card α = n := ⟨Fintype.card α, rfl⟩
  induction' n using Nat.strong_induction_on with n ih generalizing α
  cases' subsingleton_or_nontrivial α with hsing hnontriv
  · apply hbase
  · apply hstep
    intro β _ hlt
    rw [hn] at hlt
    exact ih (Fintype.card β) hlt _ rfl
#align fintype.induction_subsingleton_or_nontrivial Fintype.induction_subsingleton_or_nontrivial

namespace Tactic

--open Positivity

private theorem card_univ_pos (α : Type*) [Fintype α] [Nonempty α] :
    0 < (Finset.univ : Finset α).card :=
  Finset.univ_nonempty.card_pos

--Porting note(https://github.com/leanprover-community/mathlib4/issues/6038): restore
-- /-- Extension for the `positivity` tactic: `finset.card s` is positive if `s` is nonempty. -/
-- @[positivity]
-- unsafe def positivity_finset_card : expr → tactic strictness
--   | q(Finset.card $(s)) => do
--     let p
--       ←-- TODO: Partial decision procedure for `finset.nonempty`
--             to_expr
--             ``(Finset.Nonempty $(s)) >>=
--           find_assumption
--     positive <$> mk_app `` Finset.Nonempty.card_pos [p]
--   | q(@Fintype.card $(α) $(i)) => positive <$> mk_mapp `` Fintype.card_pos [α, i, none]
--   | e =>
--     pp e >>=
--       fail ∘
--       format.bracket "The expression `" "` isn't of the form `finset.card s` or `fintype.card α`"
-- #align tactic.positivity_finset_card tactic.positivity_finset_card

end Tactic<|MERGE_RESOLUTION|>--- conflicted
+++ resolved
@@ -930,11 +930,7 @@
 #align fintype.false Fintype.false
 
 @[simp]
-<<<<<<< HEAD
-theorem is_empty_fintype {α : Type*} : IsEmpty (Fintype α) ↔ Infinite α :=
-=======
-theorem isEmpty_fintype {α : Type _} : IsEmpty (Fintype α) ↔ Infinite α :=
->>>>>>> ffeae88c
+theorem isEmpty_fintype {α : Type*} : IsEmpty (Fintype α) ↔ Infinite α :=
   ⟨fun ⟨h⟩ => ⟨fun h' => (@nonempty_fintype α h').elim h⟩, fun ⟨h⟩ => ⟨fun h' => h h'.finite⟩⟩
 #align is_empty_fintype isEmpty_fintype
 
