--- conflicted
+++ resolved
@@ -918,18 +918,7 @@
   ⟨wellFounded_of_trans_of_irrefl _⟩
 #align finite.finite.to_well_founded_gt Finite.to_wellFoundedGT
 
-<<<<<<< HEAD
-instance [Preorder α] : WellFoundedLT α where
-  wf := Preorder.wellFounded_lt
-
-instance [Preorder α] : WellFoundedGT α where
-  wf := Preorder.wellFounded_gt
-
-instance (priority := 10) LinearOrder.isWellOrder_lt [LinearOrder α] : IsWellOrder α (· < ·)
-    where wf := Preorder.wellFounded_lt
-=======
 instance (priority := 10) LinearOrder.isWellOrder_lt [LinearOrder α] : IsWellOrder α (· < ·) := {}
->>>>>>> a1451be4
 #align finite.linear_order.is_well_order_lt Finite.LinearOrder.isWellOrder_lt
 
 instance (priority := 10) LinearOrder.isWellOrder_gt [LinearOrder α] : IsWellOrder α (· > ·) := {}
