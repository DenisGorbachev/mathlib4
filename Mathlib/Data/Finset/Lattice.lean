/-
Copyright (c) 2018 Mario Carneiro. All rights reserved.
Released under Apache 2.0 license as described in the file LICENSE.
Authors: Mario Carneiro
-/
import Mathlib.Data.Finset.Fold
import Mathlib.Data.Finset.Option
import Mathlib.Data.Finset.Pi
import Mathlib.Data.Finset.Prod
import Mathlib.Data.Multiset.Lattice
import Mathlib.Order.CompleteLattice
import Mathlib.Order.Hom.Lattice

#align_import data.finset.lattice from "leanprover-community/mathlib"@"1d29de43a5ba4662dd33b5cfeecfc2a27a5a8a29"

/-!
# Lattice operations on finsets
-/


variable {F α β γ ι κ : Type*}

namespace Finset

open Multiset OrderDual

/-! ### sup -/


section Sup

-- TODO: define with just `[Bot α]` where some lemmas hold without requiring `[OrderBot α]`
variable [SemilatticeSup α] [OrderBot α]

/-- Supremum of a finite set: `sup {a, b, c} f = f a ⊔ f b ⊔ f c` -/
def sup (s : Finset β) (f : β → α) : α :=
  s.fold (· ⊔ ·) ⊥ f
#align finset.sup Finset.sup

variable {s s₁ s₂ : Finset β} {f g : β → α} {a : α}

theorem sup_def : s.sup f = (s.1.map f).sup :=
  rfl
#align finset.sup_def Finset.sup_def

@[simp]
theorem sup_empty : (∅ : Finset β).sup f = ⊥ :=
  fold_empty
#align finset.sup_empty Finset.sup_empty

@[simp]
theorem sup_cons {b : β} (h : b ∉ s) : (cons b s h).sup f = f b ⊔ s.sup f :=
  fold_cons h
#align finset.sup_cons Finset.sup_cons

@[simp]
theorem sup_insert [DecidableEq β] {b : β} : (insert b s : Finset β).sup f = f b ⊔ s.sup f :=
  fold_insert_idem
#align finset.sup_insert Finset.sup_insert

theorem sup_image [DecidableEq β] (s : Finset γ) (f : γ → β) (g : β → α) :
    (s.image f).sup g = s.sup (g ∘ f) :=
  fold_image_idem
#align finset.sup_image Finset.sup_image

@[simp]
theorem sup_map (s : Finset γ) (f : γ ↪ β) (g : β → α) : (s.map f).sup g = s.sup (g ∘ f) :=
  fold_map
#align finset.sup_map Finset.sup_map

@[simp]
theorem sup_singleton {b : β} : ({b} : Finset β).sup f = f b :=
  Multiset.sup_singleton
#align finset.sup_singleton Finset.sup_singleton

theorem sup_union [DecidableEq β] : (s₁ ∪ s₂).sup f = s₁.sup f ⊔ s₂.sup f :=
  Finset.induction_on s₁
    (by rw [empty_union, sup_empty, bot_sup_eq])
    (fun a s _ ih => by rw [insert_union, sup_insert, sup_insert, ih, sup_assoc])
#align finset.sup_union Finset.sup_union

theorem sup_sup : s.sup (f ⊔ g) = s.sup f ⊔ s.sup g := by
  refine' Finset.cons_induction_on s _ fun b t _ h => _
  · rw [sup_empty, sup_empty, sup_empty, bot_sup_eq]
  · rw [sup_cons, sup_cons, sup_cons, h]
    exact sup_sup_sup_comm _ _ _ _
#align finset.sup_sup Finset.sup_sup

theorem sup_congr {f g : β → α} (hs : s₁ = s₂) (hfg : ∀ a ∈ s₂, f a = g a) :
    s₁.sup f = s₂.sup g := by
  subst hs
  exact Finset.fold_congr hfg
#align finset.sup_congr Finset.sup_congr

@[simp]
theorem _root_.map_finset_sup [SemilatticeSup β] [OrderBot β] [SupBotHomClass F α β] (f : F)
    (s : Finset ι) (g : ι → α) : f (s.sup g) = s.sup (f ∘ g) :=
  Finset.cons_induction_on s (map_bot f) fun i s _ h => by
    rw [sup_cons, sup_cons, map_sup, h, Function.comp_apply]
#align map_finset_sup map_finset_sup

@[simp]
protected theorem sup_le_iff {a : α} : s.sup f ≤ a ↔ ∀ b ∈ s, f b ≤ a := by
  apply Iff.trans Multiset.sup_le
  simp only [Multiset.mem_map, and_imp, exists_imp]
  exact ⟨fun k b hb => k _ _ hb rfl, fun k a' b hb h => h ▸ k _ hb⟩
#align finset.sup_le_iff Finset.sup_le_iff

alias Finset.sup_le_iff ↔ _ sup_le
#align finset.sup_le Finset.sup_le

-- Porting note: removed `attribute [protected] sup_le`

theorem sup_const_le : (s.sup fun _ => a) ≤ a :=
  Finset.sup_le fun _ _ => le_rfl
#align finset.sup_const_le Finset.sup_const_le

theorem le_sup {b : β} (hb : b ∈ s) : f b ≤ s.sup f :=
  Finset.sup_le_iff.1 le_rfl _ hb
#align finset.le_sup Finset.le_sup

theorem le_sup_of_le {b : β} (hb : b ∈ s) (h : a ≤ f b) : a ≤ s.sup f := h.trans <| le_sup hb
#align finset.le_sup_of_le Finset.le_sup_of_le

@[simp]
theorem sup_biUnion [DecidableEq β] (s : Finset γ) (t : γ → Finset β) :
    (s.biUnion t).sup f = s.sup fun x => (t x).sup f :=
  eq_of_forall_ge_iff fun c => by simp [@forall_swap _ β]
#align finset.sup_bUnion Finset.sup_biUnion

theorem sup_const {s : Finset β} (h : s.Nonempty) (c : α) : (s.sup fun _ => c) = c :=
  eq_of_forall_ge_iff (fun _ => Finset.sup_le_iff.trans h.forall_const)
#align finset.sup_const Finset.sup_const

@[simp]
theorem sup_bot (s : Finset β) : (s.sup fun _ => ⊥) = (⊥ : α) := by
  obtain rfl | hs := s.eq_empty_or_nonempty
  · exact sup_empty
  · exact sup_const hs _
#align finset.sup_bot Finset.sup_bot

theorem sup_ite (p : β → Prop) [DecidablePred p] :
    (s.sup fun i => ite (p i) (f i) (g i)) = (s.filter p).sup f ⊔ (s.filter fun i => ¬p i).sup g :=
  fold_ite _
#align finset.sup_ite Finset.sup_ite

theorem sup_mono_fun {g : β → α} (h : ∀ b ∈ s, f b ≤ g b) : s.sup f ≤ s.sup g :=
  Finset.sup_le fun b hb => le_trans (h b hb) (le_sup hb)
#align finset.sup_mono_fun Finset.sup_mono_fun

theorem sup_mono (h : s₁ ⊆ s₂) : s₁.sup f ≤ s₂.sup f :=
  Finset.sup_le (fun _ hb => le_sup (h hb))
#align finset.sup_mono Finset.sup_mono

protected theorem sup_comm (s : Finset β) (t : Finset γ) (f : β → γ → α) :
    (s.sup fun b => t.sup (f b)) = t.sup fun c => s.sup fun b => f b c := by
  refine' eq_of_forall_ge_iff fun a => _
  simp_rw [Finset.sup_le_iff]
  exact ⟨fun h c hc b hb => h b hb c hc, fun h b hb c hc => h c hc b hb⟩
#align finset.sup_comm Finset.sup_comm

@[simp, nolint simpNF] -- Porting note: linter claims that LHS does not simplify
theorem sup_attach (s : Finset β) (f : β → α) : (s.attach.sup fun x => f x) = s.sup f :=
  (s.attach.sup_map (Function.Embedding.subtype _) f).symm.trans <| congr_arg _ attach_map_val
#align finset.sup_attach Finset.sup_attach

/-- See also `Finset.product_biUnion`. -/
theorem sup_product_left (s : Finset β) (t : Finset γ) (f : β × γ → α) :
    (s ×ˢ t).sup f = s.sup fun i => t.sup fun i' => f ⟨i, i'⟩ := by
  simp only [le_antisymm_iff, Finset.sup_le_iff, mem_product, and_imp, Prod.forall]
  -- Porting note: was one expression.
  refine ⟨fun b c hb hc => ?_, fun b hb c hc => ?_⟩
  · refine (le_sup hb).trans' ?_
    exact @le_sup _ _ _ _ _ (fun c => f (b, c)) c hc
  · exact le_sup <| mem_product.2 ⟨hb, hc⟩
#align finset.sup_product_left Finset.sup_product_left

theorem sup_product_right (s : Finset β) (t : Finset γ) (f : β × γ → α) :
    (s ×ˢ t).sup f = t.sup fun i' => s.sup fun i => f ⟨i, i'⟩ := by
  rw [sup_product_left, Finset.sup_comm]
#align finset.sup_product_right Finset.sup_product_right

@[simp]
theorem sup_erase_bot [DecidableEq α] (s : Finset α) : (s.erase ⊥).sup id = s.sup id := by
  refine' (sup_mono (s.erase_subset _)).antisymm (Finset.sup_le_iff.2 fun a ha => _)
  obtain rfl | ha' := eq_or_ne a ⊥
  · exact bot_le
  · exact le_sup (mem_erase.2 ⟨ha', ha⟩)
#align finset.sup_erase_bot Finset.sup_erase_bot

theorem sup_sdiff_right {α β : Type*} [GeneralizedBooleanAlgebra α] (s : Finset β) (f : β → α)
    (a : α) : (s.sup fun b => f b \ a) = s.sup f \ a := by
  refine' Finset.cons_induction_on s _ fun b t _ h => _
  · rw [sup_empty, sup_empty, bot_sdiff]
  · rw [sup_cons, sup_cons, h, sup_sdiff]
#align finset.sup_sdiff_right Finset.sup_sdiff_right

theorem comp_sup_eq_sup_comp [SemilatticeSup γ] [OrderBot γ] {s : Finset β} {f : β → α} (g : α → γ)
    (g_sup : ∀ x y, g (x ⊔ y) = g x ⊔ g y) (bot : g ⊥ = ⊥) : g (s.sup f) = s.sup (g ∘ f) :=
  Finset.cons_induction_on s bot fun c t hc ih => by
    rw [sup_cons, sup_cons, g_sup, ih, Function.comp_apply]
#align finset.comp_sup_eq_sup_comp Finset.comp_sup_eq_sup_comp

/-- Computing `sup` in a subtype (closed under `sup`) is the same as computing it in `α`. -/
theorem sup_coe {P : α → Prop} {Pbot : P ⊥} {Psup : ∀ ⦃x y⦄, P x → P y → P (x ⊔ y)} (t : Finset β)
    (f : β → { x : α // P x }) :
    (@sup { x // P x } _ (Subtype.semilatticeSup Psup) (Subtype.orderBot Pbot) t f : α) =
      t.sup fun x => ↑(f x) := by
  letI := Subtype.semilatticeSup Psup
  letI := Subtype.orderBot Pbot
  apply comp_sup_eq_sup_comp Subtype.val <;> intros <;> rfl
#align finset.sup_coe Finset.sup_coe

@[simp]
theorem sup_toFinset {α β} [DecidableEq β] (s : Finset α) (f : α → Multiset β) :
    (s.sup f).toFinset = s.sup fun x => (f x).toFinset :=
  comp_sup_eq_sup_comp Multiset.toFinset toFinset_union rfl
#align finset.sup_to_finset Finset.sup_toFinset

theorem _root_.List.foldr_sup_eq_sup_toFinset [DecidableEq α] (l : List α) :
    l.foldr (· ⊔ ·) ⊥ = l.toFinset.sup id := by
  rw [← coe_fold_r, ← Multiset.fold_dedup_idem, sup_def, ← List.toFinset_coe, toFinset_val,
    Multiset.map_id]
  rfl
#align list.foldr_sup_eq_sup_to_finset List.foldr_sup_eq_sup_toFinset

theorem subset_range_sup_succ (s : Finset ℕ) : s ⊆ range (s.sup id).succ := fun _ hn =>
  mem_range.2 <| Nat.lt_succ_of_le <| @le_sup _ _ _ _ _ id _ hn
#align finset.subset_range_sup_succ Finset.subset_range_sup_succ

theorem exists_nat_subset_range (s : Finset ℕ) : ∃ n : ℕ, s ⊆ range n :=
  ⟨_, s.subset_range_sup_succ⟩
#align finset.exists_nat_subset_range Finset.exists_nat_subset_range

theorem sup_induction {p : α → Prop} (hb : p ⊥) (hp : ∀ a₁, p a₁ → ∀ a₂, p a₂ → p (a₁ ⊔ a₂))
    (hs : ∀ b ∈ s, p (f b)) : p (s.sup f) := by
  induction' s using Finset.cons_induction with c s hc ih
  · exact hb
  · rw [sup_cons]
    apply hp
    · exact hs c (mem_cons.2 (Or.inl rfl))
    · exact ih fun b h => hs b (mem_cons.2 (Or.inr h))
#align finset.sup_induction Finset.sup_induction

theorem sup_le_of_le_directed {α : Type*} [SemilatticeSup α] [OrderBot α] (s : Set α)
    (hs : s.Nonempty) (hdir : DirectedOn (· ≤ ·) s) (t : Finset α) :
    (∀ x ∈ t, ∃ y ∈ s, x ≤ y) → ∃ x, x ∈ s ∧ t.sup id ≤ x := by
  classical
    induction' t using Finset.induction_on with a r _ ih h
    · simpa only [forall_prop_of_true, and_true_iff, forall_prop_of_false, bot_le, not_false_iff,
        sup_empty, forall_true_iff, not_mem_empty]
    · intro h
      have incs : (r : Set α) ⊆ ↑(insert a r) := by
        rw [Finset.coe_subset]
        apply Finset.subset_insert
      -- x ∈ s is above the sup of r
      obtain ⟨x, ⟨hxs, hsx_sup⟩⟩ := ih fun x hx => h x <| incs hx
      -- y ∈ s is above a
      obtain ⟨y, hys, hay⟩ := h a (Finset.mem_insert_self a r)
      -- z ∈ s is above x and y
      obtain ⟨z, hzs, ⟨hxz, hyz⟩⟩ := hdir x hxs y hys
      use z, hzs
      rw [sup_insert, id.def, sup_le_iff]
      exact ⟨le_trans hay hyz, le_trans hsx_sup hxz⟩
#align finset.sup_le_of_le_directed Finset.sup_le_of_le_directed

-- If we acquire sublattices
-- the hypotheses should be reformulated as `s : SubsemilatticeSupBot`
theorem sup_mem (s : Set α) (w₁ : ⊥ ∈ s) (w₂ : ∀ (x) (_ : x ∈ s) (y) (_ : y ∈ s), x ⊔ y ∈ s)
    {ι : Type*} (t : Finset ι) (p : ι → α) (h : ∀ i ∈ t, p i ∈ s) : t.sup p ∈ s :=
  @sup_induction _ _ _ _ _ _ (· ∈ s) w₁ w₂ h
#align finset.sup_mem Finset.sup_mem

@[simp]
protected theorem sup_eq_bot_iff (f : β → α) (S : Finset β) : S.sup f = ⊥ ↔ ∀ s ∈ S, f s = ⊥ := by
  classical induction' S using Finset.induction with a S _ hi <;> simp [*]
#align finset.sup_eq_bot_iff Finset.sup_eq_bot_iff

end Sup

theorem sup_eq_iSup [CompleteLattice β] (s : Finset α) (f : α → β) : s.sup f = ⨆ a ∈ s, f a :=
  le_antisymm
    (Finset.sup_le (fun a ha => le_iSup_of_le a <| le_iSup (fun _ => f a) ha))
    (iSup_le fun _ => iSup_le fun ha => le_sup ha)
#align finset.sup_eq_supr Finset.sup_eq_iSup

theorem sup_id_eq_sSup [CompleteLattice α] (s : Finset α) : s.sup id = sSup s := by
  simp [sSup_eq_iSup, sup_eq_iSup]
#align finset.sup_id_eq_Sup Finset.sup_id_eq_sSup

theorem sup_id_set_eq_sUnion (s : Finset (Set α)) : s.sup id = ⋃₀ ↑s :=
  sup_id_eq_sSup _
#align finset.sup_id_set_eq_sUnion Finset.sup_id_set_eq_sUnion

@[simp]
theorem sup_set_eq_biUnion (s : Finset α) (f : α → Set β) : s.sup f = ⋃ x ∈ s, f x :=
  sup_eq_iSup _ _
#align finset.sup_set_eq_bUnion Finset.sup_set_eq_biUnion

theorem sup_eq_sSup_image [CompleteLattice β] (s : Finset α) (f : α → β) :
    s.sup f = sSup (f '' s) :=
  by classical rw [← Finset.coe_image, ← sup_id_eq_sSup, sup_image, Function.comp.left_id]
#align finset.sup_eq_Sup_image Finset.sup_eq_sSup_image

/-! ### inf -/


section Inf

-- TODO: define with just `[Top α]` where some lemmas hold without requiring `[OrderTop α]`
variable [SemilatticeInf α] [OrderTop α]

/-- Infimum of a finite set: `inf {a, b, c} f = f a ⊓ f b ⊓ f c` -/
def inf (s : Finset β) (f : β → α) : α :=
  s.fold (· ⊓ ·) ⊤ f
#align finset.inf Finset.inf

variable {s s₁ s₂ : Finset β} {f g : β → α} {a : α}

theorem inf_def : s.inf f = (s.1.map f).inf :=
  rfl
#align finset.inf_def Finset.inf_def

@[simp]
theorem inf_empty : (∅ : Finset β).inf f = ⊤ :=
  fold_empty
#align finset.inf_empty Finset.inf_empty

@[simp]
theorem inf_cons {b : β} (h : b ∉ s) : (cons b s h).inf f = f b ⊓ s.inf f :=
  @sup_cons αᵒᵈ _ _ _ _ _ _ h
#align finset.inf_cons Finset.inf_cons

@[simp]
theorem inf_insert [DecidableEq β] {b : β} : (insert b s : Finset β).inf f = f b ⊓ s.inf f :=
  fold_insert_idem
#align finset.inf_insert Finset.inf_insert

theorem inf_image [DecidableEq β] (s : Finset γ) (f : γ → β) (g : β → α) :
    (s.image f).inf g = s.inf (g ∘ f) :=
  fold_image_idem
#align finset.inf_image Finset.inf_image

@[simp]
theorem inf_map (s : Finset γ) (f : γ ↪ β) (g : β → α) : (s.map f).inf g = s.inf (g ∘ f) :=
  fold_map
#align finset.inf_map Finset.inf_map

@[simp]
theorem inf_singleton {b : β} : ({b} : Finset β).inf f = f b :=
  Multiset.inf_singleton
#align finset.inf_singleton Finset.inf_singleton

theorem inf_union [DecidableEq β] : (s₁ ∪ s₂).inf f = s₁.inf f ⊓ s₂.inf f :=
  @sup_union αᵒᵈ _ _ _ _ _ _ _
#align finset.inf_union Finset.inf_union

theorem inf_inf : s.inf (f ⊓ g) = s.inf f ⊓ s.inf g :=
  @sup_sup αᵒᵈ _ _ _ _ _ _
#align finset.inf_inf Finset.inf_inf

theorem inf_congr {f g : β → α} (hs : s₁ = s₂) (hfg : ∀ a ∈ s₂, f a = g a) :
    s₁.inf f = s₂.inf g := by
  subst hs
  exact Finset.fold_congr hfg
#align finset.inf_congr Finset.inf_congr

@[simp]
theorem _root_.map_finset_inf [SemilatticeInf β] [OrderTop β] [InfTopHomClass F α β] (f : F)
    (s : Finset ι) (g : ι → α) : f (s.inf g) = s.inf (f ∘ g) :=
  Finset.cons_induction_on s (map_top f) fun i s _ h => by
    rw [inf_cons, inf_cons, map_inf, h, Function.comp_apply]
#align map_finset_inf map_finset_inf

@[simp]
theorem inf_biUnion [DecidableEq β] (s : Finset γ) (t : γ → Finset β) :
    (s.biUnion t).inf f = s.inf fun x => (t x).inf f :=
  @sup_biUnion αᵒᵈ _ _ _ _ _ _ _ _
#align finset.inf_bUnion Finset.inf_biUnion

theorem inf_const {s : Finset β} (h : s.Nonempty) (c : α) : (s.inf fun _ => c) = c :=
  @sup_const αᵒᵈ _ _ _ _ h _
#align finset.inf_const Finset.inf_const

@[simp]
theorem inf_top (s : Finset β) : (s.inf fun _ => ⊤) = (⊤ : α) :=
  @sup_bot αᵒᵈ _ _ _ _
#align finset.inf_top Finset.inf_top

protected theorem le_inf_iff {a : α} : a ≤ s.inf f ↔ ∀ b ∈ s, a ≤ f b :=
  @Finset.sup_le_iff αᵒᵈ _ _ _ _ _ _
#align finset.le_inf_iff Finset.le_inf_iff

alias Finset.le_inf_iff ↔ _ le_inf
#align finset.le_inf Finset.le_inf

-- Porting note: removed attribute [protected] le_inf

theorem le_inf_const_le : a ≤ s.inf fun _ => a :=
  Finset.le_inf fun _ _ => le_rfl
#align finset.le_inf_const_le Finset.le_inf_const_le

theorem inf_le {b : β} (hb : b ∈ s) : s.inf f ≤ f b :=
  Finset.le_inf_iff.1 le_rfl _ hb
#align finset.inf_le Finset.inf_le

theorem inf_le_of_le {b : β} (hb : b ∈ s) (h : f b ≤ a) : s.inf f ≤ a := (inf_le hb).trans h
#align finset.inf_le_of_le Finset.inf_le_of_le

theorem inf_mono_fun {g : β → α} (h : ∀ b ∈ s, f b ≤ g b) : s.inf f ≤ s.inf g :=
  Finset.le_inf fun b hb => le_trans (inf_le hb) (h b hb)
#align finset.inf_mono_fun Finset.inf_mono_fun

theorem inf_mono (h : s₁ ⊆ s₂) : s₂.inf f ≤ s₁.inf f :=
  Finset.le_inf (fun _ hb => inf_le (h hb))
#align finset.inf_mono Finset.inf_mono

theorem inf_attach (s : Finset β) (f : β → α) : (s.attach.inf fun x => f x) = s.inf f :=
  @sup_attach αᵒᵈ _ _ _ _ _
#align finset.inf_attach Finset.inf_attach

protected theorem inf_comm (s : Finset β) (t : Finset γ) (f : β → γ → α) :
    (s.inf fun b => t.inf (f b)) = t.inf fun c => s.inf fun b => f b c :=
  @Finset.sup_comm αᵒᵈ _ _ _ _ _ _ _
#align finset.inf_comm Finset.inf_comm

theorem inf_product_left (s : Finset β) (t : Finset γ) (f : β × γ → α) :
    (s ×ˢ t).inf f = s.inf fun i => t.inf fun i' => f ⟨i, i'⟩ :=
  @sup_product_left αᵒᵈ _ _ _ _ _ _ _
#align finset.inf_product_left Finset.inf_product_left

theorem inf_product_right (s : Finset β) (t : Finset γ) (f : β × γ → α) :
    (s ×ˢ t).inf f = t.inf fun i' => s.inf fun i => f ⟨i, i'⟩ :=
  @sup_product_right αᵒᵈ _ _ _ _ _ _ _
#align finset.inf_product_right Finset.inf_product_right

@[simp]
theorem inf_erase_top [DecidableEq α] (s : Finset α) : (s.erase ⊤).inf id = s.inf id :=
  @sup_erase_bot αᵒᵈ _ _ _ _
#align finset.inf_erase_top Finset.inf_erase_top

theorem comp_inf_eq_inf_comp [SemilatticeInf γ] [OrderTop γ] {s : Finset β} {f : β → α} (g : α → γ)
    (g_inf : ∀ x y, g (x ⊓ y) = g x ⊓ g y) (top : g ⊤ = ⊤) : g (s.inf f) = s.inf (g ∘ f) :=
  @comp_sup_eq_sup_comp αᵒᵈ _ γᵒᵈ _ _ _ _ _ _ _ g_inf top
#align finset.comp_inf_eq_inf_comp Finset.comp_inf_eq_inf_comp

/-- Computing `inf` in a subtype (closed under `inf`) is the same as computing it in `α`. -/
theorem inf_coe {P : α → Prop} {Ptop : P ⊤} {Pinf : ∀ ⦃x y⦄, P x → P y → P (x ⊓ y)} (t : Finset β)
    (f : β → { x : α // P x }) :
    (@inf { x // P x } _ (Subtype.semilatticeInf Pinf) (Subtype.orderTop Ptop) t f : α) =
      t.inf fun x => ↑(f x) :=
  @sup_coe αᵒᵈ _ _ _ _ Ptop Pinf t f
#align finset.inf_coe Finset.inf_coe

theorem _root_.List.foldr_inf_eq_inf_toFinset [DecidableEq α] (l : List α) :
    l.foldr (· ⊓ ·) ⊤ = l.toFinset.inf id := by
  rw [← coe_fold_r, ← Multiset.fold_dedup_idem, inf_def, ← List.toFinset_coe, toFinset_val,
    Multiset.map_id]
  rfl
#align list.foldr_inf_eq_inf_to_finset List.foldr_inf_eq_inf_toFinset

theorem inf_induction {p : α → Prop} (ht : p ⊤) (hp : ∀ a₁, p a₁ → ∀ a₂, p a₂ → p (a₁ ⊓ a₂))
    (hs : ∀ b ∈ s, p (f b)) : p (s.inf f) :=
  @sup_induction αᵒᵈ _ _ _ _ _ _ ht hp hs
#align finset.inf_induction Finset.inf_induction

theorem inf_mem (s : Set α) (w₁ : ⊤ ∈ s) (w₂ : ∀ (x) (_ : x ∈ s) (y) (_ : y ∈ s), x ⊓ y ∈ s)
    {ι : Type*} (t : Finset ι) (p : ι → α) (h : ∀ i ∈ t, p i ∈ s) : t.inf p ∈ s :=
  @inf_induction _ _ _ _ _ _ (· ∈ s) w₁ w₂ h
#align finset.inf_mem Finset.inf_mem

@[simp]
protected theorem inf_eq_top_iff (f : β → α) (S : Finset β) : S.inf f = ⊤ ↔ ∀ s ∈ S, f s = ⊤ :=
  @Finset.sup_eq_bot_iff αᵒᵈ _ _ _ _ _
#align finset.inf_eq_top_iff Finset.inf_eq_top_iff

end Inf

@[simp]
theorem toDual_sup [SemilatticeSup α] [OrderBot α] (s : Finset β) (f : β → α) :
    toDual (s.sup f) = s.inf (toDual ∘ f) :=
  rfl
#align finset.to_dual_sup Finset.toDual_sup

@[simp]
theorem toDual_inf [SemilatticeInf α] [OrderTop α] (s : Finset β) (f : β → α) :
    toDual (s.inf f) = s.sup (toDual ∘ f) :=
  rfl
#align finset.to_dual_inf Finset.toDual_inf

@[simp]
theorem ofDual_sup [SemilatticeInf α] [OrderTop α] (s : Finset β) (f : β → αᵒᵈ) :
    ofDual (s.sup f) = s.inf (ofDual ∘ f) :=
  rfl
#align finset.of_dual_sup Finset.ofDual_sup

@[simp]
theorem ofDual_inf [SemilatticeSup α] [OrderBot α] (s : Finset β) (f : β → αᵒᵈ) :
    ofDual (s.inf f) = s.sup (ofDual ∘ f) :=
  rfl
#align finset.of_dual_inf Finset.ofDual_inf

section DistribLattice

variable [DistribLattice α]

section OrderBot

variable [OrderBot α] {s : Finset ι} {t : Finset κ} {f : ι → α} {g : κ → α} {a : α}

theorem sup_inf_distrib_left (s : Finset ι) (f : ι → α) (a : α) :
    a ⊓ s.sup f = s.sup fun i => a ⊓ f i := by
  induction' s using Finset.cons_induction with i s hi h
  · simp_rw [Finset.sup_empty, inf_bot_eq]
  · rw [sup_cons, sup_cons, inf_sup_left, h]
#align finset.sup_inf_distrib_left Finset.sup_inf_distrib_left

theorem sup_inf_distrib_right (s : Finset ι) (f : ι → α) (a : α) :
    s.sup f ⊓ a = s.sup fun i => f i ⊓ a := by
  rw [_root_.inf_comm, s.sup_inf_distrib_left]
  simp_rw [_root_.inf_comm]
#align finset.sup_inf_distrib_right Finset.sup_inf_distrib_right

protected theorem disjoint_sup_right : Disjoint a (s.sup f) ↔ ∀ ⦃i⦄, i ∈ s → Disjoint a (f i) := by
  simp only [disjoint_iff, sup_inf_distrib_left, Finset.sup_eq_bot_iff]
#align finset.disjoint_sup_right Finset.disjoint_sup_right

protected theorem disjoint_sup_left : Disjoint (s.sup f) a ↔ ∀ ⦃i⦄, i ∈ s → Disjoint (f i) a := by
  simp only [disjoint_iff, sup_inf_distrib_right, Finset.sup_eq_bot_iff]
#align finset.disjoint_sup_left Finset.disjoint_sup_left

theorem sup_inf_sup (s : Finset ι) (t : Finset κ) (f : ι → α) (g : κ → α) :
    s.sup f ⊓ t.sup g = (s ×ˢ t).sup fun i => f i.1 ⊓ g i.2 := by
  simp_rw [Finset.sup_inf_distrib_right, Finset.sup_inf_distrib_left, sup_product_left]
#align finset.sup_inf_sup Finset.sup_inf_sup

end OrderBot

section OrderTop

variable [OrderTop α] {f : ι → α} {g : κ → α} {s : Finset ι} {t : Finset κ} {a : α}

theorem inf_sup_distrib_left (s : Finset ι) (f : ι → α) (a : α) :
    a ⊔ s.inf f = s.inf fun i => a ⊔ f i :=
  @sup_inf_distrib_left αᵒᵈ _ _ _ _ _ _
#align finset.inf_sup_distrib_left Finset.inf_sup_distrib_left

theorem inf_sup_distrib_right (s : Finset ι) (f : ι → α) (a : α) :
    s.inf f ⊔ a = s.inf fun i => f i ⊔ a :=
  @sup_inf_distrib_right αᵒᵈ _ _ _ _ _ _
#align finset.inf_sup_distrib_right Finset.inf_sup_distrib_right

protected theorem codisjoint_inf_right :
    Codisjoint a (s.inf f) ↔ ∀ ⦃i⦄, i ∈ s → Codisjoint a (f i) :=
  @Finset.disjoint_sup_right αᵒᵈ _ _ _ _ _ _
#align finset.codisjoint_inf_right Finset.codisjoint_inf_right

protected theorem codisjoint_inf_left :
    Codisjoint (s.inf f) a ↔ ∀ ⦃i⦄, i ∈ s → Codisjoint (f i) a :=
  @Finset.disjoint_sup_left αᵒᵈ _ _ _ _ _ _
#align finset.codisjoint_inf_left Finset.codisjoint_inf_left

theorem inf_sup_inf (s : Finset ι) (t : Finset κ) (f : ι → α) (g : κ → α) :
    s.inf f ⊔ t.inf g = (s ×ˢ t).inf fun i => f i.1 ⊔ g i.2 :=
  @sup_inf_sup αᵒᵈ _ _ _ _ _ _ _ _
#align finset.inf_sup_inf Finset.inf_sup_inf

end OrderTop

section BoundedOrder

variable [BoundedOrder α] [DecidableEq ι]

--TODO: Extract out the obvious isomorphism `(insert i s).pi t ≃ t i ×ˢ s.pi t` from this proof
theorem inf_sup {κ : ι → Type*} (s : Finset ι) (t : ∀ i, Finset (κ i)) (f : ∀ i, κ i → α) :
    (s.inf fun i => (t i).sup (f i)) =
      (s.pi t).sup fun g => s.attach.inf fun i => f _ <| g _ i.2 := by
  induction' s using Finset.induction with i s hi ih
  · simp
  rw [inf_insert, ih, attach_insert, sup_inf_sup]
  refine' eq_of_forall_ge_iff fun c => _
  simp only [Finset.sup_le_iff, mem_product, mem_pi, and_imp, Prod.forall,
    inf_insert, inf_image]
  refine'
    ⟨fun h g hg =>
      h (g i <| mem_insert_self _ _) (fun j hj => g j <| mem_insert_of_mem hj)
        (hg _ <| mem_insert_self _ _) fun j hj => hg _ <| mem_insert_of_mem hj,
      fun h a g ha hg => _⟩
  -- TODO: This `have` must be named to prevent it being shadowed by the internal `this` in `simpa`
  have aux : ∀ j : { x // x ∈ s }, ↑j ≠ i := fun j : s => ne_of_mem_of_not_mem j.2 hi
  -- porting note: `simpa` doesn't support placeholders in proof terms
  have := h (fun j hj => if hji : j = i then cast (congr_arg κ hji.symm) a
      else g _ <| mem_of_mem_insert_of_ne hj hji) (fun j hj => ?_)
  simpa only [cast_eq, dif_pos, Function.comp, Subtype.coe_mk, dif_neg, aux] using this
  rw [mem_insert] at hj
  obtain (rfl | hj) := hj
  · simpa
  · simpa [ne_of_mem_of_not_mem hj hi] using hg _ _
#align finset.inf_sup Finset.inf_sup

theorem sup_inf {κ : ι → Type*} (s : Finset ι) (t : ∀ i, Finset (κ i)) (f : ∀ i, κ i → α) :
    (s.sup fun i => (t i).inf (f i)) = (s.pi t).inf fun g => s.attach.sup fun i => f _ <| g _ i.2 :=
  @inf_sup αᵒᵈ _ _ _ _ _ _ _ _
#align finset.sup_inf Finset.sup_inf

end BoundedOrder

end DistribLattice

section BooleanAlgebra

variable [BooleanAlgebra α] {s : Finset ι}

theorem sup_sdiff_left (s : Finset ι) (f : ι → α) (a : α) :
    (s.sup fun b => a \ f b) = a \ s.inf f := by
  refine' Finset.cons_induction_on s _ fun b t _ h => _
  · rw [sup_empty, inf_empty, sdiff_top]
  · rw [sup_cons, inf_cons, h, sdiff_inf]
#align finset.sup_sdiff_left Finset.sup_sdiff_left

theorem inf_sdiff_left (hs : s.Nonempty) (f : ι → α) (a : α) :
    (s.inf fun b => a \ f b) = a \ s.sup f := by
  induction' hs using Finset.Nonempty.cons_induction with b b t _ _ h
  · rw [sup_singleton, inf_singleton]
  · rw [sup_cons, inf_cons, h, sdiff_sup]
#align finset.inf_sdiff_left Finset.inf_sdiff_left

theorem inf_sdiff_right (hs : s.Nonempty) (f : ι → α) (a : α) :
    (s.inf fun b => f b \ a) = s.inf f \ a := by
  induction' hs using Finset.Nonempty.cons_induction with b b t _ _ h
  · rw [inf_singleton, inf_singleton]
  · rw [inf_cons, inf_cons, h, inf_sdiff]
#align finset.inf_sdiff_right Finset.inf_sdiff_right

theorem inf_himp_right (s : Finset ι) (f : ι → α) (a : α) :
    (s.inf fun b => f b ⇨ a) = s.sup f ⇨ a :=
  @sup_sdiff_left αᵒᵈ _ _ _ _ _
#align finset.inf_himp_right Finset.inf_himp_right

theorem sup_himp_right (hs : s.Nonempty) (f : ι → α) (a : α) :
    (s.sup fun b => f b ⇨ a) = s.inf f ⇨ a :=
  @inf_sdiff_left αᵒᵈ _ _ _ hs _ _
#align finset.sup_himp_right Finset.sup_himp_right

theorem sup_himp_left (hs : s.Nonempty) (f : ι → α) (a : α) :
    (s.sup fun b => a ⇨ f b) = a ⇨ s.sup f :=
  @inf_sdiff_right αᵒᵈ _ _ _ hs _ _
#align finset.sup_himp_left Finset.sup_himp_left

@[simp]
protected theorem compl_sup (s : Finset ι) (f : ι → α) : (s.sup f)ᶜ = s.inf fun i => (f i)ᶜ :=
  map_finset_sup (OrderIso.compl α) _ _
#align finset.compl_sup Finset.compl_sup

@[simp]
protected theorem compl_inf (s : Finset ι) (f : ι → α) : (s.inf f)ᶜ = s.sup fun i => (f i)ᶜ :=
  map_finset_inf (OrderIso.compl α) _ _
#align finset.compl_inf Finset.compl_inf

end BooleanAlgebra

section LinearOrder

variable [LinearOrder α]

section OrderBot

variable [OrderBot α] {s : Finset ι} {f : ι → α} {a : α}

theorem comp_sup_eq_sup_comp_of_is_total [SemilatticeSup β] [OrderBot β] (g : α → β)
    (mono_g : Monotone g) (bot : g ⊥ = ⊥) : g (s.sup f) = s.sup (g ∘ f) :=
  comp_sup_eq_sup_comp g mono_g.map_sup bot
#align finset.comp_sup_eq_sup_comp_of_is_total Finset.comp_sup_eq_sup_comp_of_is_total

@[simp]
protected theorem le_sup_iff (ha : ⊥ < a) : a ≤ s.sup f ↔ ∃ b ∈ s, a ≤ f b := by
  apply Iff.intro
  · induction s using cons_induction with
    | empty => exact (absurd · (not_le_of_lt ha))
    | @cons c t hc ih =>
      rw [sup_cons, le_sup_iff]
      exact fun
      | Or.inl h => ⟨c, mem_cons.2 (Or.inl rfl), h⟩
      | Or.inr h => let ⟨b, hb, hle⟩ := ih h; ⟨b, mem_cons.2 (Or.inr hb), hle⟩
  · exact fun ⟨b, hb, hle⟩ => le_trans hle (le_sup hb)
#align finset.le_sup_iff Finset.le_sup_iff

@[simp]
protected theorem lt_sup_iff : a < s.sup f ↔ ∃ b ∈ s, a < f b := by
  apply Iff.intro
  · induction s using cons_induction with
    | empty => exact (absurd · not_lt_bot)
    | @cons c t hc ih =>
      rw [sup_cons, lt_sup_iff]
      exact fun
      | Or.inl h => ⟨c, mem_cons.2 (Or.inl rfl), h⟩
      | Or.inr h => let ⟨b, hb, hlt⟩ := ih h; ⟨b, mem_cons.2 (Or.inr hb), hlt⟩
  · exact fun ⟨b, hb, hlt⟩ => lt_of_lt_of_le hlt (le_sup hb)
#align finset.lt_sup_iff Finset.lt_sup_iff

@[simp]
protected theorem sup_lt_iff (ha : ⊥ < a) : s.sup f < a ↔ ∀ b ∈ s, f b < a :=
  ⟨fun hs b hb => lt_of_le_of_lt (le_sup hb) hs,
    Finset.cons_induction_on s (fun _ => ha) fun c t hc => by
      simpa only [sup_cons, sup_lt_iff, mem_cons, forall_eq_or_imp] using And.imp_right⟩
#align finset.sup_lt_iff Finset.sup_lt_iff

end OrderBot

section OrderTop

variable [OrderTop α] {s : Finset ι} {f : ι → α} {a : α}

theorem comp_inf_eq_inf_comp_of_is_total [SemilatticeInf β] [OrderTop β] (g : α → β)
    (mono_g : Monotone g) (top : g ⊤ = ⊤) : g (s.inf f) = s.inf (g ∘ f) :=
  comp_inf_eq_inf_comp g mono_g.map_inf top
#align finset.comp_inf_eq_inf_comp_of_is_total Finset.comp_inf_eq_inf_comp_of_is_total

@[simp]
protected theorem inf_le_iff (ha : a < ⊤) : s.inf f ≤ a ↔ ∃ b ∈ s, f b ≤ a :=
  @Finset.le_sup_iff αᵒᵈ _ _ _ _ _ _ ha
#align finset.inf_le_iff Finset.inf_le_iff

@[simp]
protected theorem inf_lt_iff : s.inf f < a ↔ ∃ b ∈ s, f b < a :=
  @Finset.lt_sup_iff αᵒᵈ _ _ _ _ _ _
#align finset.inf_lt_iff Finset.inf_lt_iff

@[simp]
protected theorem lt_inf_iff (ha : a < ⊤) : a < s.inf f ↔ ∀ b ∈ s, a < f b :=
  @Finset.sup_lt_iff αᵒᵈ _ _ _ _ _ _ ha
#align finset.lt_inf_iff Finset.lt_inf_iff

end OrderTop

end LinearOrder

theorem inf_eq_iInf [CompleteLattice β] (s : Finset α) (f : α → β) : s.inf f = ⨅ a ∈ s, f a :=
  @sup_eq_iSup _ βᵒᵈ _ _ _
#align finset.inf_eq_infi Finset.inf_eq_iInf

theorem inf_id_eq_sInf [CompleteLattice α] (s : Finset α) : s.inf id = sInf s :=
  @sup_id_eq_sSup αᵒᵈ _ _
#align finset.inf_id_eq_Inf Finset.inf_id_eq_sInf

theorem inf_id_set_eq_sInter (s : Finset (Set α)) : s.inf id = ⋂₀ ↑s :=
  inf_id_eq_sInf _
#align finset.inf_id_set_eq_sInter Finset.inf_id_set_eq_sInter

@[simp]
theorem inf_set_eq_iInter (s : Finset α) (f : α → Set β) : s.inf f = ⋂ x ∈ s, f x :=
  inf_eq_iInf _ _
#align finset.inf_set_eq_bInter Finset.inf_set_eq_iInter

theorem inf_eq_sInf_image [CompleteLattice β] (s : Finset α) (f : α → β) :
    s.inf f = sInf (f '' s) :=
  @sup_eq_sSup_image _ βᵒᵈ _ _ _
#align finset.inf_eq_Inf_image Finset.inf_eq_sInf_image

section Sup'

variable [SemilatticeSup α]

theorem sup_of_mem {s : Finset β} (f : β → α) {b : β} (h : b ∈ s) :
    ∃ a : α, s.sup ((↑) ∘ f : β → WithBot α) = ↑a :=
  Exists.imp (fun _ => And.left) (@le_sup (WithBot α) _ _ _ _ _ _ h (f b) rfl)
#align finset.sup_of_mem Finset.sup_of_mem

/-- Given nonempty finset `s` then `s.sup' H f` is the supremum of its image under `f` in (possibly
unbounded) join-semilattice `α`, where `H` is a proof of nonemptiness. If `α` has a bottom element
you may instead use `Finset.sup` which does not require `s` nonempty. -/
def sup' (s : Finset β) (H : s.Nonempty) (f : β → α) : α :=
  WithBot.unbot (s.sup ((↑) ∘ f)) (by simpa using H)
#align finset.sup' Finset.sup'

variable {s : Finset β} (H : s.Nonempty) (f : β → α)

@[simp]
theorem coe_sup' : ((s.sup' H f : α) : WithBot α) = s.sup ((↑) ∘ f) := by
  rw [sup', WithBot.coe_unbot]
#align finset.coe_sup' Finset.coe_sup'

@[simp]
theorem sup'_cons {b : β} {hb : b ∉ s} {h : (cons b s hb).Nonempty} :
    (cons b s hb).sup' h f = f b ⊔ s.sup' H f := by
  rw [← WithBot.coe_eq_coe]
  simp [WithBot.coe_sup]
#align finset.sup'_cons Finset.sup'_cons

@[simp]
theorem sup'_insert [DecidableEq β] {b : β} {h : (insert b s).Nonempty} :
    (insert b s).sup' h f = f b ⊔ s.sup' H f := by
  rw [← WithBot.coe_eq_coe]
  simp [WithBot.coe_sup]
#align finset.sup'_insert Finset.sup'_insert

@[simp]
theorem sup'_singleton {b : β} {h : ({b} : Finset β).Nonempty} : ({b} : Finset β).sup' h f = f b :=
  rfl
#align finset.sup'_singleton Finset.sup'_singleton

theorem sup'_le {a : α} (hs : ∀ b ∈ s, f b ≤ a) : s.sup' H f ≤ a := by
  rw [← WithBot.coe_le_coe, coe_sup']
  exact Finset.sup_le fun b h => WithBot.coe_le_coe.2 <| hs b h
#align finset.sup'_le Finset.sup'_le

theorem le_sup' {b : β} (h : b ∈ s) : f b ≤ s.sup' ⟨b, h⟩ f := by
  rw [← WithBot.coe_le_coe, coe_sup']
  exact le_sup (f := fun c => WithBot.some (f c)) h
#align finset.le_sup' Finset.le_sup'

theorem le_sup'_of_le {a : α} {b : β} (hb : b ∈ s) (h : a ≤ f b) : a ≤ s.sup' ⟨b, hb⟩ f :=
  h.trans <| le_sup' _ hb
#align finset.le_sup'_of_le Finset.le_sup'_of_le

@[simp]
theorem sup'_const (a : α) : s.sup' H (fun _ => a) = a := by
  apply le_antisymm
  · apply sup'_le
    intros
    exact le_rfl
  · apply le_sup' (fun _ => a) H.choose_spec
#align finset.sup'_const Finset.sup'_const

@[simp]
theorem sup'_le_iff {a : α} : s.sup' H f ≤ a ↔ ∀ b ∈ s, f b ≤ a :=
  Iff.intro (fun h _ hb => le_trans (le_sup' f hb) h) (sup'_le H f)
#align finset.sup'_le_iff Finset.sup'_le_iff

theorem sup'_biUnion [DecidableEq β] {s : Finset γ} (Hs : s.Nonempty) {t : γ → Finset β}
    (Ht : ∀ b, (t b).Nonempty) :
    (s.biUnion t).sup' (Hs.biUnion fun b _ => Ht b) f = s.sup' Hs (fun b => (t b).sup' (Ht b) f) :=
  eq_of_forall_ge_iff fun c => by simp [@forall_swap _ β]
#align finset.sup'_bUnion Finset.sup'_biUnion

theorem comp_sup'_eq_sup'_comp [SemilatticeSup γ] {s : Finset β} (H : s.Nonempty) {f : β → α}
    (g : α → γ) (g_sup : ∀ x y, g (x ⊔ y) = g x ⊔ g y) : g (s.sup' H f) = s.sup' H (g ∘ f) := by
  rw [← WithBot.coe_eq_coe, coe_sup']
  let g' := WithBot.map g
  show g' ↑(s.sup' H f) = s.sup fun a => g' ↑(f a)
  rw [coe_sup']
  refine' comp_sup_eq_sup_comp g' _ rfl
  intro f₁ f₂
  cases f₁ using WithBot.recBotCoe with
  | bot =>
    rw [bot_sup_eq]
    exact bot_sup_eq.symm
  | coe f₁ =>
    cases f₂ using WithBot.recBotCoe with
    | bot => rfl
    | coe f₂ => exact congr_arg _ (g_sup f₁ f₂)
#align finset.comp_sup'_eq_sup'_comp Finset.comp_sup'_eq_sup'_comp

theorem sup'_induction {p : α → Prop} (hp : ∀ a₁, p a₁ → ∀ a₂, p a₂ → p (a₁ ⊔ a₂))
    (hs : ∀ b ∈ s, p (f b)) : p (s.sup' H f) := by
  show @WithBot.recBotCoe α (fun _ => Prop) True p ↑(s.sup' H f)
  rw [coe_sup']
  refine' sup_induction trivial _ hs
  rintro (_ | a₁) h₁ a₂ h₂
  · rw [WithBot.none_eq_bot, bot_sup_eq]
    exact h₂
  · cases a₂ using WithBot.recBotCoe with
    | bot => exact h₁
    | coe a₂ => exact hp a₁ h₁ a₂ h₂
#align finset.sup'_induction Finset.sup'_induction

theorem sup'_mem (s : Set α) (w : ∀ (x) (_ : x ∈ s) (y) (_ : y ∈ s), x ⊔ y ∈ s) {ι : Type*}
    (t : Finset ι) (H : t.Nonempty) (p : ι → α) (h : ∀ i ∈ t, p i ∈ s) : t.sup' H p ∈ s :=
  sup'_induction H p w h
#align finset.sup'_mem Finset.sup'_mem

@[congr]
theorem sup'_congr {t : Finset β} {f g : β → α} (h₁ : s = t) (h₂ : ∀ x ∈ s, f x = g x) :
    s.sup' H f = t.sup' (h₁ ▸ H) g := by
  subst s
  refine' eq_of_forall_ge_iff fun c => _
  simp (config := { contextual := true }) only [sup'_le_iff, h₂]
#align finset.sup'_congr Finset.sup'_congr

@[simp]
theorem sup'_map {s : Finset γ} {f : γ ↪ β} (g : β → α) (hs : (s.map f).Nonempty)
    (hs' : s.Nonempty := Finset.map_nonempty.mp hs) : (s.map f).sup' hs g = s.sup' hs' (g ∘ f) := by
  rw [← WithBot.coe_eq_coe, coe_sup', sup_map, coe_sup']
  rfl
#align finset.sup'_map Finset.sup'_map

theorem sup'_mono {s₁ s₂ : Finset β} (h : s₁ ⊆ s₂) (h₁ : s₁.Nonempty):
    s₁.sup' h₁ f ≤ s₂.sup' (h₁.mono h) f :=
  Finset.sup'_le h₁ _ (fun _ hb => le_sup' _ (h hb))

end Sup'

section Inf'

variable [SemilatticeInf α]

theorem inf_of_mem {s : Finset β} (f : β → α) {b : β} (h : b ∈ s) :
    ∃ a : α, s.inf ((↑) ∘ f : β → WithTop α) = ↑a :=
  @sup_of_mem αᵒᵈ _ _ _ f _ h
#align finset.inf_of_mem Finset.inf_of_mem

/-- Given nonempty finset `s` then `s.inf' H f` is the infimum of its image under `f` in (possibly
unbounded) meet-semilattice `α`, where `H` is a proof of nonemptiness. If `α` has a top element you
may instead use `Finset.inf` which does not require `s` nonempty. -/
def inf' (s : Finset β) (H : s.Nonempty) (f : β → α) : α :=
  WithTop.untop (s.inf ((↑) ∘ f)) (by simpa using H)
#align finset.inf' Finset.inf'

variable {s : Finset β} (H : s.Nonempty) (f : β → α)

@[simp]
theorem coe_inf' : ((s.inf' H f : α) : WithTop α) = s.inf ((↑) ∘ f) :=
  @coe_sup' αᵒᵈ _ _ _ H f
#align finset.coe_inf' Finset.coe_inf'

@[simp]
theorem inf'_cons {b : β} {hb : b ∉ s} {h : (cons b s hb).Nonempty} :
    (cons b s hb).inf' h f = f b ⊓ s.inf' H f :=
  @sup'_cons αᵒᵈ _ _ _ H f _ _ h
#align finset.inf'_cons Finset.inf'_cons

@[simp]
theorem inf'_insert [DecidableEq β] {b : β} {h : (insert b s).Nonempty} :
    (insert b s).inf' h f = f b ⊓ s.inf' H f :=
  @sup'_insert αᵒᵈ _ _ _ H f _ _ h
#align finset.inf'_insert Finset.inf'_insert

@[simp]
theorem inf'_singleton {b : β} {h : ({b} : Finset β).Nonempty} : ({b} : Finset β).inf' h f = f b :=
  rfl
#align finset.inf'_singleton Finset.inf'_singleton

theorem le_inf' {a : α} (hs : ∀ b ∈ s, a ≤ f b) : a ≤ s.inf' H f :=
  sup'_le (α := αᵒᵈ) H f hs
#align finset.le_inf' Finset.le_inf'

theorem inf'_le {b : β} (h : b ∈ s) : s.inf' ⟨b, h⟩ f ≤ f b :=
  le_sup' (α := αᵒᵈ) f h
#align finset.inf'_le Finset.inf'_le

theorem inf'_le_of_le (hb : b ∈ s) (h : f b ≤ a) : s.inf' ⟨b, hb⟩ f ≤ a := (inf'_le _ hb).trans h
#align finset.inf'_le_of_le Finset.inf'_le_of_le

@[simp]
theorem inf'_const (a : α) : (s.inf' H fun _ => a) = a :=
  sup'_const (α := αᵒᵈ) H a
#align finset.inf'_const Finset.inf'_const

@[simp]
theorem le_inf'_iff {a : α} : a ≤ s.inf' H f ↔ ∀ b ∈ s, a ≤ f b :=
  sup'_le_iff (α := αᵒᵈ) H f
#align finset.le_inf'_iff Finset.le_inf'_iff

theorem inf'_biUnion [DecidableEq β] {s : Finset γ} (Hs : s.Nonempty) {t : γ → Finset β}
    (Ht : ∀ b, (t b).Nonempty) :
    (s.biUnion t).inf' (Hs.biUnion fun b _ => Ht b) f = s.inf' Hs (fun b => (t b).inf' (Ht b) f) :=
  sup'_biUnion (α := αᵒᵈ) _ Hs Ht
#align finset.inf'_bUnion Finset.inf'_biUnion

theorem comp_inf'_eq_inf'_comp [SemilatticeInf γ] {s : Finset β} (H : s.Nonempty) {f : β → α}
    (g : α → γ) (g_inf : ∀ x y, g (x ⊓ y) = g x ⊓ g y) : g (s.inf' H f) = s.inf' H (g ∘ f) :=
  comp_sup'_eq_sup'_comp (α := αᵒᵈ) (γ := γᵒᵈ) H g g_inf
#align finset.comp_inf'_eq_inf'_comp Finset.comp_inf'_eq_inf'_comp

theorem inf'_induction {p : α → Prop} (hp : ∀ a₁, p a₁ → ∀ a₂, p a₂ → p (a₁ ⊓ a₂))
    (hs : ∀ b ∈ s, p (f b)) : p (s.inf' H f) :=
  sup'_induction (α := αᵒᵈ) H f hp hs
#align finset.inf'_induction Finset.inf'_induction

theorem inf'_mem (s : Set α) (w : ∀ (x) (_ : x ∈ s) (y) (_ : y ∈ s), x ⊓ y ∈ s) {ι : Type*}
    (t : Finset ι) (H : t.Nonempty) (p : ι → α) (h : ∀ i ∈ t, p i ∈ s) : t.inf' H p ∈ s :=
  inf'_induction H p w h
#align finset.inf'_mem Finset.inf'_mem

@[congr]
theorem inf'_congr {t : Finset β} {f g : β → α} (h₁ : s = t) (h₂ : ∀ x ∈ s, f x = g x) :
    s.inf' H f = t.inf' (h₁ ▸ H) g :=
  sup'_congr (α := αᵒᵈ) H h₁ h₂
#align finset.inf'_congr Finset.inf'_congr

@[simp]
theorem inf'_map {s : Finset γ} {f : γ ↪ β} (g : β → α) (hs : (s.map f).Nonempty)
    (hs' : s.Nonempty := Finset.map_nonempty.mp hs) : (s.map f).inf' hs g = s.inf' hs' (g ∘ f) :=
  sup'_map (α := αᵒᵈ) _ hs hs'
#align finset.inf'_map Finset.inf'_map

theorem inf'_mono {s₁ s₂ : Finset β} (h : s₁ ⊆ s₂) (h₁ : s₁.Nonempty) :
    s₂.inf' (h₁.mono h) f ≤ s₁.inf' h₁ f :=
  Finset.le_inf' h₁ _ (fun _ hb => inf'_le _ (h hb))

end Inf'

section Sup

variable [SemilatticeSup α] [OrderBot α]

theorem sup'_eq_sup {s : Finset β} (H : s.Nonempty) (f : β → α) : s.sup' H f = s.sup f :=
  le_antisymm (sup'_le H f fun _ => le_sup) (Finset.sup_le fun _ => le_sup' f)
#align finset.sup'_eq_sup Finset.sup'_eq_sup

theorem sup_closed_of_sup_closed {s : Set α} (t : Finset α) (htne : t.Nonempty) (h_subset : ↑t ⊆ s)
    (h : ∀ (a) (_ : a ∈ s) (b) (_ : b ∈ s), a ⊔ b ∈ s) : t.sup id ∈ s :=
  sup'_eq_sup htne id ▸ sup'_induction _ _ h h_subset
#align finset.sup_closed_of_sup_closed Finset.sup_closed_of_sup_closed

theorem coe_sup_of_nonempty {s : Finset β} (h : s.Nonempty) (f : β → α) :
    (↑(s.sup f) : WithBot α) = s.sup ((↑) ∘ f) := by simp only [← sup'_eq_sup h, coe_sup' h]
#align finset.coe_sup_of_nonempty Finset.coe_sup_of_nonempty

end Sup

section Inf

variable [SemilatticeInf α] [OrderTop α]

theorem inf'_eq_inf {s : Finset β} (H : s.Nonempty) (f : β → α) : s.inf' H f = s.inf f :=
  sup'_eq_sup (α := αᵒᵈ) H f
#align finset.inf'_eq_inf Finset.inf'_eq_inf

theorem inf_closed_of_inf_closed {s : Set α} (t : Finset α) (htne : t.Nonempty) (h_subset : ↑t ⊆ s)
    (h : ∀ (a) (_ : a ∈ s) (b) (_ : b ∈ s), a ⊓ b ∈ s) : t.inf id ∈ s :=
  sup_closed_of_sup_closed (α := αᵒᵈ) t htne h_subset h
#align finset.inf_closed_of_inf_closed Finset.inf_closed_of_inf_closed

theorem coe_inf_of_nonempty {s : Finset β} (h : s.Nonempty) (f : β → α) :
    (↑(s.inf f) : WithTop α) = s.inf ((↑) ∘ f) :=
  coe_sup_of_nonempty (α := αᵒᵈ) h f
#align finset.coe_inf_of_nonempty Finset.coe_inf_of_nonempty

end Inf

@[simp]
protected theorem sup_apply {C : β → Type*} [∀ b : β, SemilatticeSup (C b)]
    [∀ b : β, OrderBot (C b)] (s : Finset α) (f : α → ∀ b : β, C b) (b : β) :
    s.sup f b = s.sup fun a => f a b :=
  comp_sup_eq_sup_comp (fun x : ∀ b : β, C b => x b) (fun _ _ => rfl) rfl
#align finset.sup_apply Finset.sup_apply

@[simp]
protected theorem inf_apply {C : β → Type*} [∀ b : β, SemilatticeInf (C b)]
    [∀ b : β, OrderTop (C b)] (s : Finset α) (f : α → ∀ b : β, C b) (b : β) :
    s.inf f b = s.inf fun a => f a b :=
  Finset.sup_apply (C := fun b => (C b)ᵒᵈ) s f b
#align finset.inf_apply Finset.inf_apply

@[simp]
protected theorem sup'_apply {C : β → Type*} [∀ b : β, SemilatticeSup (C b)]
    {s : Finset α} (H : s.Nonempty) (f : α → ∀ b : β, C b) (b : β) :
    s.sup' H f b = s.sup' H fun a => f a b :=
  comp_sup'_eq_sup'_comp H (fun x : ∀ b : β, C b => x b) fun _ _ => rfl
#align finset.sup'_apply Finset.sup'_apply

@[simp]
protected theorem inf'_apply {C : β → Type*} [∀ b : β, SemilatticeInf (C b)]
    {s : Finset α} (H : s.Nonempty) (f : α → ∀ b : β, C b) (b : β) :
    s.inf' H f b = s.inf' H fun a => f a b :=
  Finset.sup'_apply (C := fun b => (C b)ᵒᵈ) H f b
#align finset.inf'_apply Finset.inf'_apply

@[simp]
theorem toDual_sup' [SemilatticeSup α] {s : Finset ι} (hs : s.Nonempty) (f : ι → α) :
    toDual (s.sup' hs f) = s.inf' hs (toDual ∘ f) :=
  rfl
#align finset.to_dual_sup' Finset.toDual_sup'

@[simp]
theorem toDual_inf' [SemilatticeInf α] {s : Finset ι} (hs : s.Nonempty) (f : ι → α) :
    toDual (s.inf' hs f) = s.sup' hs (toDual ∘ f) :=
  rfl
#align finset.to_dual_inf' Finset.toDual_inf'

@[simp]
theorem ofDual_sup' [SemilatticeInf α] {s : Finset ι} (hs : s.Nonempty) (f : ι → αᵒᵈ) :
    ofDual (s.sup' hs f) = s.inf' hs (ofDual ∘ f) :=
  rfl
#align finset.of_dual_sup' Finset.ofDual_sup'

@[simp]
theorem ofDual_inf' [SemilatticeSup α] {s : Finset ι} (hs : s.Nonempty) (f : ι → αᵒᵈ) :
    ofDual (s.inf' hs f) = s.sup' hs (ofDual ∘ f) :=
  rfl
#align finset.of_dual_inf' Finset.ofDual_inf'

section LinearOrder

variable [LinearOrder α] {s : Finset ι} (H : s.Nonempty) {f : ι → α} {a : α}

@[simp]
theorem le_sup'_iff : a ≤ s.sup' H f ↔ ∃ b ∈ s, a ≤ f b := by
  rw [← WithBot.coe_le_coe, coe_sup', Finset.le_sup_iff (WithBot.bot_lt_coe a)]
  exact exists_congr (fun _ => and_congr_right' WithBot.coe_le_coe)
#align finset.le_sup'_iff Finset.le_sup'_iff

@[simp]
theorem lt_sup'_iff : a < s.sup' H f ↔ ∃ b ∈ s, a < f b := by
  rw [← WithBot.coe_lt_coe, coe_sup', Finset.lt_sup_iff]
  exact exists_congr (fun _ => and_congr_right' WithBot.coe_lt_coe)
#align finset.lt_sup'_iff Finset.lt_sup'_iff

@[simp]
theorem sup'_lt_iff : s.sup' H f < a ↔ ∀ i ∈ s, f i < a := by
  rw [← WithBot.coe_lt_coe, coe_sup', Finset.sup_lt_iff (WithBot.bot_lt_coe a)]
  exact ball_congr (fun _ _ => WithBot.coe_lt_coe)
#align finset.sup'_lt_iff Finset.sup'_lt_iff

@[simp]
theorem inf'_le_iff : s.inf' H f ≤ a ↔ ∃ i ∈ s, f i ≤ a :=
  le_sup'_iff (α := αᵒᵈ) H
#align finset.inf'_le_iff Finset.inf'_le_iff

@[simp]
theorem inf'_lt_iff : s.inf' H f < a ↔ ∃ i ∈ s, f i < a :=
  lt_sup'_iff (α := αᵒᵈ) H
#align finset.inf'_lt_iff Finset.inf'_lt_iff

@[simp]
theorem lt_inf'_iff : a < s.inf' H f ↔ ∀ i ∈ s, a < f i :=
  sup'_lt_iff (α := αᵒᵈ) H
#align finset.lt_inf'_iff Finset.lt_inf'_iff

theorem exists_mem_eq_sup' (f : ι → α) : ∃ i, i ∈ s ∧ s.sup' H f = f i := by
  refine' H.cons_induction (fun c => _) fun c s hc hs ih => _
  · exact ⟨c, mem_singleton_self c, rfl⟩
  · rcases ih with ⟨b, hb, h'⟩
    rw [sup'_cons hs, h']
    cases le_total (f b) (f c) with
    | inl h => exact ⟨c, mem_cons.2 (Or.inl rfl), sup_eq_left.2 h⟩
    | inr h => exact ⟨b, mem_cons.2 (Or.inr hb), sup_eq_right.2 h⟩
#align finset.exists_mem_eq_sup' Finset.exists_mem_eq_sup'

theorem exists_mem_eq_inf' (f : ι → α) : ∃ i, i ∈ s ∧ s.inf' H f = f i :=
  exists_mem_eq_sup' (α := αᵒᵈ) H f
#align finset.exists_mem_eq_inf' Finset.exists_mem_eq_inf'

theorem exists_mem_eq_sup [OrderBot α] (s : Finset ι) (h : s.Nonempty) (f : ι → α) :
    ∃ i, i ∈ s ∧ s.sup f = f i :=
  sup'_eq_sup h f ▸ exists_mem_eq_sup' h f
#align finset.exists_mem_eq_sup Finset.exists_mem_eq_sup

theorem exists_mem_eq_inf [OrderTop α] (s : Finset ι) (h : s.Nonempty) (f : ι → α) :
    ∃ i, i ∈ s ∧ s.inf f = f i :=
  exists_mem_eq_sup (α := αᵒᵈ) s h f
#align finset.exists_mem_eq_inf Finset.exists_mem_eq_inf

end LinearOrder

/-! ### max and min of finite sets -/


section MaxMin

variable [LinearOrder α]

/-- Let `s` be a finset in a linear order. Then `s.max` is the maximum of `s` if `s` is not empty,
and `⊥` otherwise. It belongs to `WithBot α`. If you want to get an element of `α`, see
`s.max'`. -/
protected def max (s : Finset α) : WithBot α :=
  sup s (↑)
#align finset.max Finset.max

theorem max_eq_sup_coe {s : Finset α} : s.max = s.sup (↑) :=
  rfl
#align finset.max_eq_sup_coe Finset.max_eq_sup_coe

theorem max_eq_sup_withBot (s : Finset α) : s.max = sup s (↑) :=
  rfl
#align finset.max_eq_sup_with_bot Finset.max_eq_sup_withBot

@[simp]
theorem max_empty : (∅ : Finset α).max = ⊥ :=
  rfl
#align finset.max_empty Finset.max_empty

@[simp]
theorem max_insert {a : α} {s : Finset α} : (insert a s).max = max ↑a s.max :=
  fold_insert_idem
#align finset.max_insert Finset.max_insert

@[simp]
theorem max_singleton {a : α} : Finset.max {a} = (a : WithBot α) := by
  rw [← insert_emptyc_eq]
  exact max_insert
#align finset.max_singleton Finset.max_singleton

theorem max_of_mem {s : Finset α} {a : α} (h : a ∈ s) : ∃ b : α, s.max = b := by
  obtain ⟨b, h, _⟩ := le_sup (α := WithBot α) h _ rfl
  exact ⟨b, h⟩
#align finset.max_of_mem Finset.max_of_mem

theorem max_of_nonempty {s : Finset α} (h : s.Nonempty) : ∃ a : α, s.max = a :=
  let ⟨_, h⟩ := h
  max_of_mem h
#align finset.max_of_nonempty Finset.max_of_nonempty

theorem max_eq_bot {s : Finset α} : s.max = ⊥ ↔ s = ∅ :=
  ⟨fun h ↦ s.eq_empty_or_nonempty.elim id fun H ↦ by
      obtain ⟨a, ha⟩ := max_of_nonempty H
      rw [h] at ha; cases ha; done, -- Porting note: error without `done`
    fun h ↦ h.symm ▸ max_empty⟩
#align finset.max_eq_bot Finset.max_eq_bot

theorem mem_of_max {s : Finset α} : ∀ {a : α}, s.max = a → a ∈ s := by
  induction' s using Finset.induction_on with b s _ ih
  · intro _ H; cases H
  · intro a h
    by_cases p : b = a
    · induction p
      exact mem_insert_self b s
    · cases' max_choice (↑b) s.max with q q <;> rw [max_insert, q] at h
      · cases h
        cases p rfl
      · exact mem_insert_of_mem (ih h)
#align finset.mem_of_max Finset.mem_of_max

theorem le_max {a : α} {s : Finset α} (as : a ∈ s) : ↑a ≤ s.max :=
  le_sup as
#align finset.le_max Finset.le_max

theorem not_mem_of_max_lt_coe {a : α} {s : Finset α} (h : s.max < a) : a ∉ s :=
  mt le_max h.not_le
#align finset.not_mem_of_max_lt_coe Finset.not_mem_of_max_lt_coe

theorem le_max_of_eq {s : Finset α} {a b : α} (h₁ : a ∈ s) (h₂ : s.max = b) : a ≤ b :=
  WithBot.coe_le_coe.mp <| (le_max h₁).trans h₂.le
#align finset.le_max_of_eq Finset.le_max_of_eq

theorem not_mem_of_max_lt {s : Finset α} {a b : α} (h₁ : b < a) (h₂ : s.max = ↑b) : a ∉ s :=
  Finset.not_mem_of_max_lt_coe <| h₂.trans_lt <| WithBot.coe_lt_coe.mpr h₁
#align finset.not_mem_of_max_lt Finset.not_mem_of_max_lt

theorem max_mono {s t : Finset α} (st : s ⊆ t) : s.max ≤ t.max :=
  sup_mono st
#align finset.max_mono Finset.max_mono

protected theorem max_le {M : WithBot α} {s : Finset α} (st : ∀ a ∈ s, (a : WithBot α) ≤ M) :
    s.max ≤ M :=
  Finset.sup_le st
#align finset.max_le Finset.max_le

/-- Let `s` be a finset in a linear order. Then `s.min` is the minimum of `s` if `s` is not empty,
and `⊤` otherwise. It belongs to `WithTop α`. If you want to get an element of `α`, see
`s.min'`. -/
protected def min (s : Finset α) : WithTop α :=
  inf s (↑)
#align finset.min Finset.min

theorem min_eq_inf_withTop (s : Finset α) : s.min = inf s (↑) :=
  rfl
#align finset.min_eq_inf_with_top Finset.min_eq_inf_withTop

@[simp]
theorem min_empty : (∅ : Finset α).min = ⊤ :=
  rfl
#align finset.min_empty Finset.min_empty

@[simp]
theorem min_insert {a : α} {s : Finset α} : (insert a s).min = min (↑a) s.min :=
  fold_insert_idem
#align finset.min_insert Finset.min_insert

@[simp]
theorem min_singleton {a : α} : Finset.min {a} = (a : WithTop α) := by
  rw [← insert_emptyc_eq]
  exact min_insert
#align finset.min_singleton Finset.min_singleton

theorem min_of_mem {s : Finset α} {a : α} (h : a ∈ s) : ∃ b : α, s.min = b := by
  obtain ⟨b, h, _⟩ := inf_le (α := WithTop α) h _ rfl
  exact ⟨b, h⟩
#align finset.min_of_mem Finset.min_of_mem

theorem min_of_nonempty {s : Finset α} (h : s.Nonempty) : ∃ a : α, s.min = a :=
  let ⟨_, h⟩ := h
  min_of_mem h
#align finset.min_of_nonempty Finset.min_of_nonempty

theorem min_eq_top {s : Finset α} : s.min = ⊤ ↔ s = ∅ :=
  ⟨fun h =>
    s.eq_empty_or_nonempty.elim id fun H => by
      let ⟨a, ha⟩ := min_of_nonempty H
      rw [h] at ha; cases ha; done, -- Porting note: error without `done`
    fun h => h.symm ▸ min_empty⟩
#align finset.min_eq_top Finset.min_eq_top

theorem mem_of_min {s : Finset α} : ∀ {a : α}, s.min = a → a ∈ s :=
  @mem_of_max αᵒᵈ _ s
#align finset.mem_of_min Finset.mem_of_min

theorem min_le {a : α} {s : Finset α} (as : a ∈ s) : s.min ≤ a :=
  inf_le as
#align finset.min_le Finset.min_le

theorem not_mem_of_coe_lt_min {a : α} {s : Finset α} (h : ↑a < s.min) : a ∉ s :=
  mt min_le h.not_le
#align finset.not_mem_of_coe_lt_min Finset.not_mem_of_coe_lt_min

theorem min_le_of_eq {s : Finset α} {a b : α} (h₁ : b ∈ s) (h₂ : s.min = a) : a ≤ b :=
  WithTop.coe_le_coe.mp <| h₂.ge.trans (min_le h₁)
#align finset.min_le_of_eq Finset.min_le_of_eq

theorem not_mem_of_lt_min {s : Finset α} {a b : α} (h₁ : a < b) (h₂ : s.min = ↑b) : a ∉ s :=
  Finset.not_mem_of_coe_lt_min <| (WithTop.coe_lt_coe.mpr h₁).trans_eq h₂.symm
#align finset.not_mem_of_lt_min Finset.not_mem_of_lt_min

theorem min_mono {s t : Finset α} (st : s ⊆ t) : t.min ≤ s.min :=
  inf_mono st
#align finset.min_mono Finset.min_mono

protected theorem le_min {m : WithTop α} {s : Finset α} (st : ∀ a : α, a ∈ s → m ≤ a) : m ≤ s.min :=
  Finset.le_inf st
#align finset.le_min Finset.le_min

/-- Given a nonempty finset `s` in a linear order `α`, then `s.min' h` is its minimum, as an
element of `α`, where `h` is a proof of nonemptiness. Without this assumption, use instead `s.min`,
taking values in `WithTop α`. -/
def min' (s : Finset α) (H : s.Nonempty) : α :=
  inf' s H id
#align finset.min' Finset.min'

/-- Given a nonempty finset `s` in a linear order `α`, then `s.max' h` is its maximum, as an
element of `α`, where `h` is a proof of nonemptiness. Without this assumption, use instead `s.max`,
taking values in `WithBot α`. -/
def max' (s : Finset α) (H : s.Nonempty) : α :=
  sup' s H id
#align finset.max' Finset.max'

variable (s : Finset α) (H : s.Nonempty) {x : α}

theorem min'_mem : s.min' H ∈ s :=
  mem_of_min <| by simp only [Finset.min, min', id_eq, coe_inf']; rfl
#align finset.min'_mem Finset.min'_mem

theorem min'_le (x) (H2 : x ∈ s) : s.min' ⟨x, H2⟩ ≤ x :=
  min_le_of_eq H2 (WithTop.coe_untop _ _).symm
#align finset.min'_le Finset.min'_le

theorem le_min' (x) (H2 : ∀ y ∈ s, x ≤ y) : x ≤ s.min' H :=
  H2 _ <| min'_mem _ _
#align finset.le_min' Finset.le_min'

theorem isLeast_min' : IsLeast (↑s) (s.min' H) :=
  ⟨min'_mem _ _, min'_le _⟩
#align finset.is_least_min' Finset.isLeast_min'

@[simp]
theorem le_min'_iff {x} : x ≤ s.min' H ↔ ∀ y ∈ s, x ≤ y :=
  le_isGLB_iff (isLeast_min' s H).isGLB
#align finset.le_min'_iff Finset.le_min'_iff

/-- `{a}.min' _` is `a`. -/
@[simp]
theorem min'_singleton (a : α) : ({a} : Finset α).min' (singleton_nonempty _) = a := by simp [min']
#align finset.min'_singleton Finset.min'_singleton

theorem max'_mem : s.max' H ∈ s :=
  mem_of_max <| by simp only [max', Finset.max, id_eq, coe_sup']; rfl
#align finset.max'_mem Finset.max'_mem

theorem le_max' (x) (H2 : x ∈ s) : x ≤ s.max' ⟨x, H2⟩ :=
  le_max_of_eq H2 (WithBot.coe_unbot _ _).symm
#align finset.le_max' Finset.le_max'

theorem max'_le (x) (H2 : ∀ y ∈ s, y ≤ x) : s.max' H ≤ x :=
  H2 _ <| max'_mem _ _
#align finset.max'_le Finset.max'_le

theorem isGreatest_max' : IsGreatest (↑s) (s.max' H) :=
  ⟨max'_mem _ _, le_max' _⟩
#align finset.is_greatest_max' Finset.isGreatest_max'

@[simp]
theorem max'_le_iff {x} : s.max' H ≤ x ↔ ∀ y ∈ s, y ≤ x :=
  isLUB_le_iff (isGreatest_max' s H).isLUB
#align finset.max'_le_iff Finset.max'_le_iff

@[simp]
theorem max'_lt_iff {x} : s.max' H < x ↔ ∀ y ∈ s, y < x :=
  ⟨fun Hlt y hy => (s.le_max' y hy).trans_lt Hlt, fun H => H _ <| s.max'_mem _⟩
#align finset.max'_lt_iff Finset.max'_lt_iff

@[simp]
theorem lt_min'_iff : x < s.min' H ↔ ∀ y ∈ s, x < y :=
  @max'_lt_iff αᵒᵈ _ _ H _
#align finset.lt_min'_iff Finset.lt_min'_iff

theorem max'_eq_sup' : s.max' H = s.sup' H id :=
  eq_of_forall_ge_iff fun _ => (max'_le_iff _ _).trans (sup'_le_iff _ _).symm
#align finset.max'_eq_sup' Finset.max'_eq_sup'

theorem min'_eq_inf' : s.min' H = s.inf' H id :=
  @max'_eq_sup' αᵒᵈ _ s H
#align finset.min'_eq_inf' Finset.min'_eq_inf'

/-- `{a}.max' _` is `a`. -/
@[simp]
theorem max'_singleton (a : α) : ({a} : Finset α).max' (singleton_nonempty _) = a := by simp [max']
#align finset.max'_singleton Finset.max'_singleton

theorem min'_lt_max' {i j} (H1 : i ∈ s) (H2 : j ∈ s) (H3 : i ≠ j) :
    s.min' ⟨i, H1⟩ < s.max' ⟨i, H1⟩ :=
  isGLB_lt_isLUB_of_ne (s.isLeast_min' _).isGLB (s.isGreatest_max' _).isLUB H1 H2 H3
#align finset.min'_lt_max' Finset.min'_lt_max'

/-- If there's more than 1 element, the min' is less than the max'. An alternate version of
`min'_lt_max'` which is sometimes more convenient.
-/
theorem min'_lt_max'_of_card (h₂ : 1 < card s) :
    s.min' (Finset.card_pos.mp <| lt_trans zero_lt_one h₂) <
      s.max' (Finset.card_pos.mp <| lt_trans zero_lt_one h₂) := by
  rcases one_lt_card.1 h₂ with ⟨a, ha, b, hb, hab⟩
  exact s.min'_lt_max' ha hb hab
#align finset.min'_lt_max'_of_card Finset.min'_lt_max'_of_card

theorem map_ofDual_min (s : Finset αᵒᵈ) : s.min.map ofDual = (s.image ofDual).max := by
  rw [max_eq_sup_withBot, sup_image]
  exact congr_fun Option.map_id _
#align finset.map_of_dual_min Finset.map_ofDual_min

theorem map_ofDual_max (s : Finset αᵒᵈ) : s.max.map ofDual = (s.image ofDual).min := by
  rw [min_eq_inf_withTop, inf_image]
  exact congr_fun Option.map_id _
#align finset.map_of_dual_max Finset.map_ofDual_max

theorem map_toDual_min (s : Finset α) : s.min.map toDual = (s.image toDual).max := by
  rw [max_eq_sup_withBot, sup_image]
  exact congr_fun Option.map_id _
#align finset.map_to_dual_min Finset.map_toDual_min

theorem map_toDual_max (s : Finset α) : s.max.map toDual = (s.image toDual).min := by
  rw [min_eq_inf_withTop, inf_image]
  exact congr_fun Option.map_id _
#align finset.map_to_dual_max Finset.map_toDual_max

-- Porting note: new proofs without `convert` for the next four theorems.

theorem ofDual_min' {s : Finset αᵒᵈ} (hs : s.Nonempty) :
    ofDual (min' s hs) = max' (s.image ofDual) (hs.image _) := by
  rw [← WithBot.coe_eq_coe]
  simp only [min'_eq_inf', id_eq, ofDual_inf', Function.comp_apply, coe_sup', max'_eq_sup',
    sup_image]
  rfl
#align finset.of_dual_min' Finset.ofDual_min'

theorem ofDual_max' {s : Finset αᵒᵈ} (hs : s.Nonempty) :
    ofDual (max' s hs) = min' (s.image ofDual) (hs.image _) := by
  rw [← WithTop.coe_eq_coe]
  simp only [max'_eq_sup', id_eq, ofDual_sup', Function.comp_apply, coe_inf', min'_eq_inf',
    inf_image]
  rfl
#align finset.of_dual_max' Finset.ofDual_max'

theorem toDual_min' {s : Finset α} (hs : s.Nonempty) :
    toDual (min' s hs) = max' (s.image toDual) (hs.image _) := by
  rw [← WithBot.coe_eq_coe]
  simp only [min'_eq_inf', id_eq, toDual_inf', Function.comp_apply, coe_sup', max'_eq_sup',
    sup_image]
  rfl
#align finset.to_dual_min' Finset.toDual_min'

theorem toDual_max' {s : Finset α} (hs : s.Nonempty) :
    toDual (max' s hs) = min' (s.image toDual) (hs.image _) := by
  rw [← WithTop.coe_eq_coe]
  simp only [max'_eq_sup', id_eq, toDual_sup', Function.comp_apply, coe_inf', min'_eq_inf',
    inf_image]
  rfl
#align finset.to_dual_max' Finset.toDual_max'

theorem max'_subset {s t : Finset α} (H : s.Nonempty) (hst : s ⊆ t) :
    s.max' H ≤ t.max' (H.mono hst) :=
  le_max' _ _ (hst (s.max'_mem H))
#align finset.max'_subset Finset.max'_subset

theorem min'_subset {s t : Finset α} (H : s.Nonempty) (hst : s ⊆ t) :
    t.min' (H.mono hst) ≤ s.min' H :=
  min'_le _ _ (hst (s.min'_mem H))
#align finset.min'_subset Finset.min'_subset

theorem max'_insert (a : α) (s : Finset α) (H : s.Nonempty) :
    (insert a s).max' (s.insert_nonempty a) = max (s.max' H) a :=
  (isGreatest_max' _ _).unique <| by
    rw [coe_insert, max_comm]
    exact (isGreatest_max' _ _).insert _
#align finset.max'_insert Finset.max'_insert

theorem min'_insert (a : α) (s : Finset α) (H : s.Nonempty) :
    (insert a s).min' (s.insert_nonempty a) = min (s.min' H) a :=
  (isLeast_min' _ _).unique <| by
    rw [coe_insert, min_comm]
    exact (isLeast_min' _ _).insert _
#align finset.min'_insert Finset.min'_insert

theorem lt_max'_of_mem_erase_max' [DecidableEq α] {a : α} (ha : a ∈ s.erase (s.max' H)) :
    a < s.max' H :=
  lt_of_le_of_ne (le_max' _ _ (mem_of_mem_erase ha)) <| ne_of_mem_of_not_mem ha <| not_mem_erase _ _
#align finset.lt_max'_of_mem_erase_max' Finset.lt_max'_of_mem_erase_max'

theorem min'_lt_of_mem_erase_min' [DecidableEq α] {a : α} (ha : a ∈ s.erase (s.min' H)) :
    s.min' H < a :=
  @lt_max'_of_mem_erase_max' αᵒᵈ _ s H _ a ha
#align finset.min'_lt_of_mem_erase_min' Finset.min'_lt_of_mem_erase_min'

@[simp]
theorem max'_image [LinearOrder β] {f : α → β} (hf : Monotone f) (s : Finset α)
    (h : (s.image f).Nonempty) : (s.image f).max' h = f (s.max' ((Nonempty.image_iff f).mp h)) := by
  refine'
    le_antisymm (max'_le _ _ _ fun y hy => _) (le_max' _ _ (mem_image.mpr ⟨_, max'_mem _ _, rfl⟩))
  obtain ⟨x, hx, rfl⟩ := mem_image.mp hy
  exact hf (le_max' _ _ hx)
#align finset.max'_image Finset.max'_image

@[simp]
theorem min'_image [LinearOrder β] {f : α → β} (hf : Monotone f) (s : Finset α)
    (h : (s.image f).Nonempty) : (s.image f).min' h = f (s.min' ((Nonempty.image_iff f).mp h)) := by
  refine'
    le_antisymm (min'_le _ _ (mem_image.mpr ⟨_, min'_mem _ _, rfl⟩)) (le_min' _ _ _ fun y hy => _)
  obtain ⟨x, hx, rfl⟩ := mem_image.mp hy
  exact hf (min'_le _ _ hx)
#align finset.min'_image Finset.min'_image

theorem coe_max' {s : Finset α} (hs : s.Nonempty) : ↑(s.max' hs) = s.max :=
  coe_sup' hs id
#align finset.coe_max' Finset.coe_max'

theorem coe_min' {s : Finset α} (hs : s.Nonempty) : ↑(s.min' hs) = s.min :=
  coe_inf' hs id
#align finset.coe_min' Finset.coe_min'

theorem max_mem_image_coe {s : Finset α} (hs : s.Nonempty) :
    s.max ∈ (s.image (↑) : Finset (WithBot α)) :=
  mem_image.2 ⟨max' s hs, max'_mem _ _, coe_max' hs⟩
#align finset.max_mem_image_coe Finset.max_mem_image_coe

theorem min_mem_image_coe {s : Finset α} (hs : s.Nonempty) :
    s.min ∈ (s.image (↑) : Finset (WithTop α)) :=
  mem_image.2 ⟨min' s hs, min'_mem _ _, coe_min' hs⟩
#align finset.min_mem_image_coe Finset.min_mem_image_coe

theorem max_mem_insert_bot_image_coe (s : Finset α) :
    s.max ∈ (insert ⊥ (s.image (↑)) : Finset (WithBot α)) :=
  mem_insert.2 <| s.eq_empty_or_nonempty.imp max_eq_bot.2 max_mem_image_coe
#align finset.max_mem_insert_bot_image_coe Finset.max_mem_insert_bot_image_coe

theorem min_mem_insert_top_image_coe (s : Finset α) :
    s.min ∈ (insert ⊤ (s.image (↑)) : Finset (WithTop α)) :=
  mem_insert.2 <| s.eq_empty_or_nonempty.imp min_eq_top.2 min_mem_image_coe
#align finset.min_mem_insert_top_image_coe Finset.min_mem_insert_top_image_coe

theorem max'_erase_ne_self {s : Finset α} (s0 : (s.erase x).Nonempty) : (s.erase x).max' s0 ≠ x :=
  ne_of_mem_erase (max'_mem _ s0)
#align finset.max'_erase_ne_self Finset.max'_erase_ne_self

theorem min'_erase_ne_self {s : Finset α} (s0 : (s.erase x).Nonempty) : (s.erase x).min' s0 ≠ x :=
  ne_of_mem_erase (min'_mem _ s0)
#align finset.min'_erase_ne_self Finset.min'_erase_ne_self

theorem max_erase_ne_self {s : Finset α} : (s.erase x).max ≠ x := by
  by_cases s0 : (s.erase x).Nonempty
  · refine' ne_of_eq_of_ne (coe_max' s0).symm _
    exact WithBot.coe_eq_coe.not.mpr (max'_erase_ne_self _)
  · rw [not_nonempty_iff_eq_empty.mp s0, max_empty]
    exact WithBot.bot_ne_coe
#align finset.max_erase_ne_self Finset.max_erase_ne_self

theorem min_erase_ne_self {s : Finset α} : (s.erase x).min ≠ x := by
  -- Porting note: old proof `convert @max_erase_ne_self αᵒᵈ _ _ _`
  convert @max_erase_ne_self αᵒᵈ _ (toDual x) (s.map toDual.toEmbedding) using 1
  apply congr_arg -- porting note: forces unfolding to see `Finset.min` is `Finset.max`
  congr!
  · ext; simp only [mem_map_equiv]; exact Iff.rfl
#align finset.min_erase_ne_self Finset.min_erase_ne_self

theorem exists_next_right {x : α} {s : Finset α} (h : ∃ y ∈ s, x < y) :
    ∃ y ∈ s, x < y ∧ ∀ z ∈ s, x < z → y ≤ z :=
  have Hne : (s.filter ((· < ·) x)).Nonempty := h.imp fun y hy => mem_filter.2 (by simpa)
  have aux := (mem_filter.1 (min'_mem _ Hne))
  ⟨min' _ Hne, aux.1, by simp, fun z hzs hz => min'_le _ _ <| mem_filter.2 ⟨hzs, by simpa⟩⟩
#align finset.exists_next_right Finset.exists_next_right

theorem exists_next_left {x : α} {s : Finset α} (h : ∃ y ∈ s, y < x) :
    ∃ y ∈ s, y < x ∧ ∀ z ∈ s, z < x → z ≤ y :=
  @exists_next_right αᵒᵈ _ x s h
#align finset.exists_next_left Finset.exists_next_left

/-- If finsets `s` and `t` are interleaved, then `Finset.card s ≤ Finset.card t + 1`. -/
theorem card_le_of_interleaved {s t : Finset α}
    (h : ∀ (x) (_ : x ∈ s) (y) (_ : y ∈ s),
        x < y → (∀ z ∈ s, z ∉ Set.Ioo x y) → ∃ z ∈ t, x < z ∧ z < y) :
    s.card ≤ t.card + 1 := by
  replace h : ∀ (x) (_ : x ∈ s) (y) (_ : y ∈ s), x < y → ∃ z ∈ t, x < z ∧ z < y
  · intro x hx y hy hxy
    rcases exists_next_right ⟨y, hy, hxy⟩ with ⟨a, has, hxa, ha⟩
    rcases h x hx a has hxa fun z hzs hz => hz.2.not_le <| ha _ hzs hz.1 with ⟨b, hbt, hxb, hba⟩
    exact ⟨b, hbt, hxb, hba.trans_le <| ha _ hy hxy⟩
  set f : α → WithTop α := fun x => (t.filter fun y => x < y).min
  have f_mono : StrictMonoOn f s := by
    intro x hx y hy hxy
    rcases h x hx y hy hxy with ⟨a, hat, hxa, hay⟩
    calc
      f x ≤ a := min_le (mem_filter.2 ⟨hat, by simpa⟩)
      _ < f y :=
        (Finset.lt_inf_iff <| WithTop.coe_lt_top a).2 fun b hb =>
          WithTop.coe_lt_coe.2 <| hay.trans (by simpa using (mem_filter.1 hb).2)

  calc
    s.card = (s.image f).card := (card_image_of_injOn f_mono.injOn).symm
    _ ≤ (insert ⊤ (t.image (↑)) : Finset (WithTop α)).card :=
      card_mono <| image_subset_iff.2 fun x _ =>
          insert_subset_insert _ (image_subset_image <| filter_subset _ _)
            (min_mem_insert_top_image_coe _)
    _ ≤ t.card + 1 := (card_insert_le _ _).trans (add_le_add_right card_image_le _)
#align finset.card_le_of_interleaved Finset.card_le_of_interleaved

/-- If finsets `s` and `t` are interleaved, then `Finset.card s ≤ Finset.card (t \ s) + 1`. -/
theorem card_le_diff_of_interleaved {s t : Finset α}
    (h :
      ∀ (x) (_ : x ∈ s) (y) (_ : y ∈ s),
        x < y → (∀ z ∈ s, z ∉ Set.Ioo x y) → ∃ z ∈ t, x < z ∧ z < y) :
    s.card ≤ (t \ s).card + 1 :=
  card_le_of_interleaved fun x hx y hy hxy hs =>
    let ⟨z, hzt, hxz, hzy⟩ := h x hx y hy hxy hs
    ⟨z, mem_sdiff.2 ⟨hzt, fun hzs => hs z hzs ⟨hxz, hzy⟩⟩, hxz, hzy⟩
#align finset.card_le_diff_of_interleaved Finset.card_le_diff_of_interleaved

/-- Induction principle for `Finset`s in a linearly ordered type: a predicate is true on all
`s : Finset α` provided that:

* it is true on the empty `Finset`,
* for every `s : Finset α` and an element `a` strictly greater than all elements of `s`, `p s`
  implies `p (insert a s)`. -/
@[elab_as_elim]
theorem induction_on_max [DecidableEq α] {p : Finset α → Prop} (s : Finset α) (h0 : p ∅)
    (step : ∀ a s, (∀ x ∈ s, x < a) → p s → p (insert a s)) : p s := by
  induction' s using Finset.strongInductionOn with s ihs
  rcases s.eq_empty_or_nonempty with (rfl | hne)
  · exact h0
  · have H : s.max' hne ∈ s := max'_mem s hne
    rw [← insert_erase H]
    exact step _ _ (fun x => s.lt_max'_of_mem_erase_max' hne) (ihs _ <| erase_ssubset H)
#align finset.induction_on_max Finset.induction_on_max

/-- Induction principle for `Finset`s in a linearly ordered type: a predicate is true on all
`s : Finset α` provided that:

* it is true on the empty `Finset`,
* for every `s : Finset α` and an element `a` strictly less than all elements of `s`, `p s`
  implies `p (insert a s)`. -/
@[elab_as_elim]
theorem induction_on_min [DecidableEq α] {p : Finset α → Prop} (s : Finset α) (h0 : p ∅)
    (step : ∀ a s, (∀ x ∈ s, a < x) → p s → p (insert a s)) : p s :=
  @induction_on_max αᵒᵈ _ _ _ s h0 step
#align finset.induction_on_min Finset.induction_on_min

end MaxMin

section MaxMinInductionValue

variable [LinearOrder α] [LinearOrder β]

/-- Induction principle for `Finset`s in any type from which a given function `f` maps to a linearly
ordered type : a predicate is true on all `s : Finset α` provided that:

* it is true on the empty `Finset`,
* for every `s : Finset α` and an element `a` such that for elements of `s` denoted by `x` we have
  `f x ≤ f a`, `p s` implies `p (insert a s)`. -/
@[elab_as_elim]
theorem induction_on_max_value [DecidableEq ι] (f : ι → α) {p : Finset ι → Prop} (s : Finset ι)
    (h0 : p ∅) (step : ∀ a s, a ∉ s → (∀ x ∈ s, f x ≤ f a) → p s → p (insert a s)) : p s := by
  induction' s using Finset.strongInductionOn with s ihs
  rcases(s.image f).eq_empty_or_nonempty with (hne | hne)
  · simp only [image_eq_empty] at hne
    simp only [hne, h0]
  · have H : (s.image f).max' hne ∈ s.image f := max'_mem (s.image f) hne
    simp only [mem_image, exists_prop] at H
    rcases H with ⟨a, has, hfa⟩
    rw [← insert_erase has]
    refine' step _ _ (not_mem_erase a s) (fun x hx => _) (ihs _ <| erase_ssubset has)
    rw [hfa]
    exact le_max' _ _ (mem_image_of_mem _ <| mem_of_mem_erase hx)
#align finset.induction_on_max_value Finset.induction_on_max_value

/-- Induction principle for `Finset`s in any type from which a given function `f` maps to a linearly
ordered type : a predicate is true on all `s : Finset α` provided that:

* it is true on the empty `Finset`,
* for every `s : Finset α` and an element `a` such that for elements of `s` denoted by `x` we have
  `f a ≤ f x`, `p s` implies `p (insert a s)`. -/
@[elab_as_elim]
theorem induction_on_min_value [DecidableEq ι] (f : ι → α) {p : Finset ι → Prop} (s : Finset ι)
    (h0 : p ∅) (step : ∀ a s, a ∉ s → (∀ x ∈ s, f a ≤ f x) → p s → p (insert a s)) : p s :=
  @induction_on_max_value αᵒᵈ ι _ _ _ _ s h0 step
#align finset.induction_on_min_value Finset.induction_on_min_value

end MaxMinInductionValue

section ExistsMaxMin

variable [LinearOrder α]

theorem exists_max_image (s : Finset β) (f : β → α) (h : s.Nonempty) :
    ∃ x ∈ s, ∀ x' ∈ s, f x' ≤ f x := by
  cases' max_of_nonempty (h.image f) with y hy
  rcases mem_image.mp (mem_of_max hy) with ⟨x, hx, rfl⟩
  exact ⟨x, hx, fun x' hx' => le_max_of_eq (mem_image_of_mem f hx') hy⟩
#align finset.exists_max_image Finset.exists_max_image

theorem exists_min_image (s : Finset β) (f : β → α) (h : s.Nonempty) :
    ∃ x ∈ s, ∀ x' ∈ s, f x ≤ f x' :=
  @exists_max_image αᵒᵈ β _ s f h
#align finset.exists_min_image Finset.exists_min_image

end ExistsMaxMin

theorem isGLB_iff_isLeast [LinearOrder α] (i : α) (s : Finset α) (hs : s.Nonempty) :
    IsGLB (s : Set α) i ↔ IsLeast (↑s) i := by
  refine' ⟨fun his => _, IsLeast.isGLB⟩
  suffices i = min' s hs by
    rw [this]
    exact isLeast_min' s hs
  rw [IsGLB, IsGreatest, mem_lowerBounds, mem_upperBounds] at his
  exact le_antisymm (his.1 (Finset.min' s hs) (Finset.min'_mem s hs)) (his.2 _ (Finset.min'_le s))
#align finset.is_glb_iff_is_least Finset.isGLB_iff_isLeast

theorem isLUB_iff_isGreatest [LinearOrder α] (i : α) (s : Finset α) (hs : s.Nonempty) :
    IsLUB (s : Set α) i ↔ IsGreatest (↑s) i :=
  @isGLB_iff_isLeast αᵒᵈ _ i s hs
#align finset.is_lub_iff_is_greatest Finset.isLUB_iff_isGreatest

theorem isGLB_mem [LinearOrder α] {i : α} (s : Finset α) (his : IsGLB (s : Set α) i)
    (hs : s.Nonempty) : i ∈ s := by
  rw [← mem_coe]
  exact ((isGLB_iff_isLeast i s hs).mp his).1
#align finset.is_glb_mem Finset.isGLB_mem

theorem isLUB_mem [LinearOrder α] {i : α} (s : Finset α) (his : IsLUB (s : Set α) i)
    (hs : s.Nonempty) : i ∈ s :=
  @isGLB_mem αᵒᵈ _ i s his hs
#align finset.is_lub_mem Finset.isLUB_mem

end Finset

namespace Multiset

theorem map_finset_sup [DecidableEq α] [DecidableEq β] (s : Finset γ) (f : γ → Multiset β)
    (g : β → α) (hg : Function.Injective g) : map g (s.sup f) = s.sup (map g ∘ f) :=
  Finset.comp_sup_eq_sup_comp _ (fun _ _ => map_union hg) (map_zero _)
#align multiset.map_finset_sup Multiset.map_finset_sup

theorem count_finset_sup [DecidableEq β] (s : Finset α) (f : α → Multiset β) (b : β) :
    count b (s.sup f) = s.sup fun a => count b (f a) := by
  letI := Classical.decEq α
  refine' s.induction _ _
  · exact count_zero _
  · intro i s _ ih
    rw [Finset.sup_insert, sup_eq_union, count_union, Finset.sup_insert, ih]
    rfl
#align multiset.count_finset_sup Multiset.count_finset_sup

theorem mem_sup {α β} [DecidableEq β] {s : Finset α} {f : α → Multiset β} {x : β} :
    x ∈ s.sup f ↔ ∃ v ∈ s, x ∈ f v := by
  classical
    induction' s using Finset.induction_on with a s has hxs
    · simp
    · rw [Finset.sup_insert, Multiset.sup_eq_union, Multiset.mem_union]
      constructor
      · intro hxi
        cases' hxi with hf hf
        · refine' ⟨a, _, hf⟩
          simp only [true_or_iff, eq_self_iff_true, Finset.mem_insert]
        · rcases hxs.mp hf with ⟨v, hv, hfv⟩
          refine' ⟨v, _, hfv⟩
          simp only [hv, or_true_iff, Finset.mem_insert]
      · rintro ⟨v, hv, hfv⟩
        rw [Finset.mem_insert] at hv
        rcases hv with (rfl | hv)
        · exact Or.inl hfv
        · refine' Or.inr (hxs.mpr ⟨v, hv, hfv⟩)
#align multiset.mem_sup Multiset.mem_sup

end Multiset

namespace Finset

theorem mem_sup {α β} [DecidableEq β] {s : Finset α} {f : α → Finset β} {x : β} :
    x ∈ s.sup f ↔ ∃ v ∈ s, x ∈ f v := by
  change _ ↔ ∃ v ∈ s, x ∈ (f v).val
  rw [← Multiset.mem_sup, ← Multiset.mem_toFinset, sup_toFinset]
  simp_rw [val_toFinset]
#align finset.mem_sup Finset.mem_sup

theorem sup_eq_biUnion {α β} [DecidableEq β] (s : Finset α) (t : α → Finset β) :
    s.sup t = s.biUnion t := by
  ext
  rw [mem_sup, mem_biUnion]
#align finset.sup_eq_bUnion Finset.sup_eq_biUnion

@[simp]
theorem sup_singleton'' [DecidableEq α] (s : Finset β) (f : β → α) :
    (s.sup fun b => {f b}) = s.image f := by
  ext a
  rw [mem_sup, mem_image]
  simp only [mem_singleton, eq_comm]
#align finset.sup_singleton'' Finset.sup_singleton''

@[simp]
theorem sup_singleton' [DecidableEq α] (s : Finset α) : s.sup singleton = s :=
  (s.sup_singleton'' _).trans image_id
#align finset.sup_singleton' Finset.sup_singleton'

end Finset

section Lattice

variable {ι' : Sort*} [CompleteLattice α]

/-- Supremum of `s i`, `i : ι`, is equal to the supremum over `t : Finset ι` of suprema
<<<<<<< HEAD
`⨆ i ∈ t, s i`. This version assumes `ι` is a `Type*`. See `iSup_eq_iSup_finset'` for a version
that works for `ι : Sort*`. -/
=======
`⨆ i ∈ t, s i`. This version assumes `ι` is a `Type _`. See `iSup_eq_iSup_finset'` for a version
that works for `ι : Sort _`. -/
>>>>>>> ffeae88c
theorem iSup_eq_iSup_finset (s : ι → α) : ⨆ i, s i = ⨆ t : Finset ι, ⨆ i ∈ t, s i := by
  classical
  refine le_antisymm ?_ ?_
  · exact iSup_le fun b => le_iSup_of_le {b} <| le_iSup_of_le b <| le_iSup_of_le (by simp) <| le_rfl
  · exact iSup_le fun t => iSup_le fun b => iSup_le fun _ => le_iSup _ _
#align supr_eq_supr_finset iSup_eq_iSup_finset

/-- Supremum of `s i`, `i : ι`, is equal to the supremum over `t : Finset ι` of suprema
<<<<<<< HEAD
`⨆ i ∈ t, s i`. This version works for `ι : Sort*`. See `iSup_eq_iSup_finset` for a version
that assumes `ι : Type*` but has no `PLift`s. -/
=======
`⨆ i ∈ t, s i`. This version works for `ι : Sort _`. See `iSup_eq_iSup_finset` for a version
that assumes `ι : Type _` but has no `PLift`s. -/
>>>>>>> ffeae88c
theorem iSup_eq_iSup_finset' (s : ι' → α) :
    ⨆ i, s i = ⨆ t : Finset (PLift ι'), ⨆ i ∈ t, s (PLift.down i) := by
  rw [← iSup_eq_iSup_finset, ← Equiv.plift.surjective.iSup_comp]; rfl
#align supr_eq_supr_finset' iSup_eq_iSup_finset'

/-- Infimum of `s i`, `i : ι`, is equal to the infimum over `t : Finset ι` of infima
<<<<<<< HEAD
`⨅ i ∈ t, s i`. This version assumes `ι` is a `Type*`. See `iInf_eq_iInf_finset'` for a version
that works for `ι : Sort*`. -/
=======
`⨅ i ∈ t, s i`. This version assumes `ι` is a `Type _`. See `iInf_eq_iInf_finset'` for a version
that works for `ι : Sort _`. -/
>>>>>>> ffeae88c
theorem iInf_eq_iInf_finset (s : ι → α) : ⨅ i, s i = ⨅ (t : Finset ι) (i ∈ t), s i :=
  @iSup_eq_iSup_finset αᵒᵈ _ _ _
#align infi_eq_infi_finset iInf_eq_iInf_finset

/-- Infimum of `s i`, `i : ι`, is equal to the infimum over `t : Finset ι` of infima
<<<<<<< HEAD
`⨅ i ∈ t, s i`. This version works for `ι : Sort*`. See `iInf_eq_iInf_finset` for a version
that assumes `ι : Type*` but has no `PLift`s. -/
=======
`⨅ i ∈ t, s i`. This version works for `ι : Sort _`. See `iInf_eq_iInf_finset` for a version
that assumes `ι : Type _` but has no `PLift`s. -/
>>>>>>> ffeae88c
theorem iInf_eq_iInf_finset' (s : ι' → α) :
    ⨅ i, s i = ⨅ t : Finset (PLift ι'), ⨅ i ∈ t, s (PLift.down i) :=
  @iSup_eq_iSup_finset' αᵒᵈ _ _ _
#align infi_eq_infi_finset' iInf_eq_iInf_finset'

end Lattice

namespace Set

variable {ι' : Sort*}

/-- Union of an indexed family of sets `s : ι → Set α` is equal to the union of the unions
<<<<<<< HEAD
of finite subfamilies. This version assumes `ι : Type*`. See also `iUnion_eq_iUnion_finset'` for
a version that works for `ι : Sort*`. -/
=======
of finite subfamilies. This version assumes `ι : Type _`. See also `iUnion_eq_iUnion_finset'` for
a version that works for `ι : Sort _`. -/
>>>>>>> ffeae88c
theorem iUnion_eq_iUnion_finset (s : ι → Set α) : ⋃ i, s i = ⋃ t : Finset ι, ⋃ i ∈ t, s i :=
  iSup_eq_iSup_finset s
#align set.Union_eq_Union_finset Set.iUnion_eq_iUnion_finset

/-- Union of an indexed family of sets `s : ι → Set α` is equal to the union of the unions
<<<<<<< HEAD
of finite subfamilies. This version works for `ι : Sort*`. See also `iUnion_eq_iUnion_finset` for
a version that assumes `ι : Type*` but avoids `PLift`s in the right hand side. -/
=======
of finite subfamilies. This version works for `ι : Sort _`. See also `iUnion_eq_iUnion_finset` for
a version that assumes `ι : Type _` but avoids `PLift`s in the right hand side. -/
>>>>>>> ffeae88c
theorem iUnion_eq_iUnion_finset' (s : ι' → Set α) :
    ⋃ i, s i = ⋃ t : Finset (PLift ι'), ⋃ i ∈ t, s (PLift.down i) :=
  iSup_eq_iSup_finset' s
#align set.Union_eq_Union_finset' Set.iUnion_eq_iUnion_finset'

/-- Intersection of an indexed family of sets `s : ι → Set α` is equal to the intersection of the
<<<<<<< HEAD
intersections of finite subfamilies. This version assumes `ι : Type*`. See also
`iInter_eq_iInter_finset'` for a version that works for `ι : Sort*`. -/
=======
intersections of finite subfamilies. This version assumes `ι : Type _`. See also
`iInter_eq_iInter_finset'` for a version that works for `ι : Sort _`. -/
>>>>>>> ffeae88c
theorem iInter_eq_iInter_finset (s : ι → Set α) : ⋂ i, s i = ⋂ t : Finset ι, ⋂ i ∈ t, s i :=
  iInf_eq_iInf_finset s
#align set.Inter_eq_Inter_finset Set.iInter_eq_iInter_finset

/-- Intersection of an indexed family of sets `s : ι → Set α` is equal to the intersection of the
<<<<<<< HEAD
intersections of finite subfamilies. This version works for `ι : Sort*`. See also
`iInter_eq_iInter_finset` for a version that assumes `ι : Type*` but avoids `PLift`s in the right
=======
intersections of finite subfamilies. This version works for `ι : Sort _`. See also
`iInter_eq_iInter_finset` for a version that assumes `ι : Type _` but avoids `PLift`s in the right
>>>>>>> ffeae88c
hand side. -/
theorem iInter_eq_iInter_finset' (s : ι' → Set α) :
    ⋂ i, s i = ⋂ t : Finset (PLift ι'), ⋂ i ∈ t, s (PLift.down i) :=
  iInf_eq_iInf_finset' s
#align set.Inter_eq_Inter_finset' Set.iInter_eq_iInter_finset'

end Set

namespace Finset

/-! ### Interaction with ordered algebra structures -/


theorem sup_mul_le_mul_sup_of_nonneg [LinearOrderedSemiring α] [OrderBot α] {a b : ι → α}
    (s : Finset ι) (ha : ∀ i ∈ s, 0 ≤ a i) (hb : ∀ i ∈ s, 0 ≤ b i) :
    s.sup (a * b) ≤ s.sup a * s.sup b :=
  Finset.sup_le fun _i hi =>
    mul_le_mul (le_sup hi) (le_sup hi) (hb _ hi) ((ha _ hi).trans <| le_sup hi)
#align finset.sup_mul_le_mul_sup_of_nonneg Finset.sup_mul_le_mul_sup_of_nonneg

theorem mul_inf_le_inf_mul_of_nonneg [LinearOrderedSemiring α] [OrderTop α] {a b : ι → α}
    (s : Finset ι) (ha : ∀ i ∈ s, 0 ≤ a i) (hb : ∀ i ∈ s, 0 ≤ b i) :
    s.inf a * s.inf b ≤ s.inf (a * b) :=
  Finset.le_inf fun i hi => mul_le_mul (inf_le hi) (inf_le hi) (Finset.le_inf hb) (ha i hi)
#align finset.mul_inf_le_inf_mul_of_nonneg Finset.mul_inf_le_inf_mul_of_nonneg

theorem sup'_mul_le_mul_sup'_of_nonneg [LinearOrderedSemiring α] {a b : ι → α} (s : Finset ι)
    (H : s.Nonempty) (ha : ∀ i ∈ s, 0 ≤ a i) (hb : ∀ i ∈ s, 0 ≤ b i) :
    s.sup' H (a * b) ≤ s.sup' H a * s.sup' H b :=
  (sup'_le _ _) fun _i hi =>
    mul_le_mul (le_sup' _ hi) (le_sup' _ hi) (hb _ hi) ((ha _ hi).trans <| le_sup' _ hi)
#align finset.sup'_mul_le_mul_sup'_of_nonneg Finset.sup'_mul_le_mul_sup'_of_nonneg

theorem inf'_mul_le_mul_inf'_of_nonneg [LinearOrderedSemiring α] {a b : ι → α} (s : Finset ι)
    (H : s.Nonempty) (ha : ∀ i ∈ s, 0 ≤ a i) (hb : ∀ i ∈ s, 0 ≤ b i) :
    s.inf' H a * s.inf' H b ≤ s.inf' H (a * b) :=
  (le_inf' _ _) fun _i hi => mul_le_mul (inf'_le _ hi) (inf'_le _ hi) (le_inf' _ _ hb) (ha _ hi)
#align finset.inf'_mul_le_mul_inf'_of_nonneg Finset.inf'_mul_le_mul_inf'_of_nonneg

open Function

/-! ### Interaction with big lattice/set operations -/


section Lattice

theorem iSup_coe [SupSet β] (f : α → β) (s : Finset α) : ⨆ x ∈ (↑s : Set α), f x = ⨆ x ∈ s, f x :=
  rfl
#align finset.supr_coe Finset.iSup_coe

theorem iInf_coe [InfSet β] (f : α → β) (s : Finset α) : ⨅ x ∈ (↑s : Set α), f x = ⨅ x ∈ s, f x :=
  rfl
#align finset.infi_coe Finset.iInf_coe

variable [CompleteLattice β]

theorem iSup_singleton (a : α) (s : α → β) : ⨆ x ∈ ({a} : Finset α), s x = s a := by simp
#align finset.supr_singleton Finset.iSup_singleton

theorem iInf_singleton (a : α) (s : α → β) : ⨅ x ∈ ({a} : Finset α), s x = s a := by simp
#align finset.infi_singleton Finset.iInf_singleton

theorem iSup_option_toFinset (o : Option α) (f : α → β) : ⨆ x ∈ o.toFinset, f x = ⨆ x ∈ o, f x :=
  by simp
#align finset.supr_option_to_finset Finset.iSup_option_toFinset

theorem iInf_option_toFinset (o : Option α) (f : α → β) : ⨅ x ∈ o.toFinset, f x = ⨅ x ∈ o, f x :=
  @iSup_option_toFinset _ βᵒᵈ _ _ _
#align finset.infi_option_to_finset Finset.iInf_option_toFinset

variable [DecidableEq α]

theorem iSup_union {f : α → β} {s t : Finset α} :
    ⨆ x ∈ s ∪ t, f x = (⨆ x ∈ s, f x) ⊔ ⨆ x ∈ t, f x := by simp [iSup_or, iSup_sup_eq]
#align finset.supr_union Finset.iSup_union

theorem iInf_union {f : α → β} {s t : Finset α} :
    ⨅ x ∈ s ∪ t, f x = (⨅ x ∈ s, f x) ⊓ ⨅ x ∈ t, f x :=
  @iSup_union α βᵒᵈ _ _ _ _ _
#align finset.infi_union Finset.iInf_union

theorem iSup_insert (a : α) (s : Finset α) (t : α → β) :
    ⨆ x ∈ insert a s, t x = t a ⊔ ⨆ x ∈ s, t x := by
  rw [insert_eq]
  simp only [iSup_union, Finset.iSup_singleton]
#align finset.supr_insert Finset.iSup_insert

theorem iInf_insert (a : α) (s : Finset α) (t : α → β) :
    ⨅ x ∈ insert a s, t x = t a ⊓ ⨅ x ∈ s, t x :=
  @iSup_insert α βᵒᵈ _ _ _ _ _
#align finset.infi_insert Finset.iInf_insert

theorem iSup_finset_image {f : γ → α} {g : α → β} {s : Finset γ} :
    ⨆ x ∈ s.image f, g x = ⨆ y ∈ s, g (f y) := by rw [← iSup_coe, coe_image, iSup_image, iSup_coe]
#align finset.supr_finset_image Finset.iSup_finset_image

theorem iInf_finset_image {f : γ → α} {g : α → β} {s : Finset γ} :
    ⨅ x ∈ s.image f, g x = ⨅ y ∈ s, g (f y) := by rw [← iInf_coe, coe_image, iInf_image, iInf_coe]
#align finset.infi_finset_image Finset.iInf_finset_image

theorem iSup_insert_update {x : α} {t : Finset α} (f : α → β) {s : β} (hx : x ∉ t) :
    ⨆ i ∈ insert x t, Function.update f x s i = s ⊔ ⨆ i ∈ t, f i := by
  simp only [Finset.iSup_insert, update_same]
  rcongr (i hi); apply update_noteq; rintro rfl; exact hx hi
#align finset.supr_insert_update Finset.iSup_insert_update

theorem iInf_insert_update {x : α} {t : Finset α} (f : α → β) {s : β} (hx : x ∉ t) :
    ⨅ i ∈ insert x t, update f x s i = s ⊓ ⨅ i ∈ t, f i :=
  @iSup_insert_update α βᵒᵈ _ _ _ _ f _ hx
#align finset.infi_insert_update Finset.iInf_insert_update

theorem iSup_biUnion (s : Finset γ) (t : γ → Finset α) (f : α → β) :
    ⨆ y ∈ s.biUnion t, f y = ⨆ (x ∈ s) (y ∈ t x), f y := by simp [@iSup_comm _ α, iSup_and]
#align finset.supr_bUnion Finset.iSup_biUnion

theorem iInf_biUnion (s : Finset γ) (t : γ → Finset α) (f : α → β) :
    ⨅ y ∈ s.biUnion t, f y = ⨅ (x ∈ s) (y ∈ t x), f y :=
  @iSup_biUnion _ βᵒᵈ _ _ _ _ _ _
#align finset.infi_bUnion Finset.iInf_biUnion

end Lattice

theorem set_biUnion_coe (s : Finset α) (t : α → Set β) : ⋃ x ∈ (↑s : Set α), t x = ⋃ x ∈ s, t x :=
  rfl
#align finset.set_bUnion_coe Finset.set_biUnion_coe

theorem set_biInter_coe (s : Finset α) (t : α → Set β) : ⋂ x ∈ (↑s : Set α), t x = ⋂ x ∈ s, t x :=
  rfl
#align finset.set_bInter_coe Finset.set_biInter_coe

theorem set_biUnion_singleton (a : α) (s : α → Set β) : ⋃ x ∈ ({a} : Finset α), s x = s a :=
  iSup_singleton a s
#align finset.set_bUnion_singleton Finset.set_biUnion_singleton

theorem set_biInter_singleton (a : α) (s : α → Set β) : ⋂ x ∈ ({a} : Finset α), s x = s a :=
  iInf_singleton a s
#align finset.set_bInter_singleton Finset.set_biInter_singleton

@[simp]
theorem set_biUnion_preimage_singleton (f : α → β) (s : Finset β) :
    ⋃ y ∈ s, f ⁻¹' {y} = f ⁻¹' s :=
  Set.biUnion_preimage_singleton f s
#align finset.set_bUnion_preimage_singleton Finset.set_biUnion_preimage_singleton

theorem set_biUnion_option_toFinset (o : Option α) (f : α → Set β) :
    ⋃ x ∈ o.toFinset, f x = ⋃ x ∈ o, f x :=
  iSup_option_toFinset o f
#align finset.set_bUnion_option_to_finset Finset.set_biUnion_option_toFinset

theorem set_biInter_option_toFinset (o : Option α) (f : α → Set β) :
    ⋂ x ∈ o.toFinset, f x = ⋂ x ∈ o, f x :=
  iInf_option_toFinset o f
#align finset.set_bInter_option_to_finset Finset.set_biInter_option_toFinset

theorem subset_set_biUnion_of_mem {s : Finset α} {f : α → Set β} {x : α} (h : x ∈ s) :
    f x ⊆ ⋃ y ∈ s, f y :=
  show f x ≤ ⨆ y ∈ s, f y from le_iSup_of_le x <| by simp only [h, iSup_pos, le_refl]
#align finset.subset_set_bUnion_of_mem Finset.subset_set_biUnion_of_mem

variable [DecidableEq α]

theorem set_biUnion_union (s t : Finset α) (u : α → Set β) :
    ⋃ x ∈ s ∪ t, u x = (⋃ x ∈ s, u x) ∪ ⋃ x ∈ t, u x :=
  iSup_union
#align finset.set_bUnion_union Finset.set_biUnion_union

theorem set_biInter_inter (s t : Finset α) (u : α → Set β) :
    ⋂ x ∈ s ∪ t, u x = (⋂ x ∈ s, u x) ∩ ⋂ x ∈ t, u x :=
  iInf_union
#align finset.set_bInter_inter Finset.set_biInter_inter

theorem set_biUnion_insert (a : α) (s : Finset α) (t : α → Set β) :
    ⋃ x ∈ insert a s, t x = t a ∪ ⋃ x ∈ s, t x :=
  iSup_insert a s t
#align finset.set_bUnion_insert Finset.set_biUnion_insert

theorem set_biInter_insert (a : α) (s : Finset α) (t : α → Set β) :
    ⋂ x ∈ insert a s, t x = t a ∩ ⋂ x ∈ s, t x :=
  iInf_insert a s t
#align finset.set_bInter_insert Finset.set_biInter_insert

theorem set_biUnion_finset_image {f : γ → α} {g : α → Set β} {s : Finset γ} :
    ⋃ x ∈ s.image f, g x = ⋃ y ∈ s, g (f y) :=
  iSup_finset_image
#align finset.set_bUnion_finset_image Finset.set_biUnion_finset_image

theorem set_biInter_finset_image {f : γ → α} {g : α → Set β} {s : Finset γ} :
    ⋂ x ∈ s.image f, g x = ⋂ y ∈ s, g (f y) :=
  iInf_finset_image
#align finset.set_bInter_finset_image Finset.set_biInter_finset_image

theorem set_biUnion_insert_update {x : α} {t : Finset α} (f : α → Set β) {s : Set β} (hx : x ∉ t) :
    ⋃ i ∈ insert x t, @update _ _ _ f x s i = s ∪ ⋃ i ∈ t, f i :=
  iSup_insert_update f hx
#align finset.set_bUnion_insert_update Finset.set_biUnion_insert_update

theorem set_biInter_insert_update {x : α} {t : Finset α} (f : α → Set β) {s : Set β} (hx : x ∉ t) :
    ⋂ i ∈ insert x t, @update _ _ _ f x s i = s ∩ ⋂ i ∈ t, f i :=
  iInf_insert_update f hx
#align finset.set_bInter_insert_update Finset.set_biInter_insert_update

theorem set_biUnion_biUnion (s : Finset γ) (t : γ → Finset α) (f : α → Set β) :
    ⋃ y ∈ s.biUnion t, f y = ⋃ (x ∈ s) (y ∈ t x), f y :=
  iSup_biUnion s t f
#align finset.set_bUnion_bUnion Finset.set_biUnion_biUnion

theorem set_biInter_biUnion (s : Finset γ) (t : γ → Finset α) (f : α → Set β) :
    ⋂ y ∈ s.biUnion t, f y = ⋂ (x ∈ s) (y ∈ t x), f y :=
  iInf_biUnion s t f
#align finset.set_bInter_bUnion Finset.set_biInter_biUnion

end Finset<|MERGE_RESOLUTION|>--- conflicted
+++ resolved
@@ -1813,13 +1813,8 @@
 variable {ι' : Sort*} [CompleteLattice α]
 
 /-- Supremum of `s i`, `i : ι`, is equal to the supremum over `t : Finset ι` of suprema
-<<<<<<< HEAD
 `⨆ i ∈ t, s i`. This version assumes `ι` is a `Type*`. See `iSup_eq_iSup_finset'` for a version
 that works for `ι : Sort*`. -/
-=======
-`⨆ i ∈ t, s i`. This version assumes `ι` is a `Type _`. See `iSup_eq_iSup_finset'` for a version
-that works for `ι : Sort _`. -/
->>>>>>> ffeae88c
 theorem iSup_eq_iSup_finset (s : ι → α) : ⨆ i, s i = ⨆ t : Finset ι, ⨆ i ∈ t, s i := by
   classical
   refine le_antisymm ?_ ?_
@@ -1828,38 +1823,23 @@
 #align supr_eq_supr_finset iSup_eq_iSup_finset
 
 /-- Supremum of `s i`, `i : ι`, is equal to the supremum over `t : Finset ι` of suprema
-<<<<<<< HEAD
 `⨆ i ∈ t, s i`. This version works for `ι : Sort*`. See `iSup_eq_iSup_finset` for a version
 that assumes `ι : Type*` but has no `PLift`s. -/
-=======
-`⨆ i ∈ t, s i`. This version works for `ι : Sort _`. See `iSup_eq_iSup_finset` for a version
-that assumes `ι : Type _` but has no `PLift`s. -/
->>>>>>> ffeae88c
 theorem iSup_eq_iSup_finset' (s : ι' → α) :
     ⨆ i, s i = ⨆ t : Finset (PLift ι'), ⨆ i ∈ t, s (PLift.down i) := by
   rw [← iSup_eq_iSup_finset, ← Equiv.plift.surjective.iSup_comp]; rfl
 #align supr_eq_supr_finset' iSup_eq_iSup_finset'
 
 /-- Infimum of `s i`, `i : ι`, is equal to the infimum over `t : Finset ι` of infima
-<<<<<<< HEAD
 `⨅ i ∈ t, s i`. This version assumes `ι` is a `Type*`. See `iInf_eq_iInf_finset'` for a version
 that works for `ι : Sort*`. -/
-=======
-`⨅ i ∈ t, s i`. This version assumes `ι` is a `Type _`. See `iInf_eq_iInf_finset'` for a version
-that works for `ι : Sort _`. -/
->>>>>>> ffeae88c
 theorem iInf_eq_iInf_finset (s : ι → α) : ⨅ i, s i = ⨅ (t : Finset ι) (i ∈ t), s i :=
   @iSup_eq_iSup_finset αᵒᵈ _ _ _
 #align infi_eq_infi_finset iInf_eq_iInf_finset
 
 /-- Infimum of `s i`, `i : ι`, is equal to the infimum over `t : Finset ι` of infima
-<<<<<<< HEAD
 `⨅ i ∈ t, s i`. This version works for `ι : Sort*`. See `iInf_eq_iInf_finset` for a version
 that assumes `ι : Type*` but has no `PLift`s. -/
-=======
-`⨅ i ∈ t, s i`. This version works for `ι : Sort _`. See `iInf_eq_iInf_finset` for a version
-that assumes `ι : Type _` but has no `PLift`s. -/
->>>>>>> ffeae88c
 theorem iInf_eq_iInf_finset' (s : ι' → α) :
     ⨅ i, s i = ⨅ t : Finset (PLift ι'), ⨅ i ∈ t, s (PLift.down i) :=
   @iSup_eq_iSup_finset' αᵒᵈ _ _ _
@@ -1872,50 +1852,30 @@
 variable {ι' : Sort*}
 
 /-- Union of an indexed family of sets `s : ι → Set α` is equal to the union of the unions
-<<<<<<< HEAD
 of finite subfamilies. This version assumes `ι : Type*`. See also `iUnion_eq_iUnion_finset'` for
 a version that works for `ι : Sort*`. -/
-=======
-of finite subfamilies. This version assumes `ι : Type _`. See also `iUnion_eq_iUnion_finset'` for
-a version that works for `ι : Sort _`. -/
->>>>>>> ffeae88c
 theorem iUnion_eq_iUnion_finset (s : ι → Set α) : ⋃ i, s i = ⋃ t : Finset ι, ⋃ i ∈ t, s i :=
   iSup_eq_iSup_finset s
 #align set.Union_eq_Union_finset Set.iUnion_eq_iUnion_finset
 
 /-- Union of an indexed family of sets `s : ι → Set α` is equal to the union of the unions
-<<<<<<< HEAD
 of finite subfamilies. This version works for `ι : Sort*`. See also `iUnion_eq_iUnion_finset` for
 a version that assumes `ι : Type*` but avoids `PLift`s in the right hand side. -/
-=======
-of finite subfamilies. This version works for `ι : Sort _`. See also `iUnion_eq_iUnion_finset` for
-a version that assumes `ι : Type _` but avoids `PLift`s in the right hand side. -/
->>>>>>> ffeae88c
 theorem iUnion_eq_iUnion_finset' (s : ι' → Set α) :
     ⋃ i, s i = ⋃ t : Finset (PLift ι'), ⋃ i ∈ t, s (PLift.down i) :=
   iSup_eq_iSup_finset' s
 #align set.Union_eq_Union_finset' Set.iUnion_eq_iUnion_finset'
 
 /-- Intersection of an indexed family of sets `s : ι → Set α` is equal to the intersection of the
-<<<<<<< HEAD
 intersections of finite subfamilies. This version assumes `ι : Type*`. See also
 `iInter_eq_iInter_finset'` for a version that works for `ι : Sort*`. -/
-=======
-intersections of finite subfamilies. This version assumes `ι : Type _`. See also
-`iInter_eq_iInter_finset'` for a version that works for `ι : Sort _`. -/
->>>>>>> ffeae88c
 theorem iInter_eq_iInter_finset (s : ι → Set α) : ⋂ i, s i = ⋂ t : Finset ι, ⋂ i ∈ t, s i :=
   iInf_eq_iInf_finset s
 #align set.Inter_eq_Inter_finset Set.iInter_eq_iInter_finset
 
 /-- Intersection of an indexed family of sets `s : ι → Set α` is equal to the intersection of the
-<<<<<<< HEAD
 intersections of finite subfamilies. This version works for `ι : Sort*`. See also
 `iInter_eq_iInter_finset` for a version that assumes `ι : Type*` but avoids `PLift`s in the right
-=======
-intersections of finite subfamilies. This version works for `ι : Sort _`. See also
-`iInter_eq_iInter_finset` for a version that assumes `ι : Type _` but avoids `PLift`s in the right
->>>>>>> ffeae88c
 hand side. -/
 theorem iInter_eq_iInter_finset' (s : ι' → Set α) :
     ⋂ i, s i = ⋂ t : Finset (PLift ι'), ⋂ i ∈ t, s (PLift.down i) :=
