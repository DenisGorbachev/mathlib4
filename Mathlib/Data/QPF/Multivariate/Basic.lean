--- conflicted
+++ resolved
@@ -82,11 +82,7 @@
 
 /-- Multivariate quotients of polynomial functors.
 -/
-<<<<<<< HEAD
-class MvQPF {n : ℕ} (F : TypeVec.{u} n → Type _) extends MvFunctor F where
-=======
-class MvQPF {n : ℕ} (F : TypeVec.{u} n → Type*) [MvFunctor F] where
->>>>>>> ac0730ec
+class MvQPF {n : ℕ} (F : TypeVec.{u} n → Type*) extends MvFunctor F where
   P : MvPFunctor.{u} n
   abs : ∀ {α}, P.Obj α → F α
   repr : ∀ {α}, F α → P.Obj α
@@ -96,11 +92,7 @@
 
 namespace MvQPF
 
-<<<<<<< HEAD
-variable {n : ℕ} {F : TypeVec.{u} n → Type _} [q : MvQPF F]
-=======
-variable {n : ℕ} {F : TypeVec.{u} n → Type*} [MvFunctor F] [q : MvQPF F]
->>>>>>> ac0730ec
+variable {n : ℕ} {F : TypeVec.{u} n → Type*} [q : MvQPF F]
 
 open MvFunctor (LiftP LiftR)
 
