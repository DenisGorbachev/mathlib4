/-
Copyright (c) 2018 Jeremy Avigad. All rights reserved.
Released under Apache 2.0 license as described in the file LICENSE.
Authors: Jeremy Avigad, Simon Hudon
-/
import Mathlib.Data.PFunctor.Multivariate.Basic
import Mathlib.Data.QPF.Multivariate.Basic

#align_import data.qpf.multivariate.constructions.comp from "leanprover-community/mathlib"@"dc6c365e751e34d100e80fe6e314c3c3e0fd2988"

/-!
# The composition of QPFs is itself a QPF

We define composition between one `n`-ary functor and `n` `m`-ary functors
and show that it preserves the QPF structure
-/


universe u

namespace MvQPF

open MvFunctor

<<<<<<< HEAD
variable {n m : ℕ} (F : TypeVec.{u} n → Type _) (G : Fin2 n → TypeVec.{u} m → Type u)
=======
variable {n m : ℕ} (F : TypeVec.{u} n → Type*) [fF : MvFunctor F] [q : MvQPF F]
  (G : Fin2 n → TypeVec.{u} m → Type u) [fG : ∀ i, MvFunctor <| G i] [q' : ∀ i, MvQPF <| G i]
>>>>>>> ac0730ec

/-- Composition of an `n`-ary functor with `n` `m`-ary
functors gives us one `m`-ary functor -/
def Comp (v : TypeVec.{u} m) : Type _ :=
  F fun i : Fin2 n ↦ G i v
#align mvqpf.comp MvQPF.Comp

namespace Comp

open MvFunctor MvPFunctor

variable {F G} {α β : TypeVec.{u} m} (f : α ⟹ β)

instance [I : Inhabited (F fun i : Fin2 n ↦ G i α)] : Inhabited (Comp F G α) := I

/-- Constructor for functor composition -/
protected def mk (x : F fun i ↦ G i α) : (Comp F G) α := x
#align mvqpf.comp.mk MvQPF.Comp.mk

/-- Destructor for functor composition -/
protected def get (x : (Comp F G) α) : F fun i ↦ G i α := x
#align mvqpf.comp.get MvQPF.Comp.get

@[simp]
protected theorem mk_get (x : (Comp F G) α) : Comp.mk (Comp.get x) = x := rfl
#align mvqpf.comp.mk_get MvQPF.Comp.mk_get

@[simp]
protected theorem get_mk (x : F fun i ↦ G i α) : Comp.get (Comp.mk x) = x := rfl
#align mvqpf.comp.get_mk MvQPF.Comp.get_mk

section
  variable [MvFunctor F] [∀ i, MvFunctor <| G i]

  /-- map operation defined on a vector of functors -/
  protected def map' : (fun i : Fin2 n ↦ G i α) ⟹ fun i : Fin2 n ↦ G i β := fun _i ↦ map f
  #align mvqpf.comp.map' MvQPF.Comp.map'

  /-- The composition of functors is itself functorial -/
  protected def map : (Comp F G) α → (Comp F G) β :=
    (map fun _i ↦ map f : (F fun i ↦ G i α) → F fun i ↦ G i β)
  #align mvqpf.comp.map MvQPF.Comp.map

  instance : MvFunctor (Comp F G) where
    map f := Comp.map f

  theorem map_mk (x : F fun i ↦ G i α) :
      f <$$> Comp.mk x = Comp.mk ((fun i (x : G i α) ↦ f <$$> x) <$$> x) := rfl
  #align mvqpf.comp.map_mk MvQPF.Comp.map_mk

  theorem get_map (x : Comp F G α) :
      Comp.get (f <$$> x) = (fun i (x : G i α) ↦ f <$$> x) <$$> Comp.get x := rfl
  #align mvqpf.comp.get_map MvQPF.Comp.get_map
end



section
  variable [q : MvQPF F] [q' : ∀ i, MvQPF <| G i]

  instance : MvQPF (Comp F G) where
    P := MvPFunctor.comp (P F) fun i ↦ P <| G i
    abs := Comp.mk ∘ (map fun i ↦ abs) ∘ abs ∘ MvPFunctor.comp.get
    repr {α} := MvPFunctor.comp.mk ∘ repr ∘
                (map fun i ↦ (repr : G i α → (fun i : Fin2 n ↦ Obj (P (G i)) α) i)) ∘ Comp.get
    abs_repr := by intros; simp only [(· ∘ ·), comp.get_mk, abs_repr, map_map,
                                      TypeVec.comp, MvFunctor.id_map', Comp.mk_get]
    abs_map := by intros; simp only [(· ∘ ·)]; rw [← abs_map]
                  simp only [comp.get_map, map_map, TypeVec.comp, abs_map, map_mk]

end

end Comp

end MvQPF<|MERGE_RESOLUTION|>--- conflicted
+++ resolved
@@ -22,12 +22,7 @@
 
 open MvFunctor
 
-<<<<<<< HEAD
-variable {n m : ℕ} (F : TypeVec.{u} n → Type _) (G : Fin2 n → TypeVec.{u} m → Type u)
-=======
-variable {n m : ℕ} (F : TypeVec.{u} n → Type*) [fF : MvFunctor F] [q : MvQPF F]
-  (G : Fin2 n → TypeVec.{u} m → Type u) [fG : ∀ i, MvFunctor <| G i] [q' : ∀ i, MvQPF <| G i]
->>>>>>> ac0730ec
+variable {n m : ℕ} (F : TypeVec.{u} n → Type*) (G : Fin2 n → TypeVec.{u} m → Type u)
 
 /-- Composition of an `n`-ary functor with `n` `m`-ary
 functors gives us one `m`-ary functor -/
