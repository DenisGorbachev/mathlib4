/-
Copyright (c) 2019 Sébastien Gouëzel. All rights reserved.
Released under Apache 2.0 license as described in the file LICENSE.
Authors: Sébastien Gouëzel
-/
import Mathlib.Analysis.Asymptotics.AsymptoticEquivalent
import Mathlib.Analysis.NormedSpace.AddTorsor
import Mathlib.Analysis.NormedSpace.AffineIsometry
import Mathlib.Analysis.NormedSpace.OperatorNorm
import Mathlib.Analysis.NormedSpace.RieszLemma
import Mathlib.Topology.Algebra.Module.FiniteDimension
import Mathlib.Topology.Algebra.InfiniteSum.Module
import Mathlib.Topology.Instances.Matrix

#align_import analysis.normed_space.finite_dimension from "leanprover-community/mathlib"@"9425b6f8220e53b059f5a4904786c3c4b50fc057"

/-!
# Finite dimensional normed spaces over complete fields

Over a complete nontrivially normed field, in finite dimension, all norms are equivalent and all
linear maps are continuous. Moreover, a finite-dimensional subspace is always complete and closed.

## Main results:

* `FiniteDimensional.complete` : a finite-dimensional space over a complete field is complete. This
  is not registered as an instance, as the field would be an unknown metavariable in typeclass
  resolution.
* `Submodule.closed_of_finiteDimensional` : a finite-dimensional subspace over a complete field is
  closed
* `FiniteDimensional.proper` : a finite-dimensional space over a proper field is proper. This
  is not registered as an instance, as the field would be an unknown metavariable in typeclass
  resolution. It is however registered as an instance for `𝕜 = ℝ` and `𝕜 = ℂ`. As properness
  implies completeness, there is no need to also register `FiniteDimensional.complete` on `ℝ` or
  `ℂ`.
* `finiteDimensional_of_isCompact_closedBall`: Riesz' theorem: if the closed unit ball is
  compact, then the space is finite-dimensional.

## Implementation notes

The fact that all norms are equivalent is not written explicitly, as it would mean having two norms
on a single space, which is not the way type classes work. However, if one has a
finite-dimensional vector space `E` with a norm, and a copy `E'` of this type with another norm,
then the identities from `E` to `E'` and from `E'`to `E` are continuous thanks to
`LinearMap.continuous_of_finiteDimensional`. This gives the desired norm equivalence.
-/


universe u v w x

noncomputable section

open Set FiniteDimensional TopologicalSpace Filter Asymptotics Classical BigOperators Topology
  NNReal Metric

namespace LinearIsometry

open LinearMap

variable {R : Type*} [Semiring R]

variable {F E₁ : Type*} [SeminormedAddCommGroup F] [NormedAddCommGroup E₁] [Module R E₁]

variable {R₁ : Type*} [Field R₁] [Module R₁ E₁] [Module R₁ F] [FiniteDimensional R₁ E₁]
  [FiniteDimensional R₁ F]

/-- A linear isometry between finite dimensional spaces of equal dimension can be upgraded
    to a linear isometry equivalence. -/
def toLinearIsometryEquiv (li : E₁ →ₗᵢ[R₁] F) (h : finrank R₁ E₁ = finrank R₁ F) :
    E₁ ≃ₗᵢ[R₁] F where
  toLinearEquiv := li.toLinearMap.linearEquivOfInjective li.injective h
  norm_map' := li.norm_map'
#align linear_isometry.to_linear_isometry_equiv LinearIsometry.toLinearIsometryEquiv

@[simp]
theorem coe_toLinearIsometryEquiv (li : E₁ →ₗᵢ[R₁] F) (h : finrank R₁ E₁ = finrank R₁ F) :
    (li.toLinearIsometryEquiv h : E₁ → F) = li :=
  rfl
#align linear_isometry.coe_to_linear_isometry_equiv LinearIsometry.coe_toLinearIsometryEquiv

@[simp]
theorem toLinearIsometryEquiv_apply (li : E₁ →ₗᵢ[R₁] F) (h : finrank R₁ E₁ = finrank R₁ F)
    (x : E₁) : (li.toLinearIsometryEquiv h) x = li x :=
  rfl
#align linear_isometry.to_linear_isometry_equiv_apply LinearIsometry.toLinearIsometryEquiv_apply

end LinearIsometry

namespace AffineIsometry

open AffineMap

variable {𝕜 : Type*} {V₁ V₂ : Type*} {P₁ P₂ : Type*} [NormedField 𝕜] [NormedAddCommGroup V₁]
  [SeminormedAddCommGroup V₂] [NormedSpace 𝕜 V₁] [NormedSpace 𝕜 V₂] [MetricSpace P₁]
  [PseudoMetricSpace P₂] [NormedAddTorsor V₁ P₁] [NormedAddTorsor V₂ P₂]

variable [FiniteDimensional 𝕜 V₁] [FiniteDimensional 𝕜 V₂]

/-- An affine isometry between finite dimensional spaces of equal dimension can be upgraded
    to an affine isometry equivalence. -/
def toAffineIsometryEquiv [Inhabited P₁] (li : P₁ →ᵃⁱ[𝕜] P₂) (h : finrank 𝕜 V₁ = finrank 𝕜 V₂) :
    P₁ ≃ᵃⁱ[𝕜] P₂ :=
  AffineIsometryEquiv.mk' li (li.linearIsometry.toLinearIsometryEquiv h)
    (Inhabited.default (α := P₁)) fun p => by simp
#align affine_isometry.to_affine_isometry_equiv AffineIsometry.toAffineIsometryEquiv

@[simp]
theorem coe_toAffineIsometryEquiv [Inhabited P₁] (li : P₁ →ᵃⁱ[𝕜] P₂)
    (h : finrank 𝕜 V₁ = finrank 𝕜 V₂) : (li.toAffineIsometryEquiv h : P₁ → P₂) = li :=
  rfl
#align affine_isometry.coe_to_affine_isometry_equiv AffineIsometry.coe_toAffineIsometryEquiv

@[simp]
theorem toAffineIsometryEquiv_apply [Inhabited P₁] (li : P₁ →ᵃⁱ[𝕜] P₂)
    (h : finrank 𝕜 V₁ = finrank 𝕜 V₂) (x : P₁) : (li.toAffineIsometryEquiv h) x = li x :=
  rfl
#align affine_isometry.to_affine_isometry_equiv_apply AffineIsometry.toAffineIsometryEquiv_apply

end AffineIsometry

section CompleteField

variable {𝕜 : Type u} [NontriviallyNormedField 𝕜] {E : Type v} [NormedAddCommGroup E]
  [NormedSpace 𝕜 E] {F : Type w} [NormedAddCommGroup F] [NormedSpace 𝕜 F] {F' : Type x}
  [AddCommGroup F'] [Module 𝕜 F'] [TopologicalSpace F'] [TopologicalAddGroup F']
  [ContinuousSMul 𝕜 F'] [CompleteSpace 𝕜]

section Affine

variable {PE PF : Type*} [MetricSpace PE] [NormedAddTorsor E PE] [MetricSpace PF]
  [NormedAddTorsor F PF] [FiniteDimensional 𝕜 E]

theorem AffineMap.continuous_of_finiteDimensional (f : PE →ᵃ[𝕜] PF) : Continuous f :=
  AffineMap.continuous_linear_iff.1 f.linear.continuous_of_finiteDimensional
#align affine_map.continuous_of_finite_dimensional AffineMap.continuous_of_finiteDimensional

theorem AffineEquiv.continuous_of_finiteDimensional (f : PE ≃ᵃ[𝕜] PF) : Continuous f :=
  f.toAffineMap.continuous_of_finiteDimensional
#align affine_equiv.continuous_of_finite_dimensional AffineEquiv.continuous_of_finiteDimensional

/-- Reinterpret an affine equivalence as a homeomorphism. -/
def AffineEquiv.toHomeomorphOfFiniteDimensional (f : PE ≃ᵃ[𝕜] PF) : PE ≃ₜ PF where
  toEquiv := f.toEquiv
  continuous_toFun := f.continuous_of_finiteDimensional
  continuous_invFun :=
    haveI : FiniteDimensional 𝕜 F := f.linear.finiteDimensional
    f.symm.continuous_of_finiteDimensional
#align affine_equiv.to_homeomorph_of_finite_dimensional AffineEquiv.toHomeomorphOfFiniteDimensional

@[simp]
theorem AffineEquiv.coe_toHomeomorphOfFiniteDimensional (f : PE ≃ᵃ[𝕜] PF) :
    ⇑f.toHomeomorphOfFiniteDimensional = f :=
  rfl
#align affine_equiv.coe_to_homeomorph_of_finite_dimensional AffineEquiv.coe_toHomeomorphOfFiniteDimensional

@[simp]
theorem AffineEquiv.coe_toHomeomorphOfFiniteDimensional_symm (f : PE ≃ᵃ[𝕜] PF) :
    ⇑f.toHomeomorphOfFiniteDimensional.symm = f.symm :=
  rfl
#align affine_equiv.coe_to_homeomorph_of_finite_dimensional_symm AffineEquiv.coe_toHomeomorphOfFiniteDimensional_symm

end Affine

theorem ContinuousLinearMap.continuous_det : Continuous fun f : E →L[𝕜] E => f.det := by
  change Continuous fun f : E →L[𝕜] E => LinearMap.det (f : E →ₗ[𝕜] E)
  -- Porting note: this could be easier with `det_cases`
  by_cases h : ∃ s : Finset E, Nonempty (Basis (↥s) 𝕜 E)
  · rcases h with ⟨s, ⟨b⟩⟩
    haveI : FiniteDimensional 𝕜 E := FiniteDimensional.of_fintype_basis b
    simp_rw [LinearMap.det_eq_det_toMatrix_of_finset b]
    refine' Continuous.matrix_det _
    exact
      ((LinearMap.toMatrix b b).toLinearMap.comp
          (ContinuousLinearMap.coeLM 𝕜)).continuous_of_finiteDimensional
  · -- Porting note: was `unfold LinearMap.det`
    rw [LinearMap.det_def]
    simpa only [h, MonoidHom.one_apply, dif_neg, not_false_iff] using continuous_const
#align continuous_linear_map.continuous_det ContinuousLinearMap.continuous_det

/-- Any `K`-Lipschitz map from a subset `s` of a metric space `α` to a finite-dimensional real
vector space `E'` can be extended to a Lipschitz map on the whole space `α`, with a slightly worse
constant `C * K` where `C` only depends on `E'`. We record a working value for this constant `C`
as `lipschitzExtensionConstant E'`. -/
irreducible_def lipschitzExtensionConstant (E' : Type*) [NormedAddCommGroup E'] [NormedSpace ℝ E']
  [FiniteDimensional ℝ E'] : ℝ≥0 :=
  let A := (Basis.ofVectorSpace ℝ E').equivFun.toContinuousLinearEquiv
  max (‖A.symm.toContinuousLinearMap‖₊ * ‖A.toContinuousLinearMap‖₊) 1
#align lipschitz_extension_constant lipschitzExtensionConstant

theorem lipschitzExtensionConstant_pos (E' : Type*) [NormedAddCommGroup E'] [NormedSpace ℝ E']
    [FiniteDimensional ℝ E'] : 0 < lipschitzExtensionConstant E' := by
  rw [lipschitzExtensionConstant]
  exact zero_lt_one.trans_le (le_max_right _ _)
#align lipschitz_extension_constant_pos lipschitzExtensionConstant_pos

/-- Any `K`-Lipschitz map from a subset `s` of a metric space `α` to a finite-dimensional real
vector space `E'` can be extended to a Lipschitz map on the whole space `α`, with a slightly worse
constant `lipschitzExtensionConstant E' * K`. -/
theorem LipschitzOnWith.extend_finite_dimension {α : Type*} [PseudoMetricSpace α] {E' : Type*}
    [NormedAddCommGroup E'] [NormedSpace ℝ E'] [FiniteDimensional ℝ E'] {s : Set α} {f : α → E'}
    {K : ℝ≥0} (hf : LipschitzOnWith K f s) :
    ∃ g : α → E', LipschitzWith (lipschitzExtensionConstant E' * K) g ∧ EqOn f g s := by
  /- This result is already known for spaces `ι → ℝ`. We use a continuous linear equiv between
    `E'` and such a space to transfer the result to `E'`. -/
  let ι : Type _ := Basis.ofVectorSpaceIndex ℝ E'
  let A := (Basis.ofVectorSpace ℝ E').equivFun.toContinuousLinearEquiv
  have LA : LipschitzWith ‖A.toContinuousLinearMap‖₊ A := by apply A.lipschitz
  have L : LipschitzOnWith (‖A.toContinuousLinearMap‖₊ * K) (A ∘ f) s :=
    LA.comp_lipschitzOnWith hf
  obtain ⟨g, hg, gs⟩ :
    ∃ g : α → ι → ℝ, LipschitzWith (‖A.toContinuousLinearMap‖₊ * K) g ∧ EqOn (A ∘ f) g s :=
    L.extend_pi
  refine' ⟨A.symm ∘ g, _, _⟩
  · have LAsymm : LipschitzWith ‖A.symm.toContinuousLinearMap‖₊ A.symm := by
      apply A.symm.lipschitz
    apply (LAsymm.comp hg).weaken
    rw [lipschitzExtensionConstant, ← mul_assoc]
    refine' mul_le_mul' (le_max_left _ _) le_rfl
  · intro x hx
    have : A (f x) = g x := gs hx
    simp only [(· ∘ ·), ← this, A.symm_apply_apply]
#align lipschitz_on_with.extend_finite_dimension LipschitzOnWith.extend_finite_dimension

theorem LinearMap.exists_antilipschitzWith [FiniteDimensional 𝕜 E] (f : E →ₗ[𝕜] F)
    (hf : LinearMap.ker f = ⊥) : ∃ K > 0, AntilipschitzWith K f := by
  cases subsingleton_or_nontrivial E
  · exact ⟨1, zero_lt_one, AntilipschitzWith.of_subsingleton⟩
  · rw [LinearMap.ker_eq_bot] at hf
    let e : E ≃L[𝕜] LinearMap.range f := (LinearEquiv.ofInjective f hf).toContinuousLinearEquiv
    exact ⟨_, e.nnnorm_symm_pos, e.antilipschitz⟩
#align linear_map.exists_antilipschitz_with LinearMap.exists_antilipschitzWith

protected theorem LinearIndependent.eventually {ι} [Finite ι] {f : ι → E}
    (hf : LinearIndependent 𝕜 f) : ∀ᶠ g in 𝓝 f, LinearIndependent 𝕜 g := by
  cases nonempty_fintype ι
  simp only [Fintype.linearIndependent_iff'] at hf ⊢
  rcases LinearMap.exists_antilipschitzWith _ hf with ⟨K, K0, hK⟩
  have : Tendsto (fun g : ι → E => ∑ i, ‖g i - f i‖) (𝓝 f) (𝓝 <| ∑ i, ‖f i - f i‖) :=
    tendsto_finset_sum _ fun i _ =>
      Tendsto.norm <| ((continuous_apply i).tendsto _).sub tendsto_const_nhds
  simp only [sub_self, norm_zero, Finset.sum_const_zero] at this
  refine' (this.eventually (gt_mem_nhds <| inv_pos.2 K0)).mono fun g hg => _
  replace hg : ∑ i, ‖g i - f i‖₊ < K⁻¹
  · rw [← NNReal.coe_lt_coe]
    push_cast
    exact hg
  rw [LinearMap.ker_eq_bot]
  refine' (hK.add_sub_lipschitzWith (LipschitzWith.of_dist_le_mul fun v u => _) hg).injective
  simp only [dist_eq_norm, LinearMap.lsum_apply, Pi.sub_apply, LinearMap.sum_apply,
    LinearMap.comp_apply, LinearMap.proj_apply, LinearMap.smulRight_apply, LinearMap.id_apply, ←
    Finset.sum_sub_distrib, ← smul_sub, ← sub_smul, NNReal.coe_sum, coe_nnnorm, Finset.sum_mul]
  refine' norm_sum_le_of_le _ fun i _ => _
  rw [norm_smul, mul_comm]
  gcongr
  exact norm_le_pi_norm (v - u) i
#align linear_independent.eventually LinearIndependent.eventually

theorem isOpen_setOf_linearIndependent {ι : Type*} [Finite ι] :
    IsOpen { f : ι → E | LinearIndependent 𝕜 f } :=
  isOpen_iff_mem_nhds.2 fun _ => LinearIndependent.eventually
#align is_open_set_of_linear_independent isOpen_setOf_linearIndependent

theorem isOpen_setOf_nat_le_rank (n : ℕ) :
    IsOpen { f : E →L[𝕜] F | ↑n ≤ (f : E →ₗ[𝕜] F).rank } := by
  simp only [LinearMap.le_rank_iff_exists_linearIndependent_finset, setOf_exists, ← exists_prop]
  refine' isOpen_biUnion fun t _ => _
  have : Continuous fun f : E →L[𝕜] F => fun x : (t : Set E) => f x :=
    continuous_pi fun x => (ContinuousLinearMap.apply 𝕜 F (x : E)).continuous
  exact isOpen_setOf_linearIndependent.preimage this
#align is_open_set_of_nat_le_rank isOpen_setOf_nat_le_rank

theorem Basis.op_nnnorm_le {ι : Type*} [Fintype ι] (v : Basis ι 𝕜 E) {u : E →L[𝕜] F} (M : ℝ≥0)
    (hu : ∀ i, ‖u (v i)‖₊ ≤ M) : ‖u‖₊ ≤ Fintype.card ι • ‖v.equivFunL.toContinuousLinearMap‖₊ * M :=
  u.op_nnnorm_le_bound _ fun e => by
    set φ := v.equivFunL.toContinuousLinearMap
    calc
      ‖u e‖₊ = ‖u (∑ i, v.equivFun e i • v i)‖₊ := by rw [v.sum_equivFun]
      _ = ‖∑ i, v.equivFun e i • (u <| v i)‖₊ := by simp [u.map_sum, LinearMap.map_smul]
      _ ≤ ∑ i, ‖v.equivFun e i • (u <| v i)‖₊ := (nnnorm_sum_le _ _)
      _ = ∑ i, ‖v.equivFun e i‖₊ * ‖u (v i)‖₊ := by simp only [nnnorm_smul]
      _ ≤ ∑ i, ‖v.equivFun e i‖₊ * M := by gcongr; apply hu
      _ = (∑ i, ‖v.equivFun e i‖₊) * M := Finset.sum_mul.symm
      _ ≤ Fintype.card ι • (‖φ‖₊ * ‖e‖₊) * M := by
        gcongr
        calc
          ∑ i, ‖v.equivFun e i‖₊ ≤ Fintype.card ι • ‖φ e‖₊ := Pi.sum_nnnorm_apply_le_nnnorm _
          _ ≤ Fintype.card ι • (‖φ‖₊ * ‖e‖₊) := nsmul_le_nsmul_of_le_right (φ.le_op_nnnorm e) _
      _ = Fintype.card ι • ‖φ‖₊ * M * ‖e‖₊ := by simp only [smul_mul_assoc, mul_right_comm]
#align basis.op_nnnorm_le Basis.op_nnnorm_le

theorem Basis.op_norm_le {ι : Type*} [Fintype ι] (v : Basis ι 𝕜 E) {u : E →L[𝕜] F} {M : ℝ}
    (hM : 0 ≤ M) (hu : ∀ i, ‖u (v i)‖ ≤ M) :
    ‖u‖ ≤ Fintype.card ι • ‖v.equivFunL.toContinuousLinearMap‖ * M := by
  simpa using NNReal.coe_le_coe.mpr (v.op_nnnorm_le ⟨M, hM⟩ hu)
#align basis.op_norm_le Basis.op_norm_le

/-- A weaker version of `Basis.op_nnnorm_le` that abstracts away the value of `C`. -/
theorem Basis.exists_op_nnnorm_le {ι : Type*} [Finite ι] (v : Basis ι 𝕜 E) :
    ∃ C > (0 : ℝ≥0), ∀ {u : E →L[𝕜] F} (M : ℝ≥0), (∀ i, ‖u (v i)‖₊ ≤ M) → ‖u‖₊ ≤ C * M := by
  cases nonempty_fintype ι
  exact
    ⟨max (Fintype.card ι • ‖v.equivFunL.toContinuousLinearMap‖₊) 1,
      zero_lt_one.trans_le (le_max_right _ _), fun {u} M hu =>
      (v.op_nnnorm_le M hu).trans <| mul_le_mul_of_nonneg_right (le_max_left _ _) (zero_le M)⟩
#align basis.exists_op_nnnorm_le Basis.exists_op_nnnorm_le

/-- A weaker version of `Basis.op_norm_le` that abstracts away the value of `C`. -/
theorem Basis.exists_op_norm_le {ι : Type*} [Finite ι] (v : Basis ι 𝕜 E) :
    ∃ C > (0 : ℝ), ∀ {u : E →L[𝕜] F} {M : ℝ}, 0 ≤ M → (∀ i, ‖u (v i)‖ ≤ M) → ‖u‖ ≤ C * M := by
  obtain ⟨C, hC, h⟩ := v.exists_op_nnnorm_le (F := F)
  -- Porting note: used `Subtype.forall'` below
  refine ⟨C, hC, ?_⟩
  intro u M hM H
  simpa using h ⟨M, hM⟩ H
#align basis.exists_op_norm_le Basis.exists_op_norm_le

instance [FiniteDimensional 𝕜 E] [SecondCountableTopology F] :
    SecondCountableTopology (E →L[𝕜] F) := by
  set d := FiniteDimensional.finrank 𝕜 E
  suffices
    ∀ ε > (0 : ℝ), ∃ n : (E →L[𝕜] F) → Fin d → ℕ, ∀ f g : E →L[𝕜] F, n f = n g → dist f g ≤ ε from
    Metric.secondCountable_of_countable_discretization fun ε ε_pos =>
      ⟨Fin d → ℕ, by infer_instance, this ε ε_pos⟩
  intro ε ε_pos
  obtain ⟨u : ℕ → F, hu : DenseRange u⟩ := exists_dense_seq F
  let v := FiniteDimensional.finBasis 𝕜 E
  obtain
    ⟨C : ℝ, C_pos : 0 < C, hC :
      ∀ {φ : E →L[𝕜] F} {M : ℝ}, 0 ≤ M → (∀ i, ‖φ (v i)‖ ≤ M) → ‖φ‖ ≤ C * M⟩ :=
    v.exists_op_norm_le (E := E) (F := F)
  have h_2C : 0 < 2 * C := mul_pos zero_lt_two C_pos
  have hε2C : 0 < ε / (2 * C) := div_pos ε_pos h_2C
  have : ∀ φ : E →L[𝕜] F, ∃ n : Fin d → ℕ, ‖φ - (v.constrL <| u ∘ n)‖ ≤ ε / 2 := by
    intro φ
    have : ∀ i, ∃ n, ‖φ (v i) - u n‖ ≤ ε / (2 * C) := by
      simp only [norm_sub_rev]
      intro i
      have : φ (v i) ∈ closure (range u) := hu _
      obtain ⟨n, hn⟩ : ∃ n, ‖u n - φ (v i)‖ < ε / (2 * C) := by
        rw [mem_closure_iff_nhds_basis Metric.nhds_basis_ball] at this
        specialize this (ε / (2 * C)) hε2C
        simpa [dist_eq_norm]
      exact ⟨n, le_of_lt hn⟩
    choose n hn using this
    use n
    replace hn : ∀ i : Fin d, ‖(φ - (v.constrL <| u ∘ n)) (v i)‖ ≤ ε / (2 * C)
    · simp [hn]
    have : C * (ε / (2 * C)) = ε / 2 := by
      rw [eq_div_iff (two_ne_zero : (2 : ℝ) ≠ 0), mul_comm, ← mul_assoc,
        mul_div_cancel' _ (ne_of_gt h_2C)]
    specialize hC (le_of_lt hε2C) hn
    rwa [this] at hC
  choose n hn using this
  set Φ := fun φ : E →L[𝕜] F => v.constrL <| u ∘ n φ
  change ∀ z, dist z (Φ z) ≤ ε / 2 at hn
  use n
  intro x y hxy
  calc
    dist x y ≤ dist x (Φ x) + dist (Φ x) y := dist_triangle _ _ _
    _ = dist x (Φ x) + dist y (Φ y) := by simp [hxy, dist_comm]
    _ ≤ ε := by linarith [hn x, hn y]

theorem AffineSubspace.closed_of_finiteDimensional {P : Type*} [MetricSpace P]
    [NormedAddTorsor E P] (s : AffineSubspace 𝕜 P) [FiniteDimensional 𝕜 s.direction] :
    IsClosed (s : Set P) :=
  s.isClosed_direction_iff.mp s.direction.closed_of_finiteDimensional
#align affine_subspace.closed_of_finite_dimensional AffineSubspace.closed_of_finiteDimensional

section Riesz

/-- In an infinite dimensional space, given a finite number of points, one may find a point
with norm at most `R` which is at distance at least `1` of all these points. -/
theorem exists_norm_le_le_norm_sub_of_finset {c : 𝕜} (hc : 1 < ‖c‖) {R : ℝ} (hR : ‖c‖ < R)
    (h : ¬FiniteDimensional 𝕜 E) (s : Finset E) : ∃ x : E, ‖x‖ ≤ R ∧ ∀ y ∈ s, 1 ≤ ‖y - x‖ := by
  let F := Submodule.span 𝕜 (s : Set E)
  haveI : FiniteDimensional 𝕜 F :=
    Module.finite_def.2
      ((Submodule.fg_top _).2 (Submodule.fg_def.2 ⟨s, Finset.finite_toSet _, rfl⟩))
  have Fclosed : IsClosed (F : Set E) := Submodule.closed_of_finiteDimensional _
  have : ∃ x, x ∉ F := by
    contrapose! h
    have : (⊤ : Submodule 𝕜 E) = F := by
      ext x
      simp [h]
    have : FiniteDimensional 𝕜 (⊤ : Submodule 𝕜 E) := by rwa [this]
    refine' Module.finite_def.2 ((Submodule.fg_top _).1 (Module.finite_def.1 this))
  obtain ⟨x, xR, hx⟩ : ∃ x : E, ‖x‖ ≤ R ∧ ∀ y : E, y ∈ F → 1 ≤ ‖x - y‖ :=
    riesz_lemma_of_norm_lt hc hR Fclosed this
  have hx' : ∀ y : E, y ∈ F → 1 ≤ ‖y - x‖ := by
    intro y hy
    rw [← norm_neg]
    simpa using hx y hy
  exact ⟨x, xR, fun y hy => hx' _ (Submodule.subset_span hy)⟩
#align exists_norm_le_le_norm_sub_of_finset exists_norm_le_le_norm_sub_of_finset

/-- In an infinite-dimensional normed space, there exists a sequence of points which are all
bounded by `R` and at distance at least `1`. For a version not assuming `c` and `R`, see
`exists_seq_norm_le_one_le_norm_sub`. -/
theorem exists_seq_norm_le_one_le_norm_sub' {c : 𝕜} (hc : 1 < ‖c‖) {R : ℝ} (hR : ‖c‖ < R)
    (h : ¬FiniteDimensional 𝕜 E) :
    ∃ f : ℕ → E, (∀ n, ‖f n‖ ≤ R) ∧ ∀ m n, m ≠ n → 1 ≤ ‖f m - f n‖ := by
  have : IsSymm E fun x y : E => 1 ≤ ‖x - y‖ := by
    constructor
    intro x y hxy
    rw [← norm_neg]
    simpa
  apply
    exists_seq_of_forall_finset_exists' (fun x : E => ‖x‖ ≤ R) fun (x : E) (y : E) => 1 ≤ ‖x - y‖
  rintro s -
  exact exists_norm_le_le_norm_sub_of_finset hc hR h s
#align exists_seq_norm_le_one_le_norm_sub' exists_seq_norm_le_one_le_norm_sub'

theorem exists_seq_norm_le_one_le_norm_sub (h : ¬FiniteDimensional 𝕜 E) :
    ∃ (R : ℝ) (f : ℕ → E), 1 < R ∧ (∀ n, ‖f n‖ ≤ R) ∧ ∀ m n, m ≠ n → 1 ≤ ‖f m - f n‖ := by
  obtain ⟨c, hc⟩ : ∃ c : 𝕜, 1 < ‖c‖ := NormedField.exists_one_lt_norm 𝕜
  have A : ‖c‖ < ‖c‖ + 1 := by linarith
  rcases exists_seq_norm_le_one_le_norm_sub' hc A h with ⟨f, hf⟩
  exact ⟨‖c‖ + 1, f, hc.trans A, hf.1, hf.2⟩
#align exists_seq_norm_le_one_le_norm_sub exists_seq_norm_le_one_le_norm_sub

variable (𝕜)

/-- **Riesz's theorem**: if a closed ball with center zero of positive radius is compact in a vector
space, then the space is finite-dimensional. -/
theorem finiteDimensional_of_isCompact_closedBall₀ {r : ℝ} (rpos : 0 < r)
    (h : IsCompact (Metric.closedBall (0 : E) r)) : FiniteDimensional 𝕜 E := by
  by_contra hfin
  obtain ⟨R, f, Rgt, fle, lef⟩ :
    ∃ (R : ℝ) (f : ℕ → E), 1 < R ∧ (∀ n, ‖f n‖ ≤ R) ∧ ∀ m n, m ≠ n → 1 ≤ ‖f m - f n‖ :=
    exists_seq_norm_le_one_le_norm_sub hfin
  have rRpos : 0 < r / R := div_pos rpos (zero_lt_one.trans Rgt)
  obtain ⟨c, hc⟩ : ∃ c : 𝕜, 0 < ‖c‖ ∧ ‖c‖ < r / R := NormedField.exists_norm_lt _ rRpos
  let g := fun n : ℕ => c • f n
  have A : ∀ n, g n ∈ Metric.closedBall (0 : E) r := by
    intro n
    simp only [norm_smul, dist_zero_right, Metric.mem_closedBall]
    calc
      ‖c‖ * ‖f n‖ ≤ r / R * R := by gcongr; exact hc.2.le; apply fle
      _ = r := by field_simp [(zero_lt_one.trans Rgt).ne']
  -- Porting note: moved type ascriptions because of exists_prop changes
  obtain ⟨x : E, _ : x ∈ Metric.closedBall (0 : E) r, φ : ℕ → ℕ, φmono : StrictMono φ,
    φlim : Tendsto (g ∘ φ) atTop (𝓝 x)⟩ := h.tendsto_subseq A
  have B : CauchySeq (g ∘ φ) := φlim.cauchySeq
  obtain ⟨N, hN⟩ : ∃ N : ℕ, ∀ n : ℕ, N ≤ n → dist ((g ∘ φ) n) ((g ∘ φ) N) < ‖c‖ :=
    Metric.cauchySeq_iff'.1 B ‖c‖ hc.1
  apply lt_irrefl ‖c‖
  calc
    ‖c‖ ≤ dist (g (φ (N + 1))) (g (φ N)) := by
      conv_lhs => rw [← mul_one ‖c‖]
      simp only [dist_eq_norm, ← smul_sub, norm_smul]
      gcongr
      apply lef _ _ (ne_of_gt _)
      exact φmono (Nat.lt_succ_self N)
    _ < ‖c‖ := hN (N + 1) (Nat.le_succ N)
#align finite_dimensional_of_is_compact_closed_ball₀ finiteDimensional_of_isCompact_closedBall₀

/-- **Riesz's theorem**: if a closed ball of positive radius is compact in a vector space, then the
space is finite-dimensional. -/
theorem finiteDimensional_of_isCompact_closedBall {r : ℝ} (rpos : 0 < r) {c : E}
    (h : IsCompact (Metric.closedBall c r)) : FiniteDimensional 𝕜 E := by
  apply finiteDimensional_of_isCompact_closedBall₀ 𝕜 rpos
  have : Continuous fun x => -c + x := continuous_const.add continuous_id
  simpa using h.image this
#align finite_dimensional_of_is_compact_closed_ball finiteDimensional_of_isCompact_closedBall

/-- **Riesz's theorem**: a locally compact normed vector space is finite-dimensional. -/
theorem finiteDimensional_of_locallyCompactSpace [LocallyCompactSpace E] :
    FiniteDimensional 𝕜 E := by
  rcases exists_isCompact_closedBall (0 : E) with ⟨r, rpos, hr⟩
  exact finiteDimensional_of_isCompact_closedBall₀ 𝕜 rpos hr

/-- If a function has compact multiplicative support, then either the function is trivial or the
space is finite-dimensional. -/
@[to_additive
      "If a function has compact support, then either the function is trivial or the space is
      finite-dimensional."]
theorem HasCompactMulSupport.eq_one_or_finiteDimensional {X : Type*} [TopologicalSpace X] [One X]
    [T2Space X] {f : E → X} (hf : HasCompactMulSupport f) (h'f : Continuous f) :
    f = 1 ∨ FiniteDimensional 𝕜 E := by
  by_cases h : ∀ x, f x = 1
  · apply Or.inl
    ext x
    exact h x
  apply Or.inr
  push_neg at h
  obtain ⟨x, hx⟩ : ∃ x, f x ≠ 1 := h
  have : Function.mulSupport f ∈ 𝓝 x := h'f.isOpen_mulSupport.mem_nhds hx
  -- Porting note: moved type ascriptions because of exists_prop changes
  obtain ⟨r : ℝ, rpos : 0 < r, hr : Metric.closedBall x r ⊆ Function.mulSupport f⟩ :=
    Metric.nhds_basis_closedBall.mem_iff.1 this
  have : IsCompact (Metric.closedBall x r) :=
    isCompact_of_isClosed_subset hf Metric.isClosed_ball (hr.trans (subset_mulTSupport _))
  exact finiteDimensional_of_isCompact_closedBall 𝕜 rpos this
#align has_compact_mul_support.eq_one_or_finite_dimensional HasCompactMulSupport.eq_one_or_finiteDimensional
#align has_compact_support.eq_zero_or_finite_dimensional HasCompactSupport.eq_zero_or_finiteDimensional

/-- A locally compact normed vector space is proper. -/
lemma properSpace_of_locallyCompactSpace (𝕜 : Type*) [NontriviallyNormedField 𝕜]
    {E : Type*} [SeminormedAddCommGroup E] [NormedSpace 𝕜 E]
    [LocallyCompactSpace E] : ProperSpace E := by
  rcases exists_isCompact_closedBall (0 : E) with ⟨r, rpos, hr⟩
  rcases NormedField.exists_one_lt_norm 𝕜 with ⟨c, hc⟩
  have M : ∀ n (x : E), IsCompact (closedBall x (‖c‖^n * r)) := by
    intro n x
    let f : E → E := fun y ↦ c^n • y + x
    have Cf : Continuous f := (continuous_id.const_smul _).add continuous_const
    have A : closedBall x (‖c‖^n * r) ⊆ f '' (closedBall 0 r) := by
      rintro y hy
      refine ⟨(c^n)⁻¹ • (y - x), ?_, ?_⟩
      · simpa [dist_eq_norm, norm_smul, inv_mul_le_iff (pow_pos (zero_lt_one.trans hc) _)] using hy
      · have : c^n ≠ 0 := pow_ne_zero _ (norm_pos_iff.1 (zero_lt_one.trans hc))
        simp [smul_smul, mul_inv_cancel this]
    exact isCompact_of_isClosed_subset (hr.image Cf) isClosed_ball A
  refine ⟨fun x s ↦ ?_⟩
  have L : ∀ᶠ n in (atTop : Filter ℕ), s ≤ ‖c‖^n * r := by
    have : Tendsto (fun n ↦ ‖c‖^n * r) atTop atTop :=
      Tendsto.atTop_mul_const rpos (tendsto_pow_atTop_atTop_of_one_lt hc)
    exact Tendsto.eventually_ge_atTop this s
  rcases L.exists with ⟨n, hn⟩
  exact isCompact_of_isClosed_subset (M n x) isClosed_ball (closedBall_subset_closedBall hn)

<<<<<<< HEAD

=======
>>>>>>> 9afc13a6
end Riesz

open ContinuousLinearMap

/-- Continuous linear equivalence between continuous linear functions `𝕜ⁿ → E` and `Eⁿ`.
The spaces `𝕜ⁿ` and `Eⁿ` are represented as `ι → 𝕜` and `ι → E`, respectively,
where `ι` is a finite type. -/
def ContinuousLinearEquiv.piRing (ι : Type*) [Fintype ι] [DecidableEq ι] :
    ((ι → 𝕜) →L[𝕜] E) ≃L[𝕜] ι → E :=
  { LinearMap.toContinuousLinearMap.symm.trans (LinearEquiv.piRing 𝕜 E ι 𝕜) with
    continuous_toFun := by
      refine' continuous_pi fun i => _
      exact (ContinuousLinearMap.apply 𝕜 E (Pi.single i 1)).continuous
    continuous_invFun := by
      simp_rw [LinearEquiv.invFun_eq_symm, LinearEquiv.trans_symm, LinearEquiv.symm_symm]
      -- Note: added explicit type and removed `change` that tried to achieve the same
      refine AddMonoidHomClass.continuous_of_bound
        (LinearMap.toContinuousLinearMap.toLinearMap.comp
            (LinearEquiv.piRing 𝕜 E ι 𝕜).symm.toLinearMap)
        (Fintype.card ι : ℝ) fun g => ?_
      rw [← nsmul_eq_mul]
      refine op_norm_le_bound _ (nsmul_nonneg (norm_nonneg g) (Fintype.card ι)) fun t => ?_
      simp_rw [LinearMap.coe_comp, LinearEquiv.coe_toLinearMap, Function.comp_apply,
        LinearMap.coe_toContinuousLinearMap', LinearEquiv.piRing_symm_apply]
      apply le_trans (norm_sum_le _ _)
      rw [smul_mul_assoc]
      refine' Finset.sum_le_card_nsmul _ _ _ fun i _ => _
      rw [norm_smul, mul_comm]
      gcongr <;> apply norm_le_pi_norm }
#align continuous_linear_equiv.pi_ring ContinuousLinearEquiv.piRing

/-- A family of continuous linear maps is continuous on `s` if all its applications are. -/
theorem continuousOn_clm_apply {X : Type*} [TopologicalSpace X] [FiniteDimensional 𝕜 E]
    {f : X → E →L[𝕜] F} {s : Set X} : ContinuousOn f s ↔ ∀ y, ContinuousOn (fun x => f x y) s := by
  refine' ⟨fun h y => (ContinuousLinearMap.apply 𝕜 F y).continuous.comp_continuousOn h, fun h => _⟩
  let d := finrank 𝕜 E
  have hd : d = finrank 𝕜 (Fin d → 𝕜) := (finrank_fin_fun 𝕜).symm
  let e₁ : E ≃L[𝕜] Fin d → 𝕜 := ContinuousLinearEquiv.ofFinrankEq hd
  let e₂ : (E →L[𝕜] F) ≃L[𝕜] Fin d → F :=
    (e₁.arrowCongr (1 : F ≃L[𝕜] F)).trans (ContinuousLinearEquiv.piRing (Fin d))
  rw [← Function.comp.left_id f, ← e₂.symm_comp_self]
  exact e₂.symm.continuous.comp_continuousOn (continuousOn_pi.mpr fun i => h _)
#align continuous_on_clm_apply continuousOn_clm_apply

theorem continuous_clm_apply {X : Type*} [TopologicalSpace X] [FiniteDimensional 𝕜 E]
    {f : X → E →L[𝕜] F} : Continuous f ↔ ∀ y, Continuous (f · y) := by
  simp_rw [continuous_iff_continuousOn_univ, continuousOn_clm_apply]
#align continuous_clm_apply continuous_clm_apply

end CompleteField

section ProperField

variable (𝕜 : Type u) [NontriviallyNormedField 𝕜] (E : Type v) [NormedAddCommGroup E]
  [NormedSpace 𝕜 E] [ProperSpace 𝕜]

/-- Any finite-dimensional vector space over a proper field is proper.
We do not register this as an instance to avoid an instance loop when trying to prove the
properness of `𝕜`, and the search for `𝕜` as an unknown metavariable. Declare the instance
explicitly when needed. -/
theorem FiniteDimensional.proper [FiniteDimensional 𝕜 E] : ProperSpace E := by
  set e := ContinuousLinearEquiv.ofFinrankEq (@finrank_fin_fun 𝕜 _ _ (finrank 𝕜 E)).symm
  exact e.symm.antilipschitz.properSpace e.symm.continuous e.symm.surjective
#align finite_dimensional.proper FiniteDimensional.proper

end ProperField

/- Over the real numbers, we can register the previous statement as an instance as it will not
cause problems in instance resolution since the properness of `ℝ` is already known. -/
instance (priority := 900) FiniteDimensional.proper_real (E : Type u) [NormedAddCommGroup E]
    [NormedSpace ℝ E] [FiniteDimensional ℝ E] : ProperSpace E :=
  FiniteDimensional.proper ℝ E
#align finite_dimensional.proper_real FiniteDimensional.proper_real

/-- If `E` is a finite dimensional normed real vector space, `x : E`, and `s` is a neighborhood of
`x` that is not equal to the whole space, then there exists a point `y ∈ frontier s` at distance
`Metric.infDist x sᶜ` from `x`. See also
`IsCompact.exists_mem_frontier_infDist_compl_eq_dist`. -/
theorem exists_mem_frontier_infDist_compl_eq_dist {E : Type*} [NormedAddCommGroup E]
    [NormedSpace ℝ E] [FiniteDimensional ℝ E] {x : E} {s : Set E} (hx : x ∈ s) (hs : s ≠ univ) :
    ∃ y ∈ frontier s, Metric.infDist x sᶜ = dist x y := by
  rcases Metric.exists_mem_closure_infDist_eq_dist (nonempty_compl.2 hs) x with ⟨y, hys, hyd⟩
  rw [closure_compl] at hys
  refine' ⟨y, ⟨Metric.closedBall_infDist_compl_subset_closure hx <|
    Metric.mem_closedBall.2 <| ge_of_eq _, hys⟩, hyd⟩
  rwa [dist_comm]
#align exists_mem_frontier_inf_dist_compl_eq_dist exists_mem_frontier_infDist_compl_eq_dist

/-- If `K` is a compact set in a nontrivial real normed space and `x ∈ K`, then there exists a point
`y` of the boundary of `K` at distance `Metric.infDist x Kᶜ` from `x`. See also
`exists_mem_frontier_infDist_compl_eq_dist`. -/
nonrec theorem IsCompact.exists_mem_frontier_infDist_compl_eq_dist {E : Type*}
    [NormedAddCommGroup E] [NormedSpace ℝ E] [Nontrivial E] {x : E} {K : Set E} (hK : IsCompact K)
    (hx : x ∈ K) :
    ∃ y ∈ frontier K, Metric.infDist x Kᶜ = dist x y := by
  obtain hx' | hx' : x ∈ interior K ∪ frontier K := by
    rw [← closure_eq_interior_union_frontier]
    exact subset_closure hx
  · rw [mem_interior_iff_mem_nhds, Metric.nhds_basis_closedBall.mem_iff] at hx'
    rcases hx' with ⟨r, hr₀, hrK⟩
    have : FiniteDimensional ℝ E :=
      finiteDimensional_of_isCompact_closedBall ℝ hr₀
        (isCompact_of_isClosed_subset hK Metric.isClosed_ball hrK)
    exact exists_mem_frontier_infDist_compl_eq_dist hx hK.ne_univ
  · refine' ⟨x, hx', _⟩
    rw [frontier_eq_closure_inter_closure] at hx'
    rw [Metric.infDist_zero_of_mem_closure hx'.2, dist_self]
#align is_compact.exists_mem_frontier_inf_dist_compl_eq_dist IsCompact.exists_mem_frontier_infDist_compl_eq_dist

/-- In a finite dimensional vector space over `ℝ`, the series `∑ x, ‖f x‖` is unconditionally
summable if and only if the series `∑ x, f x` is unconditionally summable. One implication holds in
any complete normed space, while the other holds only in finite dimensional spaces. -/
theorem summable_norm_iff {α E : Type*} [NormedAddCommGroup E] [NormedSpace ℝ E]
    [FiniteDimensional ℝ E] {f : α → E} : (Summable fun x => ‖f x‖) ↔ Summable f := by
  refine' ⟨summable_of_summable_norm, fun hf => _⟩
  -- First we use a finite basis to reduce the problem to the case `E = Fin N → ℝ`
  suffices ∀ {N : ℕ} {g : α → Fin N → ℝ}, Summable g → Summable fun x => ‖g x‖ by
    obtain v := finBasis ℝ E
    set e := v.equivFunL
    have : Summable fun x => ‖e (f x)‖ := this (e.summable.2 hf)
    refine'
      summable_of_norm_bounded _ (this.mul_left ↑‖(e.symm : (Fin (finrank ℝ E) → ℝ) →L[ℝ] E)‖₊)
        fun i => _
    simpa using (e.symm : (Fin (finrank ℝ E) → ℝ) →L[ℝ] E).le_op_norm (e <| f i)
  clear! E
  -- Now we deal with `g : α → Fin N → ℝ`
  intro N g hg
  have : ∀ i, Summable fun x => ‖g x i‖ := fun i => (Pi.summable.1 hg i).abs
  refine'
    summable_of_norm_bounded _ (summable_sum fun i (_ : i ∈ Finset.univ) => this i) fun x => _
  rw [norm_norm, pi_norm_le_iff_of_nonneg]
  · refine' fun i => Finset.single_le_sum (f := fun i => ‖g x i‖) (fun i _ => _) (Finset.mem_univ i)
    exact norm_nonneg (g x i)
  · exact Finset.sum_nonneg fun _ _ => norm_nonneg _
#align summable_norm_iff summable_norm_iff

theorem summable_of_isBigO' {ι E F : Type*} [NormedAddCommGroup E] [CompleteSpace E]
    [NormedAddCommGroup F] [NormedSpace ℝ F] [FiniteDimensional ℝ F] {f : ι → E} {g : ι → F}
    (hg : Summable g) (h : f =O[cofinite] g) : Summable f :=
  summable_of_isBigO (summable_norm_iff.mpr hg) h.norm_right
set_option linter.uppercaseLean3 false in
#align summable_of_is_O' summable_of_isBigO'

theorem summable_of_isBigO_nat' {E F : Type*} [NormedAddCommGroup E] [CompleteSpace E]
    [NormedAddCommGroup F] [NormedSpace ℝ F] [FiniteDimensional ℝ F] {f : ℕ → E} {g : ℕ → F}
    (hg : Summable g) (h : f =O[atTop] g) : Summable f :=
  summable_of_isBigO_nat (summable_norm_iff.mpr hg) h.norm_right
set_option linter.uppercaseLean3 false in
#align summable_of_is_O_nat' summable_of_isBigO_nat'

theorem summable_of_isEquivalent {ι E : Type*} [NormedAddCommGroup E] [NormedSpace ℝ E]
    [FiniteDimensional ℝ E] {f : ι → E} {g : ι → E} (hg : Summable g) (h : f ~[cofinite] g) :
    Summable f :=
  hg.trans_sub (summable_of_isBigO' hg h.isLittleO.isBigO)
#align summable_of_is_equivalent summable_of_isEquivalent

theorem summable_of_isEquivalent_nat {E : Type*} [NormedAddCommGroup E] [NormedSpace ℝ E]
    [FiniteDimensional ℝ E] {f : ℕ → E} {g : ℕ → E} (hg : Summable g) (h : f ~[atTop] g) :
    Summable f :=
  hg.trans_sub (summable_of_isBigO_nat' hg h.isLittleO.isBigO)
#align summable_of_is_equivalent_nat summable_of_isEquivalent_nat

theorem IsEquivalent.summable_iff {ι E : Type*} [NormedAddCommGroup E] [NormedSpace ℝ E]
    [FiniteDimensional ℝ E] {f : ι → E} {g : ι → E} (h : f ~[cofinite] g) :
    Summable f ↔ Summable g :=
  ⟨fun hf => summable_of_isEquivalent hf h.symm, fun hg => summable_of_isEquivalent hg h⟩
#align is_equivalent.summable_iff IsEquivalent.summable_iff

theorem IsEquivalent.summable_iff_nat {E : Type*} [NormedAddCommGroup E] [NormedSpace ℝ E]
    [FiniteDimensional ℝ E] {f : ℕ → E} {g : ℕ → E} (h : f ~[atTop] g) : Summable f ↔ Summable g :=
  ⟨fun hf => summable_of_isEquivalent_nat hf h.symm, fun hg => summable_of_isEquivalent_nat hg h⟩
#align is_equivalent.summable_iff_nat IsEquivalent.summable_iff_nat<|MERGE_RESOLUTION|>--- conflicted
+++ resolved
@@ -518,10 +518,6 @@
   rcases L.exists with ⟨n, hn⟩
   exact isCompact_of_isClosed_subset (M n x) isClosed_ball (closedBall_subset_closedBall hn)
 
-<<<<<<< HEAD
-
-=======
->>>>>>> 9afc13a6
 end Riesz
 
 open ContinuousLinearMap
