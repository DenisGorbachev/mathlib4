--- conflicted
+++ resolved
@@ -147,14 +147,7 @@
 #align fderiv_measurable_aux.is_open_A FDerivMeasurableAux.isOpen_A
 
 theorem isOpen_B {K : Set (E →L[𝕜] F)} {r s ε : ℝ} : IsOpen (B f K r s ε) := by
-<<<<<<< HEAD
-  -- Porting note: was
-  -- simp [B, isOpen_iUnion, IsOpen.inter, isOpen_a]
-  simp only [B]
-  exact isOpen_iUnion fun _ => isOpen_iUnion fun _ => (isOpen_A _ _ _).inter (isOpen_A _ _ _)
-=======
   simp [B, isOpen_biUnion, IsOpen.inter, isOpen_A]
->>>>>>> 9afc13a6
 #align fderiv_measurable_aux.is_open_B FDerivMeasurableAux.isOpen_B
 
 theorem A_mono (L : E →L[𝕜] F) (r : ℝ) {ε δ : ℝ} (h : ε ≤ δ) : A f L r ε ⊆ A f L r δ := by
@@ -176,11 +169,7 @@
   have := hx.hasFDerivAt
   simp only [HasFDerivAt, HasFDerivAtFilter, isLittleO_iff] at this
   let δ := (ε/2)/2
-<<<<<<< HEAD
-  have hδ : 0 < δ := half_pos (half_pos hε)
-=======
   have hδ : 0 < δ := by positivity
->>>>>>> 9afc13a6
   rcases eventually_nhds_iff_ball.1 (this hδ) with ⟨R, R_pos, hR⟩
   refine' ⟨R, R_pos, fun r hr => _⟩
   have : r ∈ Ioc (r / 2) r := ⟨half_lt_self hr.1, le_rfl⟩
@@ -890,11 +879,7 @@
   obtain ⟨u, u_open, au, hu⟩ : ∃ u, IsOpen u ∧ a ∈ u ∧ ∀ (p : α × E),
       p.1 ∈ u → p.2 ∈ closedBall x t → dist (f.uncurry p) (f.uncurry (a, p.2)) < ε := by
     have C : Continuous (fun (p : α × E) ↦ f a p.2) := by continuity
-<<<<<<< HEAD
-    have D : ∀ (p : α × E), p ∈ {a} ×ˢ closedBall x t → Function.uncurry f p = f a p.2 := by
-=======
     have D : ({a} ×ˢ closedBall x t).EqOn f.uncurry (fun p ↦ f a p.2) := by
->>>>>>> 9afc13a6
       rintro ⟨b, y⟩ ⟨hb, -⟩
       simp at hb
       simp [hb]
@@ -947,10 +932,6 @@
 
 open FDerivMeasurableAux
 
-<<<<<<< HEAD
-variable (𝕜)
-=======
->>>>>>> 9afc13a6
 theorem measurableSet_of_differentiableAt_of_isComplete_with_param
     (hf : Continuous f.uncurry) {K : Set (E →L[𝕜] F)} (hK : IsComplete K) :
     MeasurableSet {p : α × E | DifferentiableAt 𝕜 (f p.1) p.2 ∧ fderiv 𝕜 (f p.1) p.2 ∈ K} := by
@@ -959,17 +940,6 @@
   rw [this]
   simp only [D, mem_iInter, mem_iUnion]
   simp only [setOf_forall, setOf_exists]
-<<<<<<< HEAD
-  refine MeasurableSet.iInter fun _ => ?_
-  refine MeasurableSet.iUnion fun _ => ?_
-  refine MeasurableSet.iInter fun _ => ?_
-  refine MeasurableSet.iInter fun _ => ?_
-  refine MeasurableSet.iInter fun _ => ?_
-  refine MeasurableSet.iInter fun _ => ?_
-  have : ProperSpace E := properSpace_of_locallyCompactSpace 𝕜
-  exact (isOpen_B_with_param hf K).measurableSet
-
-=======
   refine MeasurableSet.iInter (fun _ ↦ ?_)
   refine MeasurableSet.iUnion (fun _ ↦ ?_)
   refine MeasurableSet.iInter (fun _ ↦ ?_)
@@ -980,54 +950,32 @@
   exact (isOpen_B_with_param hf K).measurableSet
 
 variable (𝕜)
->>>>>>> 9afc13a6
 variable [CompleteSpace F]
 
 /-- The set of differentiability points of a continuous function depending on a parameter taking
 values in a complete space is Borel-measurable. -/
 theorem measurableSet_of_differentiableAt_with_param (hf : Continuous f.uncurry) :
-<<<<<<< HEAD
-    MeasurableSet {p : α × E | DifferentiableAt 𝕜 (f p.1) p.2 } := by
-  have : IsComplete (univ : Set (E →L[𝕜] F)) := complete_univ
-  convert measurableSet_of_differentiableAt_of_isComplete_with_param 𝕜 hf this
-=======
     MeasurableSet {p : α × E | DifferentiableAt 𝕜 (f p.1) p.2} := by
   have : IsComplete (univ : Set (E →L[𝕜] F)) := complete_univ
   convert measurableSet_of_differentiableAt_of_isComplete_with_param hf this
->>>>>>> 9afc13a6
   simp
 
 theorem measurable_fderiv_with_param (hf : Continuous f.uncurry) :
     Measurable (fun (p : α × E) ↦ fderiv 𝕜 (f p.1) p.2) := by
-<<<<<<< HEAD
-  refine' measurable_of_isClosed fun s hs => _
-=======
   refine measurable_of_isClosed (fun s hs ↦ ?_)
->>>>>>> 9afc13a6
   have :
     (fun (p : α × E) ↦ fderiv 𝕜 (f p.1) p.2) ⁻¹' s =
       {p | DifferentiableAt 𝕜 (f p.1) p.2 ∧ fderiv 𝕜 (f p.1) p.2 ∈ s } ∪
         { p | ¬DifferentiableAt 𝕜 (f p.1) p.2} ∩ { _p | (0 : E →L[𝕜] F) ∈ s} :=
-<<<<<<< HEAD
-    Set.ext fun x => mem_preimage.trans fderiv_mem_iff
-  rw [this]
-  exact
-    (measurableSet_of_differentiableAt_of_isComplete_with_param _ hf hs.isComplete).union
-=======
     Set.ext (fun x ↦ mem_preimage.trans fderiv_mem_iff)
   rw [this]
   exact
     (measurableSet_of_differentiableAt_of_isComplete_with_param hf hs.isComplete).union
->>>>>>> 9afc13a6
       ((measurableSet_of_differentiableAt_with_param _ hf).compl.inter (MeasurableSet.const _))
 
 theorem measurable_fderiv_apply_const_with_param [MeasurableSpace F] [BorelSpace F]
     (hf : Continuous f.uncurry) (y : E) :
-<<<<<<< HEAD
-    Measurable fun (p : α × E) => fderiv 𝕜 (f p.1) p.2 y :=
-=======
     Measurable (fun (p : α × E) ↦ fderiv 𝕜 (f p.1) p.2 y) :=
->>>>>>> 9afc13a6
   (ContinuousLinearMap.measurable_apply y).comp (measurable_fderiv_with_param 𝕜 hf)
 
 variable {𝕜}
@@ -1057,7 +1005,6 @@
     AEStronglyMeasurable (fun (p : α × 𝕜) ↦ deriv (f p.1) p.2) μ :=
   (stronglyMeasurable_deriv_with_param hf).aestronglyMeasurable
 
-<<<<<<< HEAD
 end WithParam
 
 section LineDeriv
@@ -1098,7 +1045,4 @@
     AEStronglyMeasurable (fun x ↦ lineDeriv 𝕜 f x v) μ :=
   (stronglyMeasurable_lineDeriv hf).aestronglyMeasurable
 
-end LineDeriv
-=======
-end WithParam
->>>>>>> 9afc13a6
+end LineDeriv