/-
Copyright (c) 2021 Sébastien Gouëzel. All rights reserved.
Released under Apache 2.0 license as described in the file LICENSE.
Authors: Johannes Hölzl, Yury Kudryashov, Sébastien Gouëzel
-/
import Mathlib.MeasureTheory.Constructions.BorelSpace.Basic
import Mathlib.Topology.Algebra.Order.LeftRightLim

#align_import measure_theory.measure.stieltjes from "leanprover-community/mathlib"@"20d5763051978e9bc6428578ed070445df6a18b3"

/-!
# Stieltjes measures on the real line

Consider a function `f : ℝ → ℝ` which is monotone and right-continuous. Then one can define a
corresponding measure, giving mass `f b - f a` to the interval `(a, b]`.

## Main definitions

* `StieltjesFunction` is a structure containing a function from `ℝ → ℝ`, together with the
assertions that it is monotone and right-continuous. To `f : StieltjesFunction`, one associates
a Borel measure `f.measure`.
* `f.measure_Ioc` asserts that `f.measure (Ioc a b) = ofReal (f b - f a)`
* `f.measure_Ioo` asserts that `f.measure (Ioo a b) = ofReal (leftLim f b - f a)`.
* `f.measure_Icc` and `f.measure_Ico` are analogous.
-/

<<<<<<< HEAD

section MoveThis

-- Porting note: this section contains lemmas that should be moved to appropriate places after the
-- port to lean 4

namespace MeasureTheory

-- todo after the port: move these lemmas to measure_theory/measure/measure_space?
variable {α : Type*} {mα : MeasurableSpace α}

theorem tendsto_measure_Ico_atTop [SemilatticeSup α] [NoMaxOrder α]
    [(atTop : Filter α).IsCountablyGenerated] (μ : Measure α) (a : α) :
    Tendsto (fun x => μ (Ico a x)) atTop (𝓝 (μ (Ici a))) := by
  haveI : Nonempty α := ⟨a⟩
  have h_mono : Monotone fun x => μ (Ico a x) := fun i j hij =>
    measure_mono (Ico_subset_Ico_right hij)
  convert tendsto_atTop_iSup h_mono
  obtain ⟨xs, hxs_mono, hxs_tendsto⟩ := exists_seq_monotone_tendsto_atTop_atTop α
  have h_Ici : Ici a = ⋃ n, Ico a (xs n) := by
    ext1 x
    simp only [mem_Ici, mem_iUnion, mem_Ico, exists_and_left, iff_self_and]
    intro
    obtain ⟨y, hxy⟩ := NoMaxOrder.exists_gt x
    obtain ⟨n, hn⟩ := tendsto_atTop_atTop.mp hxs_tendsto y
    exact ⟨n, hxy.trans_le (hn n le_rfl)⟩
  rw [h_Ici, measure_iUnion_eq_iSup, iSup_eq_iSup_subseq_of_monotone h_mono hxs_tendsto]
  exact Monotone.directed_le fun i j hij => Ico_subset_Ico_right (hxs_mono hij)
#align measure_theory.tendsto_measure_Ico_at_top MeasureTheory.tendsto_measure_Ico_atTop

theorem tendsto_measure_Ioc_atBot [SemilatticeInf α] [NoMinOrder α]
    [(atBot : Filter α).IsCountablyGenerated] (μ : Measure α) (a : α) :
    Tendsto (fun x => μ (Ioc x a)) atBot (𝓝 (μ (Iic a))) := by
  haveI : Nonempty α := ⟨a⟩
  have h_mono : Antitone fun x => μ (Ioc x a) := fun i j hij =>
    measure_mono (Ioc_subset_Ioc_left hij)
  convert tendsto_atBot_iSup h_mono
  obtain ⟨xs, hxs_mono, hxs_tendsto⟩ := exists_seq_antitone_tendsto_atTop_atBot α
  have h_Iic : Iic a = ⋃ n, Ioc (xs n) a := by
    ext1 x
    simp only [mem_Iic, mem_iUnion, mem_Ioc, exists_and_right, iff_and_self]
    intro
    obtain ⟨y, hxy⟩ := NoMinOrder.exists_lt x
    obtain ⟨n, hn⟩ := tendsto_atTop_atBot.mp hxs_tendsto y
    exact ⟨n, (hn n le_rfl).trans_lt hxy⟩
  rw [h_Iic, measure_iUnion_eq_iSup, iSup_eq_iSup_subseq_of_antitone h_mono hxs_tendsto]
  exact Monotone.directed_le fun i j hij => Ioc_subset_Ioc_left (hxs_mono hij)
#align measure_theory.tendsto_measure_Ioc_at_bot MeasureTheory.tendsto_measure_Ioc_atBot

theorem tendsto_measure_Iic_atTop [SemilatticeSup α] [(atTop : Filter α).IsCountablyGenerated]
    (μ : Measure α) : Tendsto (fun x => μ (Iic x)) atTop (𝓝 (μ univ)) := by
  cases isEmpty_or_nonempty α
  · have h1 : ∀ x : α, Iic x = ∅ := fun x => Subsingleton.elim _ _
    have h2 : (univ : Set α) = ∅ := Subsingleton.elim _ _
    simp_rw [h1, h2]
    exact tendsto_const_nhds
  have h_mono : Monotone fun x => μ (Iic x) := fun i j hij => measure_mono (Iic_subset_Iic.mpr hij)
  convert tendsto_atTop_iSup h_mono
  obtain ⟨xs, hxs_mono, hxs_tendsto⟩ := exists_seq_monotone_tendsto_atTop_atTop α
  have h_univ : (univ : Set α) = ⋃ n, Iic (xs n) := by
    ext1 x
    simp only [mem_univ, mem_iUnion, mem_Iic, true_iff_iff]
    obtain ⟨n, hn⟩ := tendsto_atTop_atTop.mp hxs_tendsto x
    exact ⟨n, hn n le_rfl⟩
  rw [h_univ, measure_iUnion_eq_iSup, iSup_eq_iSup_subseq_of_monotone h_mono hxs_tendsto]
  exact Monotone.directed_le fun i j hij => Iic_subset_Iic.mpr (hxs_mono hij)
#align measure_theory.tendsto_measure_Iic_at_top MeasureTheory.tendsto_measure_Iic_atTop

theorem tendsto_measure_Ici_atBot [SemilatticeInf α] [h : (atBot : Filter α).IsCountablyGenerated]
    (μ : Measure α) : Tendsto (fun x => μ (Ici x)) atBot (𝓝 (μ univ)) :=
  @tendsto_measure_Iic_atTop αᵒᵈ _ _ h μ
#align measure_theory.tendsto_measure_Ici_at_bot MeasureTheory.tendsto_measure_Ici_atBot

end MeasureTheory

end MoveThis

=======
>>>>>>> 6b723c04
noncomputable section

open Classical Set Filter Function BigOperators ENNReal NNReal Topology MeasureTheory

open ENNReal (ofReal)


/-! ### Basic properties of Stieltjes functions -/


/-- Bundled monotone right-continuous real functions, used to construct Stieltjes measures. -/
structure StieltjesFunction where
  toFun : ℝ → ℝ
  mono' : Monotone toFun
  right_continuous' : ∀ x, ContinuousWithinAt toFun (Ici x) x
#align stieltjes_function StieltjesFunction
#align stieltjes_function.to_fun StieltjesFunction.toFun
#align stieltjes_function.mono' StieltjesFunction.mono'
#align stieltjes_function.right_continuous' StieltjesFunction.right_continuous'

namespace StieltjesFunction

attribute [coe] toFun

instance instCoeFun : CoeFun StieltjesFunction fun _ => ℝ → ℝ :=
  ⟨toFun⟩
#align stieltjes_function.has_coe_to_fun StieltjesFunction.instCoeFun

initialize_simps_projections StieltjesFunction (toFun → apply)

@[ext] lemma ext {f g : StieltjesFunction} (h : ∀ x, f x = g x) : f = g := by
  exact (StieltjesFunction.mk.injEq ..).mpr (funext (by exact h))

variable (f : StieltjesFunction)

theorem mono : Monotone f :=
  f.mono'
#align stieltjes_function.mono StieltjesFunction.mono

theorem right_continuous (x : ℝ) : ContinuousWithinAt f (Ici x) x :=
  f.right_continuous' x
#align stieltjes_function.right_continuous StieltjesFunction.right_continuous

theorem rightLim_eq (f : StieltjesFunction) (x : ℝ) : Function.rightLim f x = f x := by
  rw [← f.mono.continuousWithinAt_Ioi_iff_rightLim_eq, continuousWithinAt_Ioi_iff_Ici]
  exact f.right_continuous' x
#align stieltjes_function.right_lim_eq StieltjesFunction.rightLim_eq

theorem iInf_Ioi_eq (f : StieltjesFunction) (x : ℝ) : ⨅ r : Ioi x, f r = f x := by
  suffices Function.rightLim f x = ⨅ r : Ioi x, f r by rw [← this, f.rightLim_eq]
  rw [f.mono.rightLim_eq_sInf, sInf_image']
  rw [← neBot_iff]
  infer_instance
#align stieltjes_function.infi_Ioi_eq StieltjesFunction.iInf_Ioi_eq

theorem iInf_rat_gt_eq (f : StieltjesFunction) (x : ℝ) :
    ⨅ r : { r' : ℚ // x < r' }, f r = f x := by
  rw [← iInf_Ioi_eq f x]
  refine' (Real.iInf_Ioi_eq_iInf_rat_gt _ _ f.mono).symm
  refine' ⟨f x, fun y => _⟩
  rintro ⟨y, hy_mem, rfl⟩
  exact f.mono (le_of_lt hy_mem)
#align stieltjes_function.infi_rat_gt_eq StieltjesFunction.iInf_rat_gt_eq

/-- The identity of `ℝ` as a Stieltjes function, used to construct Lebesgue measure. -/
@[simps]
protected def id : StieltjesFunction where
  toFun := id
  mono' _ _ := id
  right_continuous' _ := continuousWithinAt_id
#align stieltjes_function.id StieltjesFunction.id
#align stieltjes_function.id_apply StieltjesFunction.id_apply

@[simp]
theorem id_leftLim (x : ℝ) : leftLim StieltjesFunction.id x = x :=
  tendsto_nhds_unique (StieltjesFunction.id.mono.tendsto_leftLim x) <|
    continuousAt_id.tendsto.mono_left nhdsWithin_le_nhds
#align stieltjes_function.id_left_lim StieltjesFunction.id_leftLim

instance instInhabited : Inhabited StieltjesFunction :=
  ⟨StieltjesFunction.id⟩
#align stieltjes_function.inhabited StieltjesFunction.instInhabited

/-- If a function `f : ℝ → ℝ` is monotone, then the function mapping `x` to the right limit of `f`
at `x` is a Stieltjes function, i.e., it is monotone and right-continuous. -/
noncomputable def _root_.Monotone.stieltjesFunction {f : ℝ → ℝ} (hf : Monotone f) :
    StieltjesFunction where
  toFun := rightLim f
  mono' x y hxy := hf.rightLim hxy
  right_continuous' := by
    intro x s hs
    obtain ⟨l, u, hlu, lus⟩ : ∃ l u : ℝ, rightLim f x ∈ Ioo l u ∧ Ioo l u ⊆ s :=
      mem_nhds_iff_exists_Ioo_subset.1 hs
    obtain ⟨y, xy, h'y⟩ : ∃ (y : ℝ), x < y ∧ Ioc x y ⊆ f ⁻¹' Ioo l u :=
      mem_nhdsWithin_Ioi_iff_exists_Ioc_subset.1 (hf.tendsto_rightLim x (Ioo_mem_nhds hlu.1 hlu.2))
    change ∀ᶠ y in 𝓝[≥] x, rightLim f y ∈ s
    filter_upwards [Ico_mem_nhdsWithin_Ici ⟨le_refl x, xy⟩]with z hz
    apply lus
    refine' ⟨hlu.1.trans_le (hf.rightLim hz.1), _⟩
    obtain ⟨a, za, ay⟩ : ∃ a : ℝ, z < a ∧ a < y := exists_between hz.2
    calc
      rightLim f z ≤ f a := hf.rightLim_le za
      _ < u := (h'y ⟨hz.1.trans_lt za, ay.le⟩).2
#align monotone.stieltjes_function Monotone.stieltjesFunction

theorem _root_.Monotone.stieltjesFunction_eq {f : ℝ → ℝ} (hf : Monotone f) (x : ℝ) :
    hf.stieltjesFunction x = rightLim f x :=
  rfl
#align monotone.stieltjes_function_eq Monotone.stieltjesFunction_eq

theorem countable_leftLim_ne (f : StieltjesFunction) : Set.Countable { x | leftLim f x ≠ f x } := by
  refine Countable.mono ?_ f.mono.countable_not_continuousAt
  intro x hx h'x
  apply hx
  exact tendsto_nhds_unique (f.mono.tendsto_leftLim x) (h'x.tendsto.mono_left nhdsWithin_le_nhds)
#align stieltjes_function.countable_left_lim_ne StieltjesFunction.countable_leftLim_ne

/-! ### The outer measure associated to a Stieltjes function -/


/-- Length of an interval. This is the largest monotone function which correctly measures all
intervals. -/
def length (s : Set ℝ) : ℝ≥0∞ :=
  ⨅ (a) (b) (_ : s ⊆ Ioc a b), ofReal (f b - f a)
#align stieltjes_function.length StieltjesFunction.length

@[simp]
theorem length_empty : f.length ∅ = 0 :=
  nonpos_iff_eq_zero.1 <| iInf_le_of_le 0 <| iInf_le_of_le 0 <| by simp
#align stieltjes_function.length_empty StieltjesFunction.length_empty

@[simp]
theorem length_Ioc (a b : ℝ) : f.length (Ioc a b) = ofReal (f b - f a) := by
  refine'
    le_antisymm (iInf_le_of_le a <| iInf₂_le b Subset.rfl)
      (le_iInf fun a' => le_iInf fun b' => le_iInf fun h => ENNReal.coe_le_coe.2 _)
  cases' le_or_lt b a with ab ab
  · rw [Real.toNNReal_of_nonpos (sub_nonpos.2 (f.mono ab))]
    apply zero_le
  cases' (Ioc_subset_Ioc_iff ab).1 h with h₁ h₂
  exact Real.toNNReal_le_toNNReal (sub_le_sub (f.mono h₁) (f.mono h₂))
#align stieltjes_function.length_Ioc StieltjesFunction.length_Ioc

theorem length_mono {s₁ s₂ : Set ℝ} (h : s₁ ⊆ s₂) : f.length s₁ ≤ f.length s₂ :=
  iInf_mono fun _ => biInf_mono fun _ => h.trans
#align stieltjes_function.length_mono StieltjesFunction.length_mono

open MeasureTheory

/-- The Stieltjes outer measure associated to a Stieltjes function. -/
protected def outer : OuterMeasure ℝ :=
  OuterMeasure.ofFunction f.length f.length_empty
#align stieltjes_function.outer StieltjesFunction.outer

theorem outer_le_length (s : Set ℝ) : f.outer s ≤ f.length s :=
  OuterMeasure.ofFunction_le _
#align stieltjes_function.outer_le_length StieltjesFunction.outer_le_length

/-- If a compact interval `[a, b]` is covered by a union of open interval `(c i, d i)`, then
`f b - f a ≤ ∑ f (d i) - f (c i)`. This is an auxiliary technical statement to prove the same
statement for half-open intervals, the point of the current statement being that one can use
compactness to reduce it to a finite sum, and argue by induction on the size of the covering set. -/
theorem length_subadditive_Icc_Ioo {a b : ℝ} {c d : ℕ → ℝ} (ss : Icc a b ⊆ ⋃ i, Ioo (c i) (d i)) :
    ofReal (f b - f a) ≤ ∑' i, ofReal (f (d i) - f (c i)) := by
  suffices
    ∀ (s : Finset ℕ) (b), Icc a b ⊆ (⋃ i ∈ (s : Set ℕ), Ioo (c i) (d i)) →
      (ofReal (f b - f a) : ℝ≥0∞) ≤ ∑ i in s, ofReal (f (d i) - f (c i)) by
    rcases isCompact_Icc.elim_finite_subcover_image
        (fun (i : ℕ) (_ : i ∈ univ) => @isOpen_Ioo _ _ _ _ (c i) (d i)) (by simpa using ss) with
      ⟨s, _, hf, hs⟩
    have e : ⋃ i ∈ (hf.toFinset : Set ℕ), Ioo (c i) (d i) = ⋃ i ∈ s, Ioo (c i) (d i) := by
      simp only [ext_iff, exists_prop, Finset.set_biUnion_coe, mem_iUnion, forall_const,
        iff_self_iff, Finite.mem_toFinset]
    rw [ENNReal.tsum_eq_iSup_sum]
    refine' le_trans _ (le_iSup _ hf.toFinset)
    exact this hf.toFinset _ (by simpa only [e] )
  clear ss b
  refine' fun s => Finset.strongInductionOn s fun s IH b cv => _
  cases' le_total b a with ab ab
  · rw [ENNReal.ofReal_eq_zero.2 (sub_nonpos.2 (f.mono ab))]
    exact zero_le _
  have := cv ⟨ab, le_rfl⟩
  simp only [Finset.mem_coe, gt_iff_lt, not_lt, ge_iff_le, mem_iUnion, mem_Ioo, exists_and_left,
    exists_prop] at this
  rcases this with ⟨i, cb, is, bd⟩
  rw [← Finset.insert_erase is] at cv ⊢
  rw [Finset.coe_insert, biUnion_insert] at cv
  rw [Finset.sum_insert (Finset.not_mem_erase _ _)]
  refine' le_trans _ (add_le_add_left (IH _ (Finset.erase_ssubset is) (c i) _) _)
  · refine' le_trans (ENNReal.ofReal_le_ofReal _) ENNReal.ofReal_add_le
    rw [sub_add_sub_cancel]
    exact sub_le_sub_right (f.mono bd.le) _
  · rintro x ⟨h₁, h₂⟩
    refine' (cv ⟨h₁, le_trans h₂ (le_of_lt cb)⟩).resolve_left (mt And.left (not_lt_of_le h₂))
#align stieltjes_function.length_subadditive_Icc_Ioo StieltjesFunction.length_subadditive_Icc_Ioo

@[simp]
theorem outer_Ioc (a b : ℝ) : f.outer (Ioc a b) = ofReal (f b - f a) := by
  /- It suffices to show that, if `(a, b]` is covered by sets `s i`, then `f b - f a` is bounded
    by `∑ f.length (s i) + ε`. The difficulty is that `f.length` is expressed in terms of half-open
    intervals, while we would like to have a compact interval covered by open intervals to use
    compactness and finite sums, as provided by `length_subadditive_Icc_Ioo`. The trick is to use
    the right-continuity of `f`. If `a'` is close enough to `a` on its right, then `[a', b]` is
    still covered by the sets `s i` and moreover `f b - f a'` is very close to `f b - f a`
    (up to `ε/2`).
    Also, by definition one can cover `s i` by a half-closed interval `(p i, q i]` with `f`-length
    very close to that of `s i` (within a suitably small `ε' i`, say). If one moves `q i` very
    slightly to the right, then the `f`-length will change very little by right continuity, and we
    will get an open interval `(p i, q' i)` covering `s i` with `f (q' i) - f (p i)` within `ε' i`
    of the `f`-length of `s i`. -/
  refine'
    le_antisymm
      (by
        rw [← f.length_Ioc]
        apply outer_le_length)
      (le_iInf₂ fun s hs => ENNReal.le_of_forall_pos_le_add fun ε εpos h => _)
  let δ := ε / 2
  have δpos : 0 < (δ : ℝ≥0∞) := by simpa using εpos.ne'
  rcases ENNReal.exists_pos_sum_of_countable δpos.ne' ℕ with ⟨ε', ε'0, hε⟩
  obtain ⟨a', ha', aa'⟩ : ∃ a', f a' - f a < δ ∧ a < a' := by
    have A : ContinuousWithinAt (fun r => f r - f a) (Ioi a) a := by
      refine' ContinuousWithinAt.sub _ continuousWithinAt_const
      exact (f.right_continuous a).mono Ioi_subset_Ici_self
    have B : f a - f a < δ := by rwa [sub_self, NNReal.coe_pos, ← ENNReal.coe_pos]
    exact (((tendsto_order.1 A).2 _ B).and self_mem_nhdsWithin).exists
  have : ∀ i, ∃ p : ℝ × ℝ, s i ⊆ Ioo p.1 p.2 ∧
      (ofReal (f p.2 - f p.1) : ℝ≥0∞) < f.length (s i) + ε' i := by
    intro i
    have hl :=
      ENNReal.lt_add_right ((ENNReal.le_tsum i).trans_lt h).ne (ENNReal.coe_ne_zero.2 (ε'0 i).ne')
    conv at hl =>
      lhs
      rw [length]
    simp only [iInf_lt_iff, exists_prop] at hl
    rcases hl with ⟨p, q', spq, hq'⟩
    have : ContinuousWithinAt (fun r => ofReal (f r - f p)) (Ioi q') q' := by
      apply ENNReal.continuous_ofReal.continuousAt.comp_continuousWithinAt
      refine' ContinuousWithinAt.sub _ continuousWithinAt_const
      exact (f.right_continuous q').mono Ioi_subset_Ici_self
    rcases (((tendsto_order.1 this).2 _ hq').and self_mem_nhdsWithin).exists with ⟨q, hq, q'q⟩
    exact ⟨⟨p, q⟩, spq.trans (Ioc_subset_Ioo_right q'q), hq⟩
  choose g hg using this
  have I_subset : Icc a' b ⊆ ⋃ i, Ioo (g i).1 (g i).2 :=
    calc
      Icc a' b ⊆ Ioc a b := fun x hx => ⟨aa'.trans_le hx.1, hx.2⟩
      _ ⊆ ⋃ i, s i := hs
      _ ⊆ ⋃ i, Ioo (g i).1 (g i).2 := iUnion_mono fun i => (hg i).1
  calc
    ofReal (f b - f a) = ofReal (f b - f a' + (f a' - f a)) := by rw [sub_add_sub_cancel]
    _ ≤ ofReal (f b - f a') + ofReal (f a' - f a) := ENNReal.ofReal_add_le
    _ ≤ ∑' i, ofReal (f (g i).2 - f (g i).1) + ofReal δ :=
      (add_le_add (f.length_subadditive_Icc_Ioo I_subset) (ENNReal.ofReal_le_ofReal ha'.le))
    _ ≤ ∑' i, (f.length (s i) + ε' i) + δ :=
      (add_le_add (ENNReal.tsum_le_tsum fun i => (hg i).2.le)
        (by simp only [ENNReal.ofReal_coe_nnreal, le_rfl]))
    _ = ∑' i, f.length (s i) + ∑' i, (ε' i : ℝ≥0∞) + δ := by rw [ENNReal.tsum_add]
    _ ≤ ∑' i, f.length (s i) + δ + δ := (add_le_add (add_le_add le_rfl hε.le) le_rfl)
    _ = ∑' i : ℕ, f.length (s i) + ε := by simp [add_assoc, ENNReal.add_halves]
#align stieltjes_function.outer_Ioc StieltjesFunction.outer_Ioc

theorem measurableSet_Ioi {c : ℝ} : MeasurableSet[f.outer.caratheodory] (Ioi c) := by
  refine OuterMeasure.ofFunction_caratheodory fun t => ?_
  refine' le_iInf fun a => le_iInf fun b => le_iInf fun h => _
  refine'
    le_trans
      (add_le_add (f.length_mono <| inter_subset_inter_left _ h)
        (f.length_mono <| diff_subset_diff_left h)) _
  cases' le_total a c with hac hac <;> cases' le_total b c with hbc hbc
  · simp only [Ioc_inter_Ioi, f.length_Ioc, hac, _root_.sup_eq_max, hbc, le_refl, Ioc_eq_empty,
      max_eq_right, min_eq_left, Ioc_diff_Ioi, f.length_empty, zero_add, not_lt]
  · simp only [hac, hbc, Ioc_inter_Ioi, Ioc_diff_Ioi, f.length_Ioc, min_eq_right,
      _root_.sup_eq_max, ← ENNReal.ofReal_add, f.mono hac, f.mono hbc, sub_nonneg,
      sub_add_sub_cancel, le_refl,
      max_eq_right]
  · simp only [hbc, le_refl, Ioc_eq_empty, Ioc_inter_Ioi, min_eq_left, Ioc_diff_Ioi, f.length_empty,
      zero_add, or_true_iff, le_sup_iff, f.length_Ioc, not_lt]
  · simp only [hac, hbc, Ioc_inter_Ioi, Ioc_diff_Ioi, f.length_Ioc, min_eq_right, _root_.sup_eq_max,
      le_refl, Ioc_eq_empty, add_zero, max_eq_left, f.length_empty, not_lt]
#align stieltjes_function.measurable_set_Ioi StieltjesFunction.measurableSet_Ioi

theorem outer_trim : f.outer.trim = f.outer := by
  refine' le_antisymm (fun s => _) (OuterMeasure.le_trim _)
  rw [OuterMeasure.trim_eq_iInf]
  refine' le_iInf fun t => le_iInf fun ht => ENNReal.le_of_forall_pos_le_add fun ε ε0 h => _
  rcases ENNReal.exists_pos_sum_of_countable (ENNReal.coe_pos.2 ε0).ne' ℕ with ⟨ε', ε'0, hε⟩
  refine' le_trans _ (add_le_add_left (le_of_lt hε) _)
  rw [← ENNReal.tsum_add]
  choose g hg using
    show ∀ i, ∃ s, t i ⊆ s ∧ MeasurableSet s ∧ f.outer s ≤ f.length (t i) + ofReal (ε' i) by
      intro i
      have hl :=
        ENNReal.lt_add_right ((ENNReal.le_tsum i).trans_lt h).ne (ENNReal.coe_pos.2 (ε'0 i)).ne'
      conv at hl =>
        lhs
        rw [length]
      simp only [iInf_lt_iff] at hl
      rcases hl with ⟨a, b, h₁, h₂⟩
      rw [← f.outer_Ioc] at h₂
      exact ⟨_, h₁, measurableSet_Ioc, le_of_lt <| by simpa using h₂⟩
  simp only [ofReal_coe_nnreal] at hg
  apply iInf_le_of_le (iUnion g) _
  apply iInf_le_of_le (ht.trans <| iUnion_mono fun i => (hg i).1) _
  apply iInf_le_of_le (MeasurableSet.iUnion fun i => (hg i).2.1) _
  exact le_trans (f.outer.iUnion _) (ENNReal.tsum_le_tsum fun i => (hg i).2.2)
#align stieltjes_function.outer_trim StieltjesFunction.outer_trim

theorem borel_le_measurable : borel ℝ ≤ f.outer.caratheodory := by
  rw [borel_eq_generateFrom_Ioi]
  refine' MeasurableSpace.generateFrom_le _
  simp (config := { contextual := true }) [f.measurableSet_Ioi]
#align stieltjes_function.borel_le_measurable StieltjesFunction.borel_le_measurable

/-! ### The measure associated to a Stieltjes function -/


/-- The measure associated to a Stieltjes function, giving mass `f b - f a` to the
interval `(a, b]`. -/
protected irreducible_def measure : Measure ℝ :=
  { toOuterMeasure := f.outer
    m_iUnion := fun _s hs =>
      f.outer.iUnion_eq_of_caratheodory fun i => f.borel_le_measurable _ (hs i)
    trimmed := f.outer_trim }
#align stieltjes_function.measure StieltjesFunction.measure

@[simp]
theorem measure_Ioc (a b : ℝ) : f.measure (Ioc a b) = ofReal (f b - f a) := by
  rw [StieltjesFunction.measure]
  exact f.outer_Ioc a b
#align stieltjes_function.measure_Ioc StieltjesFunction.measure_Ioc

@[simp]
theorem measure_singleton (a : ℝ) : f.measure {a} = ofReal (f a - leftLim f a) := by
  obtain ⟨u, u_mono, u_lt_a, u_lim⟩ :
    ∃ u : ℕ → ℝ, StrictMono u ∧ (∀ n : ℕ, u n < a) ∧ Tendsto u atTop (𝓝 a) :=
    exists_seq_strictMono_tendsto a
  have A : {a} = ⋂ n, Ioc (u n) a := by
    refine' Subset.antisymm (fun x hx => by simp [mem_singleton_iff.1 hx, u_lt_a]) fun x hx => _
    simp at hx
    have : a ≤ x := le_of_tendsto' u_lim fun n => (hx n).1.le
    simp [le_antisymm this (hx 0).2]
  have L1 : Tendsto (fun n => f.measure (Ioc (u n) a)) atTop (𝓝 (f.measure {a})) := by
    rw [A]
    refine' tendsto_measure_iInter (fun n => measurableSet_Ioc) (fun m n hmn => _) _
    · exact Ioc_subset_Ioc (u_mono.monotone hmn) le_rfl
    · exact ⟨0, by simpa only [measure_Ioc] using ENNReal.ofReal_ne_top⟩
  have L2 :
      Tendsto (fun n => f.measure (Ioc (u n) a)) atTop (𝓝 (ofReal (f a - leftLim f a))) := by
    simp only [measure_Ioc]
    have : Tendsto (fun n => f (u n)) atTop (𝓝 (leftLim f a)) := by
      apply (f.mono.tendsto_leftLim a).comp
      exact
        tendsto_nhdsWithin_of_tendsto_nhds_of_eventually_within _ u_lim
          (eventually_of_forall fun n => u_lt_a n)
    exact ENNReal.continuous_ofReal.continuousAt.tendsto.comp (tendsto_const_nhds.sub this)
  exact tendsto_nhds_unique L1 L2
#align stieltjes_function.measure_singleton StieltjesFunction.measure_singleton

@[simp]
theorem measure_Icc (a b : ℝ) : f.measure (Icc a b) = ofReal (f b - leftLim f a) := by
  rcases le_or_lt a b with (hab | hab)
  · have A : Disjoint {a} (Ioc a b) := by simp
    simp [← Icc_union_Ioc_eq_Icc le_rfl hab, -singleton_union, ← ENNReal.ofReal_add,
      f.mono.leftLim_le, measure_union A measurableSet_Ioc, f.mono hab]
  · simp only [hab, measure_empty, Icc_eq_empty, not_le]
    symm
    simp [ENNReal.ofReal_eq_zero, f.mono.le_leftLim hab]
#align stieltjes_function.measure_Icc StieltjesFunction.measure_Icc

@[simp]
theorem measure_Ioo {a b : ℝ} : f.measure (Ioo a b) = ofReal (leftLim f b - f a) := by
  rcases le_or_lt b a with (hab | hab)
  · simp only [hab, measure_empty, Ioo_eq_empty, not_lt]
    symm
    simp [ENNReal.ofReal_eq_zero, f.mono.leftLim_le hab]
  · have A : Disjoint (Ioo a b) {b} := by simp
    have D : f b - f a = f b - leftLim f b + (leftLim f b - f a) := by abel
    have := f.measure_Ioc a b
    simp only [← Ioo_union_Icc_eq_Ioc hab le_rfl, measure_singleton,
      measure_union A (measurableSet_singleton b), Icc_self] at this
    rw [D, ENNReal.ofReal_add, add_comm] at this
    · simpa only [ENNReal.add_right_inj ENNReal.ofReal_ne_top]
    · simp only [f.mono.leftLim_le le_rfl, sub_nonneg]
    · simp only [f.mono.le_leftLim hab, sub_nonneg]
#align stieltjes_function.measure_Ioo StieltjesFunction.measure_Ioo

@[simp]
theorem measure_Ico (a b : ℝ) : f.measure (Ico a b) = ofReal (leftLim f b - leftLim f a) := by
  rcases le_or_lt b a with (hab | hab)
  · simp only [hab, measure_empty, Ico_eq_empty, not_lt]
    symm
    simp [ENNReal.ofReal_eq_zero, f.mono.leftLim hab]
  · have A : Disjoint {a} (Ioo a b) := by simp
    simp [← Icc_union_Ioo_eq_Ico le_rfl hab, -singleton_union, hab.ne, f.mono.leftLim_le,
      measure_union A measurableSet_Ioo, f.mono.le_leftLim hab, ← ENNReal.ofReal_add]
#align stieltjes_function.measure_Ico StieltjesFunction.measure_Ico

theorem measure_Iic {l : ℝ} (hf : Tendsto f atBot (𝓝 l)) (x : ℝ) :
    f.measure (Iic x) = ofReal (f x - l) := by
  refine' tendsto_nhds_unique (tendsto_measure_Ioc_atBot _ _) _
  simp_rw [measure_Ioc]
  exact ENNReal.tendsto_ofReal (Tendsto.const_sub _ hf)
#align stieltjes_function.measure_Iic StieltjesFunction.measure_Iic

theorem measure_Ici {l : ℝ} (hf : Tendsto f atTop (𝓝 l)) (x : ℝ) :
    f.measure (Ici x) = ofReal (l - leftLim f x) := by
  refine' tendsto_nhds_unique (tendsto_measure_Ico_atTop _ _) _
  simp_rw [measure_Ico]
  refine' ENNReal.tendsto_ofReal (Tendsto.sub_const _ _)
  have h_le1 : ∀ x, f (x - 1) ≤ leftLim f x := fun x => Monotone.le_leftLim f.mono (sub_one_lt x)
  have h_le2 : ∀ x, leftLim f x ≤ f x := fun x => Monotone.leftLim_le f.mono le_rfl
  refine' tendsto_of_tendsto_of_tendsto_of_le_of_le (hf.comp _) hf h_le1 h_le2
  rw [tendsto_atTop_atTop]
  exact fun y => ⟨y + 1, fun z hyz => by rwa [le_sub_iff_add_le]⟩
#align stieltjes_function.measure_Ici StieltjesFunction.measure_Ici

theorem measure_univ {l u : ℝ} (hfl : Tendsto f atBot (𝓝 l)) (hfu : Tendsto f atTop (𝓝 u)) :
    f.measure univ = ofReal (u - l) := by
  refine' tendsto_nhds_unique (tendsto_measure_Iic_atTop _) _
  simp_rw [measure_Iic f hfl]
  exact ENNReal.tendsto_ofReal (Tendsto.sub_const hfu _)
#align stieltjes_function.measure_univ StieltjesFunction.measure_univ

instance instIsLocallyFiniteMeasure : IsLocallyFiniteMeasure f.measure :=
  ⟨fun x => ⟨Ioo (x - 1) (x + 1), Ioo_mem_nhds (by linarith) (by linarith), by simp⟩⟩
#align stieltjes_function.measure.measure_theory.is_locally_finite_measure StieltjesFunction.instIsLocallyFiniteMeasure

lemma eq_of_measure_of_tendsto_atBot (g : StieltjesFunction) {l : ℝ}
    (hfg : f.measure = g.measure) (hfl : Tendsto f atBot (𝓝 l)) (hgl : Tendsto g atBot (𝓝 l)) :
    f = g := by
  ext x
  have hf := measure_Iic f hfl x
  rw [hfg, measure_Iic g hgl x, ENNReal.ofReal_eq_ofReal_iff, eq_comm] at hf
  · simpa using hf
  · rw [sub_nonneg]
    exact Monotone.le_of_tendsto g.mono hgl x
  · rw [sub_nonneg]
    exact Monotone.le_of_tendsto f.mono hfl x

lemma eq_of_measure_of_eq (g : StieltjesFunction) {y : ℝ}
    (hfg : f.measure = g.measure) (hy : f y = g y) :
    f = g := by
  ext x
  cases le_total x y with
  | inl hxy =>
    have hf := measure_Ioc f x y
    rw [hfg, measure_Ioc g x y, ENNReal.ofReal_eq_ofReal_iff, eq_comm, hy] at hf
    · simpa using hf
    · rw [sub_nonneg]
      exact g.mono hxy
    · rw [sub_nonneg]
      exact f.mono hxy
  | inr hxy =>
    have hf := measure_Ioc f y x
    rw [hfg, measure_Ioc g y x, ENNReal.ofReal_eq_ofReal_iff, eq_comm, hy] at hf
    · simpa using hf
    · rw [sub_nonneg]
      exact g.mono hxy
    · rw [sub_nonneg]
      exact f.mono hxy

end StieltjesFunction<|MERGE_RESOLUTION|>--- conflicted
+++ resolved
@@ -24,86 +24,6 @@
 * `f.measure_Icc` and `f.measure_Ico` are analogous.
 -/
 
-<<<<<<< HEAD
-
-section MoveThis
-
--- Porting note: this section contains lemmas that should be moved to appropriate places after the
--- port to lean 4
-
-namespace MeasureTheory
-
--- todo after the port: move these lemmas to measure_theory/measure/measure_space?
-variable {α : Type*} {mα : MeasurableSpace α}
-
-theorem tendsto_measure_Ico_atTop [SemilatticeSup α] [NoMaxOrder α]
-    [(atTop : Filter α).IsCountablyGenerated] (μ : Measure α) (a : α) :
-    Tendsto (fun x => μ (Ico a x)) atTop (𝓝 (μ (Ici a))) := by
-  haveI : Nonempty α := ⟨a⟩
-  have h_mono : Monotone fun x => μ (Ico a x) := fun i j hij =>
-    measure_mono (Ico_subset_Ico_right hij)
-  convert tendsto_atTop_iSup h_mono
-  obtain ⟨xs, hxs_mono, hxs_tendsto⟩ := exists_seq_monotone_tendsto_atTop_atTop α
-  have h_Ici : Ici a = ⋃ n, Ico a (xs n) := by
-    ext1 x
-    simp only [mem_Ici, mem_iUnion, mem_Ico, exists_and_left, iff_self_and]
-    intro
-    obtain ⟨y, hxy⟩ := NoMaxOrder.exists_gt x
-    obtain ⟨n, hn⟩ := tendsto_atTop_atTop.mp hxs_tendsto y
-    exact ⟨n, hxy.trans_le (hn n le_rfl)⟩
-  rw [h_Ici, measure_iUnion_eq_iSup, iSup_eq_iSup_subseq_of_monotone h_mono hxs_tendsto]
-  exact Monotone.directed_le fun i j hij => Ico_subset_Ico_right (hxs_mono hij)
-#align measure_theory.tendsto_measure_Ico_at_top MeasureTheory.tendsto_measure_Ico_atTop
-
-theorem tendsto_measure_Ioc_atBot [SemilatticeInf α] [NoMinOrder α]
-    [(atBot : Filter α).IsCountablyGenerated] (μ : Measure α) (a : α) :
-    Tendsto (fun x => μ (Ioc x a)) atBot (𝓝 (μ (Iic a))) := by
-  haveI : Nonempty α := ⟨a⟩
-  have h_mono : Antitone fun x => μ (Ioc x a) := fun i j hij =>
-    measure_mono (Ioc_subset_Ioc_left hij)
-  convert tendsto_atBot_iSup h_mono
-  obtain ⟨xs, hxs_mono, hxs_tendsto⟩ := exists_seq_antitone_tendsto_atTop_atBot α
-  have h_Iic : Iic a = ⋃ n, Ioc (xs n) a := by
-    ext1 x
-    simp only [mem_Iic, mem_iUnion, mem_Ioc, exists_and_right, iff_and_self]
-    intro
-    obtain ⟨y, hxy⟩ := NoMinOrder.exists_lt x
-    obtain ⟨n, hn⟩ := tendsto_atTop_atBot.mp hxs_tendsto y
-    exact ⟨n, (hn n le_rfl).trans_lt hxy⟩
-  rw [h_Iic, measure_iUnion_eq_iSup, iSup_eq_iSup_subseq_of_antitone h_mono hxs_tendsto]
-  exact Monotone.directed_le fun i j hij => Ioc_subset_Ioc_left (hxs_mono hij)
-#align measure_theory.tendsto_measure_Ioc_at_bot MeasureTheory.tendsto_measure_Ioc_atBot
-
-theorem tendsto_measure_Iic_atTop [SemilatticeSup α] [(atTop : Filter α).IsCountablyGenerated]
-    (μ : Measure α) : Tendsto (fun x => μ (Iic x)) atTop (𝓝 (μ univ)) := by
-  cases isEmpty_or_nonempty α
-  · have h1 : ∀ x : α, Iic x = ∅ := fun x => Subsingleton.elim _ _
-    have h2 : (univ : Set α) = ∅ := Subsingleton.elim _ _
-    simp_rw [h1, h2]
-    exact tendsto_const_nhds
-  have h_mono : Monotone fun x => μ (Iic x) := fun i j hij => measure_mono (Iic_subset_Iic.mpr hij)
-  convert tendsto_atTop_iSup h_mono
-  obtain ⟨xs, hxs_mono, hxs_tendsto⟩ := exists_seq_monotone_tendsto_atTop_atTop α
-  have h_univ : (univ : Set α) = ⋃ n, Iic (xs n) := by
-    ext1 x
-    simp only [mem_univ, mem_iUnion, mem_Iic, true_iff_iff]
-    obtain ⟨n, hn⟩ := tendsto_atTop_atTop.mp hxs_tendsto x
-    exact ⟨n, hn n le_rfl⟩
-  rw [h_univ, measure_iUnion_eq_iSup, iSup_eq_iSup_subseq_of_monotone h_mono hxs_tendsto]
-  exact Monotone.directed_le fun i j hij => Iic_subset_Iic.mpr (hxs_mono hij)
-#align measure_theory.tendsto_measure_Iic_at_top MeasureTheory.tendsto_measure_Iic_atTop
-
-theorem tendsto_measure_Ici_atBot [SemilatticeInf α] [h : (atBot : Filter α).IsCountablyGenerated]
-    (μ : Measure α) : Tendsto (fun x => μ (Ici x)) atBot (𝓝 (μ univ)) :=
-  @tendsto_measure_Iic_atTop αᵒᵈ _ _ h μ
-#align measure_theory.tendsto_measure_Ici_at_bot MeasureTheory.tendsto_measure_Ici_atBot
-
-end MeasureTheory
-
-end MoveThis
-
-=======
->>>>>>> 6b723c04
 noncomputable section
 
 open Classical Set Filter Function BigOperators ENNReal NNReal Topology MeasureTheory
