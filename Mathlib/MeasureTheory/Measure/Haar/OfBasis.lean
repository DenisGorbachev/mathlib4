--- conflicted
+++ resolved
@@ -230,8 +230,6 @@
     SigmaFinite b.addHaar := by
   rw [Basis.addHaar_def]; exact MeasureTheory.Measure.sigmaFinite_addHaarMeasure
 
-<<<<<<< HEAD
-=======
 theorem Basis.addHaar_eq  {ι' : Type*} [Fintype ι'] [TopologicalSpace.SecondCountableTopology E]
     {b : Basis ι ℝ E} {b' : Basis ι' ℝ E} :
     b.addHaar = b'.addHaar ↔ b.addHaar b'.parallelepiped = 1 := by
@@ -244,16 +242,9 @@
     (b.reindex e).addHaar = b.addHaar := by
   rw [Basis.addHaar, b.parallelepiped_reindex e, ← Basis.addHaar]
 
->>>>>>> 4b1844e3
 theorem Basis.addHaar_self (b : Basis ι ℝ E) : b.addHaar (_root_.parallelepiped b) = 1 := by
   rw [Basis.addHaar]; exact addHaarMeasure_self
 #align basis.add_haar_self Basis.addHaar_self
-
-theorem Basis.addHaar_eq  {ι' : Type*} [Fintype ι'] [TopologicalSpace.SecondCountableTopology E]
-    {b : Basis ι ℝ E} {b' : Basis ι' ℝ E} :
-    b.addHaar = b'.addHaar ↔ b.addHaar b'.parallelepiped = 1 :=
-  ⟨fun h => h ▸ Basis.addHaar_self b',
-    fun h => by rw [addHaarMeasure_unique b.addHaar b'.parallelepiped, h, one_smul, addHaar]⟩
 
 end NormedSpace
 
