/-
Copyright (c) 2022 Sébastien Gouëzel. All rights reserved.
Released under Apache 2.0 license as described in the file LICENSE.
Authors: Sébastien Gouëzel
-/
import Mathlib.MeasureTheory.Measure.Haar.Basic
import Mathlib.Analysis.InnerProductSpace.PiL2

#align_import measure_theory.measure.haar.of_basis from "leanprover-community/mathlib"@"92bd7b1ffeb306a89f450bee126ddd8a284c259d"

/-!
# Additive Haar measure constructed from a basis

Given a basis of a finite-dimensional real vector space, we define the corresponding Lebesgue
measure, which gives measure `1` to the parallelepiped spanned by the basis.

## Main definitions

* `parallelepiped v` is the parallelepiped spanned by a finite family of vectors.
* `Basis.parallelepiped` is the parallelepiped associated to a basis, seen as a compact set with
nonempty interior.
* `Basis.addHaar` is the Lebesgue measure associated to a basis, giving measure `1` to the
corresponding parallelepiped.

In particular, we declare a `measure_space` instance on any finite-dimensional inner product space,
by using the Lebesgue measure associated to some orthonormal basis (which is in fact independent
of the basis).
-/


open Set TopologicalSpace MeasureTheory MeasureTheory.Measure FiniteDimensional

open scoped BigOperators Pointwise

noncomputable section

variable {ι ι' E F : Type*} [Fintype ι] [Fintype ι']

section AddCommGroup

variable [AddCommGroup E] [Module ℝ E] [AddCommGroup F] [Module ℝ F]

/-- The closed parallelepiped spanned by a finite family of vectors. -/
def parallelepiped (v : ι → E) : Set E :=
  (fun t : ι → ℝ => ∑ i, t i • v i) '' Icc 0 1
#align parallelepiped parallelepiped

lemma mem_parallelepiped_iff (v : ι → E) (x : E) :
    x ∈ parallelepiped v ↔ ∃ (t : ι → ℝ) (_ht : t ∈ Icc (0 : ι → ℝ) 1), x = ∑ i, t i • v i := by
  simp [parallelepiped, eq_comm]
#align mem_parallelepiped_iff mem_parallelepiped_iff

lemma image_parallelepiped (f : E →ₗ[ℝ] F) (v : ι → E) :
    f '' parallelepiped v = parallelepiped (f ∘ v) := by
  simp only [parallelepiped, ← image_comp]
  congr 1 with t
  simp only [Function.comp_apply, LinearMap.map_sum, LinearMap.map_smulₛₗ, RingHom.id_apply]
#align image_parallelepiped image_parallelepiped

/-- Reindexing a family of vectors does not change their parallelepiped. -/
@[simp]
lemma parallelepiped_comp_equiv (v : ι → E) (e : ι' ≃ ι) :
    parallelepiped (v ∘ e) = parallelepiped v := by
  simp only [parallelepiped]
  let K : (ι' → ℝ) ≃ (ι → ℝ) := Equiv.piCongrLeft' (fun _a : ι' => ℝ) e
  have : Icc (0 : ι → ℝ) 1 = K '' Icc (0 : ι' → ℝ) 1 := by
    rw [← Equiv.preimage_eq_iff_eq_image]
    ext x
    simp only [mem_preimage, mem_Icc, Pi.le_def, Pi.zero_apply, Equiv.piCongrLeft'_apply,
      Pi.one_apply]
    refine'
      ⟨fun h => ⟨fun i => _, fun i => _⟩, fun h =>
        ⟨fun i => h.1 (e.symm i), fun i => h.2 (e.symm i)⟩⟩
    · simpa only [Equiv.symm_apply_apply] using h.1 (e i)
    · simpa only [Equiv.symm_apply_apply] using h.2 (e i)
  rw [this, ← image_comp]
  congr 1 with x
  have := fun z : ι' → ℝ => e.symm.sum_comp fun i => z i • v (e i)
  simp_rw [Equiv.apply_symm_apply] at this
  simp_rw [Function.comp_apply, mem_image, mem_Icc, Equiv.piCongrLeft'_apply, this]
#align parallelepiped_comp_equiv parallelepiped_comp_equiv

-- The parallelepiped associated to an orthonormal basis of `ℝ` is either `[0, 1]` or `[-1, 0]`.
lemma parallelepiped_orthonormalBasis_one_dim (b : OrthonormalBasis ι ℝ ℝ) :
    parallelepiped b = Icc 0 1 ∨ parallelepiped b = Icc (-1) 0 := by
  have e : ι ≃ Fin 1 := by
    apply Fintype.equivFinOfCardEq
    simp only [← finrank_eq_card_basis b.toBasis, finrank_self]
  have B : parallelepiped (b.reindex e) = parallelepiped b := by
    convert parallelepiped_comp_equiv b e.symm
    ext i
    simp only [OrthonormalBasis.coe_reindex]
  rw [← B]
  let F : ℝ → Fin 1 → ℝ := fun t => fun _i => t
  have A : Icc (0 : Fin 1 → ℝ) 1 = F '' Icc (0 : ℝ) 1 := by
    apply Subset.antisymm
    · intro x hx
      refine' ⟨x 0, ⟨hx.1 0, hx.2 0⟩, _⟩
      ext j
      simp only [Subsingleton.elim j 0]
    · rintro x ⟨y, hy, rfl⟩
      exact ⟨fun _j => hy.1, fun _j => hy.2⟩
  rcases orthonormalBasis_one_dim (b.reindex e) with (H | H)
  · left
    simp_rw [parallelepiped, H, A, Algebra.id.smul_eq_mul, mul_one]
    simp only [Finset.univ_unique, Fin.default_eq_zero, smul_eq_mul, mul_one, Finset.sum_singleton,
      ← image_comp, Function.comp_apply, image_id', ge_iff_le, zero_le_one, not_true, gt_iff_lt]
  · right
    simp_rw [H, parallelepiped, Algebra.id.smul_eq_mul, A]
    simp only [Finset.univ_unique, Fin.default_eq_zero, mul_neg, mul_one, Finset.sum_neg_distrib,
      Finset.sum_singleton, ← image_comp, Function.comp, image_neg, preimage_neg_Icc, neg_zero]
#align parallelepiped_orthonormal_basis_one_dim parallelepiped_orthonormalBasis_one_dim

lemma parallelepiped_eq_sum_segment (v : ι → E) : parallelepiped v = ∑ i, segment ℝ 0 (v i) := by
  ext
  simp only [mem_parallelepiped_iff, Set.mem_finset_sum, Finset.mem_univ, forall_true_left,
    segment_eq_image, smul_zero, zero_add, ← Set.pi_univ_Icc, Set.mem_univ_pi]
  constructor
  · rintro ⟨t, ht, rfl⟩
    exact ⟨t • v, fun {i} => ⟨t i, ht _, by simp⟩, rfl⟩
  rintro ⟨g, hg, rfl⟩
  choose t ht hg using @hg
  refine ⟨@t, @ht, ?_⟩
  simp_rw [hg]
#align parallelepiped_eq_sum_segment parallelepiped_eq_sum_segment

lemma convex_parallelepiped (v : ι → E) : Convex ℝ (parallelepiped v) := by
  rw [parallelepiped_eq_sum_segment]
  exact convex_sum _ fun _i _hi => convex_segment _ _
#align convex_parallelepiped convex_parallelepiped

/-- A `parallelepiped` is the convex hull of its vertices -/
lemma parallelepiped_eq_convexHull (v : ι → E) :
    parallelepiped v = convexHull ℝ (∑ i, {(0 : E), v i}) := by
  simp_rw [convexHull_sum, convexHull_pair, parallelepiped_eq_sum_segment]
#align parallelepiped_eq_convex_hull parallelepiped_eq_convexHull

/-- The axis aligned parallelepiped over `ι → ℝ` is a cuboid. -/
lemma parallelepiped_single [DecidableEq ι] (a : ι → ℝ) :
    (parallelepiped fun i => Pi.single i (a i)) = Set.uIcc 0 a := by
  ext x
  simp_rw [Set.uIcc, mem_parallelepiped_iff, Set.mem_Icc, Pi.le_def, ← forall_and, Pi.inf_apply,
    Pi.sup_apply, ← Pi.single_smul', Pi.one_apply, Pi.zero_apply, ← Pi.smul_apply',
    Finset.univ_sum_single (_ : ι → ℝ)]
  constructor
  · rintro ⟨t, ht, rfl⟩ i
    specialize ht i
    simp_rw [smul_eq_mul, Pi.mul_apply]
    cases' le_total (a i) 0 with hai hai
    · rw [sup_eq_left.mpr hai, inf_eq_right.mpr hai]
      exact ⟨le_mul_of_le_one_left hai ht.2, mul_nonpos_of_nonneg_of_nonpos ht.1 hai⟩
    · rw [sup_eq_right.mpr hai, inf_eq_left.mpr hai]
      exact ⟨mul_nonneg ht.1 hai, mul_le_of_le_one_left hai ht.2⟩
  · intro h
    refine' ⟨fun i => x i / a i, fun i => _, funext fun i => _⟩
    · specialize h i
      cases' le_total (a i) 0 with hai hai
      · rw [sup_eq_left.mpr hai, inf_eq_right.mpr hai] at h
        exact ⟨div_nonneg_of_nonpos h.2 hai, div_le_one_of_ge h.1 hai⟩
      · rw [sup_eq_right.mpr hai, inf_eq_left.mpr hai] at h
        exact ⟨div_nonneg h.1 hai, div_le_one_of_le h.2 hai⟩
    · specialize h i
      simp only [smul_eq_mul, Pi.mul_apply]
      cases' eq_or_ne (a i) 0 with hai hai
      · rw [hai, inf_idem, sup_idem, ← le_antisymm_iff] at h
        rw [hai, ← h, zero_div, zero_mul]
      · rw [div_mul_cancel _ hai]
#align parallelepiped_single parallelepiped_single

end AddCommGroup

section NormedSpace

variable [NormedAddCommGroup E] [NormedAddCommGroup F] [NormedSpace ℝ E] [NormedSpace ℝ F]

/-- The parallelepiped spanned by a basis, as a compact set with nonempty interior. -/
def Basis.parallelepiped (b : Basis ι ℝ E) : PositiveCompacts E where
  carrier := _root_.parallelepiped b
  isCompact' := IsCompact.image isCompact_Icc
      (continuous_finset_sum Finset.univ fun (i : ι) (_H : i ∈ Finset.univ) =>
        (continuous_apply i).smul continuous_const)
  interior_nonempty' := by
    suffices H : Set.Nonempty (interior (b.equivFunL.symm.toHomeomorph '' Icc 0 1))
    · dsimp only [_root_.parallelepiped]
      convert H
      exact (b.equivFun_symm_apply _).symm
    have A : Set.Nonempty (interior (Icc (0 : ι → ℝ) 1)) := by
      rw [← pi_univ_Icc, interior_pi_set (@finite_univ ι _)]
      simp only [univ_pi_nonempty_iff, Pi.zero_apply, Pi.one_apply, interior_Icc, nonempty_Ioo,
        zero_lt_one, imp_true_iff]
    rwa [← Homeomorph.image_interior, nonempty_image_iff]
#align basis.parallelepiped Basis.parallelepiped

@[simp]
lemma Basis.coe_parallelepiped (b : Basis ι ℝ E) :
   (b.parallelepiped : Set E) = _root_.parallelepiped b := rfl
#align basis.coe_parallelepiped Basis.coe_parallelepiped

@[simp]
lemma Basis.parallelepiped_reindex (b : Basis ι ℝ E) (e : ι ≃ ι') :
    (b.reindex e).parallelepiped = b.parallelepiped :=
  PositiveCompacts.ext <|
    (congr_arg _root_.parallelepiped (b.coe_reindex e)).trans (parallelepiped_comp_equiv b e.symm)
#align basis.parallelepiped_reindex Basis.parallelepiped_reindex

lemma Basis.parallelepiped_map (b : Basis ι ℝ E) (e : E ≃ₗ[ℝ] F) :
    (b.map e).parallelepiped = b.parallelepiped.map e
    (have := FiniteDimensional.of_fintype_basis b
    -- Porting note: Lean cannot infer the instance above
    @LinearMap.continuous_of_finiteDimensional _ _ _ _ _ _ _ _ _ _ _ _ _ _ _ _ this (e.toLinearMap))
    (have := FiniteDimensional.of_fintype_basis (b.map e)
    -- Porting note: Lean cannot infer the instance above
    @LinearMap.isOpenMap_of_finiteDimensional _ _ _ _ _ _ _ _ _ _ _ _ _ _ _ _ this _ e.surjective)
    := PositiveCompacts.ext (image_parallelepiped e.toLinearMap _).symm
#align basis.parallelepiped_map Basis.parallelepiped_map

variable [MeasurableSpace E] [BorelSpace E]

/-- The Lebesgue measure associated to a basis, giving measure `1` to the parallelepiped spanned
by the basis. -/
irreducible_def Basis.addHaar (b : Basis ι ℝ E) : Measure E :=
  Measure.addHaarMeasure b.parallelepiped
#align basis.add_haar Basis.addHaar

instance IsAddHaarMeasure_basis_addHaar (b : Basis ι ℝ E) : IsAddHaarMeasure b.addHaar := by
  rw [Basis.addHaar]; exact Measure.isAddHaarMeasure_addHaarMeasure _
#align is_add_haar_measure_basis_add_haar IsAddHaarMeasure_basis_addHaar

<<<<<<< HEAD
lemma Basis.addHaar_self (b : Basis ι ℝ E) : b.addHaar (_root_.parallelepiped b) = 1 := by
=======
instance [SecondCountableTopology E] (b : Basis ι ℝ E) :
    SigmaFinite b.addHaar := by
  rw [Basis.addHaar_def]; exact sigmaFinite_addHaarMeasure

/-- Let `μ` be a σ-finite left invariant measure on `E`. Then `μ` is equal to the Haar measure
defined by `b` iff the parallelepiped defined by `b` has measure `1` for `μ`. -/
theorem Basis.addHaar_eq_iff [SecondCountableTopology E] (b : Basis ι ℝ E) (μ : Measure E)
    [SigmaFinite μ] [IsAddLeftInvariant μ] :
    b.addHaar = μ ↔ μ b.parallelepiped = 1 := by
  rw [Basis.addHaar_def]
  exact addHaarMeasure_eq_iff b.parallelepiped μ

@[simp]
theorem Basis.addHaar_reindex (b : Basis ι ℝ E) (e : ι ≃ ι') :
    (b.reindex e).addHaar = b.addHaar := by
  rw [Basis.addHaar, b.parallelepiped_reindex e, ← Basis.addHaar]

theorem Basis.addHaar_self (b : Basis ι ℝ E) : b.addHaar (_root_.parallelepiped b) = 1 := by
>>>>>>> 9479520d
  rw [Basis.addHaar]; exact addHaarMeasure_self
#align basis.add_haar_self Basis.addHaar_self

end NormedSpace

/-- A finite dimensional inner product space has a canonical measure, the Lebesgue measure giving
volume `1` to the parallelepiped spanned by any orthonormal basis. We define the measure using
some arbitrary choice of orthonormal basis. The fact that it works with any orthonormal basis
is proved in `orthonormalBasis.volume_parallelepiped`. -/
instance (priority := 100) measureSpaceOfInnerProductSpace [NormedAddCommGroup E]
    [InnerProductSpace ℝ E] [FiniteDimensional ℝ E] [MeasurableSpace E] [BorelSpace E] :
    MeasureSpace E where volume := (stdOrthonormalBasis ℝ E).toBasis.addHaar
#align measure_space_of_inner_product_space measureSpaceOfInnerProductSpace

instance [NormedAddCommGroup E] [InnerProductSpace ℝ E] [FiniteDimensional ℝ E]
    [MeasurableSpace E] [BorelSpace E] : IsAddHaarMeasure (volume : Measure E) :=
  IsAddHaarMeasure_basis_addHaar _

/- This instance should not be necessary, but Lean has difficulties to find it in product
situations if we do not declare it explicitly. -/
instance Real.measureSpace : MeasureSpace ℝ := by infer_instance
#align real.measure_space Real.measureSpace

/-! # Miscellaneous instances for `EuclideanSpace`

In combination with `measureSpaceOfInnerProductSpace`, these put a `measure_space` structure
on `EuclideanSpace`. -/


namespace EuclideanSpace

variable (ι)

-- TODO: do we want these instances for `PiLp` too?
instance : MeasurableSpace (EuclideanSpace ℝ ι) := MeasurableSpace.pi

instance : BorelSpace (EuclideanSpace ℝ ι) := Pi.borelSpace

/-- `WithLp.equiv` as a `MeasurableEquiv`. -/
@[simps toEquiv]
protected def measurableEquiv : EuclideanSpace ℝ ι ≃ᵐ (ι → ℝ) where
  toEquiv := WithLp.equiv _ _
  measurable_toFun := measurable_id
  measurable_invFun := measurable_id
#align euclidean_space.measurable_equiv EuclideanSpace.measurableEquiv

lemma coe_measurableEquiv : ⇑(EuclideanSpace.measurableEquiv ι) = WithLp.equiv 2 _ := rfl
#align euclidean_space.coe_measurable_equiv EuclideanSpace.coe_measurableEquiv

end EuclideanSpace<|MERGE_RESOLUTION|>--- conflicted
+++ resolved
@@ -226,28 +226,24 @@
   rw [Basis.addHaar]; exact Measure.isAddHaarMeasure_addHaarMeasure _
 #align is_add_haar_measure_basis_add_haar IsAddHaarMeasure_basis_addHaar
 
-<<<<<<< HEAD
-lemma Basis.addHaar_self (b : Basis ι ℝ E) : b.addHaar (_root_.parallelepiped b) = 1 := by
-=======
 instance [SecondCountableTopology E] (b : Basis ι ℝ E) :
     SigmaFinite b.addHaar := by
   rw [Basis.addHaar_def]; exact sigmaFinite_addHaarMeasure
 
 /-- Let `μ` be a σ-finite left invariant measure on `E`. Then `μ` is equal to the Haar measure
 defined by `b` iff the parallelepiped defined by `b` has measure `1` for `μ`. -/
-theorem Basis.addHaar_eq_iff [SecondCountableTopology E] (b : Basis ι ℝ E) (μ : Measure E)
+lemma Basis.addHaar_eq_iff [SecondCountableTopology E] (b : Basis ι ℝ E) (μ : Measure E)
     [SigmaFinite μ] [IsAddLeftInvariant μ] :
     b.addHaar = μ ↔ μ b.parallelepiped = 1 := by
   rw [Basis.addHaar_def]
   exact addHaarMeasure_eq_iff b.parallelepiped μ
 
 @[simp]
-theorem Basis.addHaar_reindex (b : Basis ι ℝ E) (e : ι ≃ ι') :
+lemma Basis.addHaar_reindex (b : Basis ι ℝ E) (e : ι ≃ ι') :
     (b.reindex e).addHaar = b.addHaar := by
   rw [Basis.addHaar, b.parallelepiped_reindex e, ← Basis.addHaar]
 
-theorem Basis.addHaar_self (b : Basis ι ℝ E) : b.addHaar (_root_.parallelepiped b) = 1 := by
->>>>>>> 9479520d
+lemma Basis.addHaar_self (b : Basis ι ℝ E) : b.addHaar (_root_.parallelepiped b) = 1 := by
   rw [Basis.addHaar]; exact addHaarMeasure_self
 #align basis.add_haar_self Basis.addHaar_self
 
