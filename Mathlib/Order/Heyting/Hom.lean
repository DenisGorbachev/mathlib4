/-
Copyright (c) 2022 Yaël Dillies. All rights reserved.
Released under Apache 2.0 license as described in the file LICENSE.
Authors: Yaël Dillies
-/
import Mathlib.Order.Hom.Lattice

#align_import order.heyting.hom from "leanprover-community/mathlib"@"4c19a16e4b705bf135cf9a80ac18fcc99c438514"

/-!
# Heyting algebra morphisms

A Heyting homomorphism between two Heyting algebras is a bounded lattice homomorphism that preserves
Heyting implication.

We use the `FunLike` design, so each type of morphisms has a companion typeclass which is meant to
be satisfied by itself and all stricter types.

## Types of morphisms

* `HeytingHom`: Heyting homomorphisms.
* `CoheytingHom`: Co-Heyting homomorphisms.
* `BiheytingHom`: Bi-Heyting homomorphisms.

## Typeclasses

* `HeytingHomClass`
* `CoheytingHomClass`
* `BiheytingHomClass`
-/


open Function

variable {F α β γ δ : Type*}

/-- The type of Heyting homomorphisms from `α` to `β`. Bounded lattice homomorphisms that preserve
Heyting implication. -/
structure HeytingHom (α β : Type*) [HeytingAlgebra α] [HeytingAlgebra β] extends
  LatticeHom α β where
  /-- The proposition that a Heyting homomorphism preserves the bottom element.-/
  protected map_bot' : toFun ⊥ = ⊥
  /-- The proposition that a Heyting homomorphism preserves the Heyting implication.-/
  protected map_himp' : ∀ a b, toFun (a ⇨ b) = toFun a ⇨ toFun b
#align heyting_hom HeytingHom

/-- The type of co-Heyting homomorphisms from `α` to `β`. Bounded lattice homomorphisms that
preserve difference. -/
structure CoheytingHom (α β : Type*) [CoheytingAlgebra α] [CoheytingAlgebra β] extends
  LatticeHom α β where
  /-- The proposition that a co-Heyting homomorphism preserves the top element.-/
  protected map_top' : toFun ⊤ = ⊤
  /-- The proposition that a co-Heyting homomorphism preserves the difference operation.-/
  protected map_sdiff' : ∀ a b, toFun (a \ b) = toFun a \ toFun b
#align coheyting_hom CoheytingHom

/-- The type of bi-Heyting homomorphisms from `α` to `β`. Bounded lattice homomorphisms that
preserve Heyting implication and difference. -/
structure BiheytingHom (α β : Type*) [BiheytingAlgebra α] [BiheytingAlgebra β] extends
  LatticeHom α β where
  /-- The proposition that a bi-Heyting homomorphism preserves the Heyting implication.-/
  protected map_himp' : ∀ a b, toFun (a ⇨ b) = toFun a ⇨ toFun b
  /-- The proposition that a bi-Heyting homomorphism preserves the difference operation.-/
  protected map_sdiff' : ∀ a b, toFun (a \ b) = toFun a \ toFun b
#align biheyting_hom BiheytingHom

/-- `HeytingHomClass F α β` states that `F` is a type of Heyting homomorphisms.

You should extend this class when you extend `HeytingHom`. -/
class HeytingHomClass (F : Type*) (α β : outParam <| Type*) [HeytingAlgebra α]
  [HeytingAlgebra β] extends LatticeHomClass F α β where
  /-- The proposition that a Heyting homomorphism preserves the bottom element.-/
  map_bot (f : F) : f ⊥ = ⊥
  /-- The proposition that a Heyting homomorphism preserves the Heyting implication.-/
  map_himp (f : F) : ∀ a b, f (a ⇨ b) = f a ⇨ f b
#align heyting_hom_class HeytingHomClass

/-- `CoheytingHomClass F α β` states that `F` is a type of co-Heyting homomorphisms.

You should extend this class when you extend `CoheytingHom`. -/
<<<<<<< HEAD
class CoheytingHomClass (F : Type _) (α β : outParam <| Type _) [CoheytingAlgebra α]
=======
class CoheytingHomClass (F : Type*) (α β : outParam <| Type*) [CoheytingAlgebra α]
>>>>>>> 03d30d75
  [CoheytingAlgebra β] extends LatticeHomClass F α β where
  /-- The proposition that a co-Heyting homomorphism preserves the top element.-/
  map_top (f : F) : f ⊤ = ⊤
  /-- The proposition that a co-Heyting homomorphism preserves the difference operation.-/
  map_sdiff (f : F) : ∀ a b, f (a \ b) = f a \ f b
#align coheyting_hom_class CoheytingHomClass

/-- `BiheytingHomClass F α β` states that `F` is a type of bi-Heyting homomorphisms.

You should extend this class when you extend `BiheytingHom`. -/
class BiheytingHomClass (F : Type*) (α β : outParam <| Type*) [BiheytingAlgebra α]
  [BiheytingAlgebra β] extends LatticeHomClass F α β where
  /-- The proposition that a bi-Heyting homomorphism preserves the Heyting implication.-/
  map_himp (f : F) : ∀ a b, f (a ⇨ b) = f a ⇨ f b
  /-- The proposition that a bi-Heyting homomorphism preserves the difference operation.-/
  map_sdiff (f : F) : ∀ a b, f (a \ b) = f a \ f b
#align biheyting_hom_class BiheytingHomClass

export HeytingHomClass (map_himp)

export CoheytingHomClass (map_sdiff)

attribute [simp] map_himp map_sdiff

/- Porting note: `[HeytingAlgebra α, β]` -> `{ _ : HeytingAlgebra α, β}` as a dangerous instance fix
similar for Coheyting & Biheyting instances -/
-- See note [lower instance priority]
instance (priority := 100) HeytingHomClass.toBoundedLatticeHomClass [HeytingAlgebra α]
    { _ : HeytingAlgebra β} [HeytingHomClass F α β] : BoundedLatticeHomClass F α β :=
  { ‹HeytingHomClass F α β› with
    map_top := fun f => by rw [← @himp_self α _ ⊥, ← himp_self, map_himp] }
#align heyting_hom_class.to_bounded_lattice_hom_class HeytingHomClass.toBoundedLatticeHomClass

-- See note [lower instance priority]
instance (priority := 100) CoheytingHomClass.toBoundedLatticeHomClass [CoheytingAlgebra α]
    { _ : CoheytingAlgebra β} [CoheytingHomClass F α β] : BoundedLatticeHomClass F α β :=
  { ‹CoheytingHomClass F α β› with
    map_bot := fun f => by rw [← @sdiff_self α _ ⊤, ← sdiff_self, map_sdiff] }
#align coheyting_hom_class.to_bounded_lattice_hom_class CoheytingHomClass.toBoundedLatticeHomClass

-- See note [lower instance priority]
instance (priority := 100) BiheytingHomClass.toHeytingHomClass [BiheytingAlgebra α]
    { _ : BiheytingAlgebra β} [BiheytingHomClass F α β] : HeytingHomClass F α β :=
  { ‹BiheytingHomClass F α β› with
    map_bot := fun f => by rw [← @sdiff_self α _ ⊤, ← sdiff_self, BiheytingHomClass.map_sdiff] }
#align biheyting_hom_class.to_heyting_hom_class BiheytingHomClass.toHeytingHomClass

-- See note [lower instance priority]
instance (priority := 100) BiheytingHomClass.toCoheytingHomClass [BiheytingAlgebra α]
    { _ : BiheytingAlgebra β} [BiheytingHomClass F α β] : CoheytingHomClass F α β :=
  { ‹BiheytingHomClass F α β› with
    map_top := fun f => by rw [← @himp_self α _ ⊥, ← himp_self, map_himp] }
#align biheyting_hom_class.to_coheyting_hom_class BiheytingHomClass.toCoheytingHomClass

-- See note [lower instance priority]
instance (priority := 100) OrderIsoClass.toHeytingHomClass [HeytingAlgebra α]
    { _ : HeytingAlgebra β} [OrderIsoClass F α β] : HeytingHomClass F α β :=
  { OrderIsoClass.toBoundedLatticeHomClass with
    map_himp := fun f a b =>
      eq_of_forall_le_iff fun c => by
        simp only [← map_inv_le_iff, le_himp_iff]
        rw [← OrderIsoClass.map_le_map_iff f]
        simp }
#align order_iso_class.to_heyting_hom_class OrderIsoClass.toHeytingHomClass

-- See note [lower instance priority]
instance (priority := 100) OrderIsoClass.toCoheytingHomClass [CoheytingAlgebra α]
    { _ : CoheytingAlgebra β} [OrderIsoClass F α β] : CoheytingHomClass F α β :=
  { OrderIsoClass.toBoundedLatticeHomClass with
    map_sdiff := fun f a b =>
      eq_of_forall_ge_iff fun c => by
        simp only [← le_map_inv_iff, sdiff_le_iff]
        rw [← OrderIsoClass.map_le_map_iff f]
        simp }
#align order_iso_class.to_coheyting_hom_class OrderIsoClass.toCoheytingHomClass

-- See note [lower instance priority]
instance (priority := 100) OrderIsoClass.toBiheytingHomClass [BiheytingAlgebra α]
    { _ : BiheytingAlgebra β} [OrderIsoClass F α β] : BiheytingHomClass F α β :=
  { OrderIsoClass.toLatticeHomClass with
    map_himp := fun f a b =>
      eq_of_forall_le_iff fun c => by
        simp only [← map_inv_le_iff, le_himp_iff]
        rw [← OrderIsoClass.map_le_map_iff f]
        simp
    map_sdiff := fun f a b =>
      eq_of_forall_ge_iff fun c => by
        simp only [← le_map_inv_iff, sdiff_le_iff]
        rw [← OrderIsoClass.map_le_map_iff f]
        simp }
#align order_iso_class.to_biheyting_hom_class OrderIsoClass.toBiheytingHomClass

-- Porting note: Revisit this issue to see if it works in Lean 4. -/
-- See note [reducible non instances]
/-- This can't be an instance because of typeclass loops. -/
@[reducible]
def BoundedLatticeHomClass.toBiheytingHomClass [BooleanAlgebra α] [BooleanAlgebra β]
    [BoundedLatticeHomClass F α β] : BiheytingHomClass F α β :=
  { ‹BoundedLatticeHomClass F α β› with
    map_himp := fun f a b => by rw [himp_eq, himp_eq, map_sup, (isCompl_compl.map _).compl_eq]
    map_sdiff := fun f a b => by rw [sdiff_eq, sdiff_eq, map_inf, (isCompl_compl.map _).compl_eq] }
#align bounded_lattice_hom_class.to_biheyting_hom_class BoundedLatticeHomClass.toBiheytingHomClass

section HeytingAlgebra

variable [HeytingAlgebra α] [HeytingAlgebra β] [HeytingHomClass F α β] (f : F)

@[simp]
theorem map_compl (a : α) : f aᶜ = (f a)ᶜ := by rw [← himp_bot, ← himp_bot, map_himp, map_bot]
#align map_compl map_compl

@[simp]
theorem map_bihimp (a b : α) : f (a ⇔ b) = f a ⇔ f b := by simp_rw [bihimp, map_inf, map_himp]
#align map_bihimp map_bihimp

-- TODO: `map_bihimp`
end HeytingAlgebra

section CoheytingAlgebra

variable [CoheytingAlgebra α] [CoheytingAlgebra β] [CoheytingHomClass F α β] (f : F)

@[simp]
theorem map_hnot (a : α) : f (￢a) = ￢f a := by rw [← top_sdiff', ← top_sdiff', map_sdiff, map_top]
#align map_hnot map_hnot

@[simp]
theorem map_symmDiff (a b : α) : f (a ∆ b) = f a ∆ f b := by simp_rw [symmDiff, map_sup, map_sdiff]
#align map_symm_diff map_symmDiff

end CoheytingAlgebra

instance [HeytingAlgebra α] [HeytingAlgebra β] [HeytingHomClass F α β] : CoeTC F (HeytingHom α β) :=
  ⟨fun f =>
    { toFun := f
      map_sup' := map_sup f
      map_inf' := map_inf f
      map_bot' := map_bot f
      map_himp' := map_himp f }⟩

instance [CoheytingAlgebra α] [CoheytingAlgebra β] [CoheytingHomClass F α β] :
    CoeTC F (CoheytingHom α β) :=
  ⟨fun f =>
    { toFun := f
      map_sup' := map_sup f
      map_inf' := map_inf f
      map_top' := map_top f
      map_sdiff' := map_sdiff f }⟩

instance [BiheytingAlgebra α] [BiheytingAlgebra β] [BiheytingHomClass F α β] :
    CoeTC F (BiheytingHom α β) :=
  ⟨fun f =>
    { toFun := f
      map_sup' := map_sup f
      map_inf' := map_inf f
      map_himp' := map_himp f
      map_sdiff' := map_sdiff f }⟩

namespace HeytingHom

variable [HeytingAlgebra α] [HeytingAlgebra β] [HeytingAlgebra γ] [HeytingAlgebra δ]

<<<<<<< HEAD
instance : HeytingHomClass (HeytingHom α β) α β where
=======
instance instHeytingHomClass : HeytingHomClass (HeytingHom α β) α β where
>>>>>>> 03d30d75
  coe f := f.toFun
  coe_injective' f g h := by obtain ⟨⟨⟨_, _⟩, _⟩, _⟩ := f; obtain ⟨⟨⟨_, _⟩, _⟩, _⟩ := g; congr
  map_sup f := f.map_sup'
  map_inf f := f.map_inf'
  map_bot f := f.map_bot'
  map_himp := HeytingHom.map_himp'


-- Porting note: CoeFun undesired here in lean 4
-- /-- Helper instance for when there's too many metavariables to apply `FunLike.CoeFun`
-- directly. -/
-- instance : CoeFun (HeytingHom α β) fun _ => α → β :=
--   FunLike.hasCoeToFun

-- @[simp] -- Porting note: not in simp-nf, simp can simplify lhs. Added aux simp lemma
theorem toFun_eq_coe {f : HeytingHom α β} : f.toFun = ⇑f :=
  rfl
#align heyting_hom.to_fun_eq_coe HeytingHom.toFun_eq_coe

@[simp]
theorem toFun_eq_coe_aux {f : HeytingHom α β} : (↑f.toLatticeHom) = ⇑f :=
  rfl

@[ext]
theorem ext {f g : HeytingHom α β} (h : ∀ a, f a = g a) : f = g :=
  FunLike.ext f g h
#align heyting_hom.ext HeytingHom.ext

/-- Copy of a `HeytingHom` with a new `toFun` equal to the old one. Useful to fix definitional
equalities. -/
protected def copy (f : HeytingHom α β) (f' : α → β) (h : f' = f) : HeytingHom α β where
  toFun := f'
  map_sup' := by simpa only [h] using map_sup f
  map_inf' := by simpa only [h] using map_inf f
  map_bot' := by simpa only [h] using map_bot f
  map_himp' := by simpa only [h] using map_himp f
#align heyting_hom.copy HeytingHom.copy

@[simp]
theorem coe_copy (f : HeytingHom α β) (f' : α → β) (h : f' = f) : ⇑(f.copy f' h) = f' :=
  rfl
#align heyting_hom.coe_copy HeytingHom.coe_copy

theorem copy_eq (f : HeytingHom α β) (f' : α → β) (h : f' = f) : f.copy f' h = f :=
  FunLike.ext' h
#align heyting_hom.copy_eq HeytingHom.copy_eq

variable (α)

/-- `id` as a `HeytingHom`. -/
protected def id : HeytingHom α α :=
  { BotHom.id _ with
    toLatticeHom := LatticeHom.id _
    map_himp' := fun _ _ => rfl }
#align heyting_hom.id HeytingHom.id

@[simp]
theorem coe_id : ⇑(HeytingHom.id α) = id :=
  rfl
#align heyting_hom.coe_id HeytingHom.coe_id

variable {α}

@[simp]
theorem id_apply (a : α) : HeytingHom.id α a = a :=
  rfl
#align heyting_hom.id_apply HeytingHom.id_apply

instance : Inhabited (HeytingHom α α) :=
  ⟨HeytingHom.id _⟩

instance : PartialOrder (HeytingHom α β) :=
  PartialOrder.lift _ FunLike.coe_injective

/-- Composition of `HeytingHom`s as a `HeytingHom`. -/
def comp (f : HeytingHom β γ) (g : HeytingHom α β) : HeytingHom α γ :=
  { f.toLatticeHom.comp g.toLatticeHom with
    toFun := f ∘ g
    map_bot' := by simp
    map_himp' := fun a b => by simp }
#align heyting_hom.comp HeytingHom.comp

variable {f f₁ f₂ : HeytingHom α β} {g g₁ g₂ : HeytingHom β γ}

@[simp]
theorem coe_comp (f : HeytingHom β γ) (g : HeytingHom α β) : ⇑(f.comp g) = f ∘ g :=
  rfl
#align heyting_hom.coe_comp HeytingHom.coe_comp

@[simp]
theorem comp_apply (f : HeytingHom β γ) (g : HeytingHom α β) (a : α) : f.comp g a = f (g a) :=
  rfl
#align heyting_hom.comp_apply HeytingHom.comp_apply

@[simp]
theorem comp_assoc (f : HeytingHom γ δ) (g : HeytingHom β γ) (h : HeytingHom α β) :
    (f.comp g).comp h = f.comp (g.comp h) :=
  rfl
#align heyting_hom.comp_assoc HeytingHom.comp_assoc

@[simp]
theorem comp_id (f : HeytingHom α β) : f.comp (HeytingHom.id α) = f :=
  ext fun _ => rfl
#align heyting_hom.comp_id HeytingHom.comp_id

@[simp]
theorem id_comp (f : HeytingHom α β) : (HeytingHom.id β).comp f = f :=
  ext fun _ => rfl
#align heyting_hom.id_comp HeytingHom.id_comp

@[simp]
theorem cancel_right (hf : Surjective f) : g₁.comp f = g₂.comp f ↔ g₁ = g₂ :=
  ⟨fun h => ext <| hf.forall.2 <| FunLike.ext_iff.1 h, congr_arg (fun a ↦ comp a f)⟩
#align heyting_hom.cancel_right HeytingHom.cancel_right

@[simp]
theorem cancel_left (hg : Injective g) : g.comp f₁ = g.comp f₂ ↔ f₁ = f₂ :=
  ⟨fun h => HeytingHom.ext fun a => hg <| by rw [← comp_apply, h, comp_apply], congr_arg _⟩
#align heyting_hom.cancel_left HeytingHom.cancel_left

end HeytingHom

namespace CoheytingHom

variable [CoheytingAlgebra α] [CoheytingAlgebra β] [CoheytingAlgebra γ] [CoheytingAlgebra δ]

instance : CoheytingHomClass (CoheytingHom α β) α β where
  coe f := f.toFun
  coe_injective' f g h := by obtain ⟨⟨⟨_, _⟩, _⟩, _⟩ := f; obtain ⟨⟨⟨_, _⟩, _⟩, _⟩ := g; congr
  map_sup f := f.map_sup'
  map_inf f := f.map_inf'
  map_top f := f.map_top'
  map_sdiff := CoheytingHom.map_sdiff'

-- Porting note: CoeFun undesired here in lean 4
-- /-- Helper instance for when there's too many metavariables to apply `FunLike.CoeFun`
-- directly. -/
-- instance : CoeFun (CoheytingHom α β) fun _ => α → β :=
--   FunLike.hasCoeToFun


-- @[simp] -- Porting note: not in simp-nf, simp can simplify lhs. Added aux simp lemma
theorem toFun_eq_coe {f : CoheytingHom α β} : f.toFun = (f : α → β) :=
  rfl
#align coheyting_hom.to_fun_eq_coe CoheytingHom.toFun_eq_coe

@[simp]
theorem toFun_eq_coe_aux {f : CoheytingHom α β} : (↑f.toLatticeHom) = ⇑f :=
  rfl

@[ext]
theorem ext {f g : CoheytingHom α β} (h : ∀ a, f a = g a) : f = g :=
  FunLike.ext f g h
#align coheyting_hom.ext CoheytingHom.ext

/-- Copy of a `CoheytingHom` with a new `toFun` equal to the old one. Useful to fix definitional
equalities. -/
protected def copy (f : CoheytingHom α β) (f' : α → β) (h : f' = f) : CoheytingHom α β where
  toFun := f'
  map_sup' := by simpa only [h] using map_sup f
  map_inf' := by simpa only [h] using map_inf f
  map_top' := by simpa only [h] using map_top f
  map_sdiff' := by simpa only [h] using map_sdiff f
#align coheyting_hom.copy CoheytingHom.copy

@[simp]
theorem coe_copy (f : CoheytingHom α β) (f' : α → β) (h : f' = f) : ⇑(f.copy f' h) = f' :=
  rfl
#align coheyting_hom.coe_copy CoheytingHom.coe_copy

theorem copy_eq (f : CoheytingHom α β) (f' : α → β) (h : f' = f) : f.copy f' h = f :=
  FunLike.ext' h
#align coheyting_hom.copy_eq CoheytingHom.copy_eq

variable (α)

/-- `id` as a `CoheytingHom`. -/
protected def id : CoheytingHom α α :=
  { TopHom.id _ with
    toLatticeHom := LatticeHom.id _
    map_sdiff' := fun _ _ => rfl }
#align coheyting_hom.id CoheytingHom.id

@[simp]
theorem coe_id : ⇑(CoheytingHom.id α) = id :=
  rfl
#align coheyting_hom.coe_id CoheytingHom.coe_id

variable {α}

@[simp]
theorem id_apply (a : α) : CoheytingHom.id α a = a :=
  rfl
#align coheyting_hom.id_apply CoheytingHom.id_apply

instance : Inhabited (CoheytingHom α α) :=
  ⟨CoheytingHom.id _⟩

instance : PartialOrder (CoheytingHom α β) :=
  PartialOrder.lift _ FunLike.coe_injective

/-- Composition of `CoheytingHom`s as a `CoheytingHom`. -/
def comp (f : CoheytingHom β γ) (g : CoheytingHom α β) : CoheytingHom α γ :=
  { f.toLatticeHom.comp g.toLatticeHom with
    toFun := f ∘ g
    map_top' := by simp
    map_sdiff' := fun a b => by simp }
#align coheyting_hom.comp CoheytingHom.comp

variable {f f₁ f₂ : CoheytingHom α β} {g g₁ g₂ : CoheytingHom β γ}

@[simp]
theorem coe_comp (f : CoheytingHom β γ) (g : CoheytingHom α β) : ⇑(f.comp g) = f ∘ g :=
  rfl
#align coheyting_hom.coe_comp CoheytingHom.coe_comp

@[simp]
theorem comp_apply (f : CoheytingHom β γ) (g : CoheytingHom α β) (a : α) : f.comp g a = f (g a) :=
  rfl
#align coheyting_hom.comp_apply CoheytingHom.comp_apply

@[simp]
theorem comp_assoc (f : CoheytingHom γ δ) (g : CoheytingHom β γ) (h : CoheytingHom α β) :
    (f.comp g).comp h = f.comp (g.comp h) :=
  rfl
#align coheyting_hom.comp_assoc CoheytingHom.comp_assoc

@[simp]
theorem comp_id (f : CoheytingHom α β) : f.comp (CoheytingHom.id α) = f :=
  ext fun _ => rfl
#align coheyting_hom.comp_id CoheytingHom.comp_id

@[simp]
theorem id_comp (f : CoheytingHom α β) : (CoheytingHom.id β).comp f = f :=
  ext fun _ => rfl
#align coheyting_hom.id_comp CoheytingHom.id_comp

@[simp]
theorem cancel_right (hf : Surjective f) : g₁.comp f = g₂.comp f ↔ g₁ = g₂ :=
  ⟨fun h => ext <| hf.forall.2 <| FunLike.ext_iff.1 h, congr_arg (fun a ↦ comp a f)⟩
#align coheyting_hom.cancel_right CoheytingHom.cancel_right

@[simp]
theorem cancel_left (hg : Injective g) : g.comp f₁ = g.comp f₂ ↔ f₁ = f₂ :=
  ⟨fun h => CoheytingHom.ext fun a => hg <| by rw [← comp_apply, h, comp_apply], congr_arg _⟩
#align coheyting_hom.cancel_left CoheytingHom.cancel_left

end CoheytingHom

namespace BiheytingHom

variable [BiheytingAlgebra α] [BiheytingAlgebra β] [BiheytingAlgebra γ] [BiheytingAlgebra δ]

instance : BiheytingHomClass (BiheytingHom α β) α β where
  coe f := f.toFun
  coe_injective' f g h := by obtain ⟨⟨⟨_, _⟩, _⟩, _⟩ := f; obtain ⟨⟨⟨_, _⟩, _⟩, _⟩ := g; congr
  map_sup f := f.map_sup'
  map_inf f := f.map_inf'
  map_himp f := f.map_himp'
  map_sdiff f := f.map_sdiff'

-- Porting note: CoeFun undesired here in lean 4
-- /-- Helper instance for when there's too many metavariables to apply `FunLike.CoeFun`
-- directly. -/
-- instance : CoeFun (BiheytingHom α β) fun _ => α → β :=
--   FunLike.hasCoeToFun

-- @[simp] -- Porting note: not in simp-nf, simp can simplify lhs. Added aux simp lemma
theorem toFun_eq_coe {f : BiheytingHom α β} : f.toFun = (f : α → β) :=
  rfl
#align biheyting_hom.to_fun_eq_coe BiheytingHom.toFun_eq_coe

@[simp]
theorem toFun_eq_coe_aux {f : BiheytingHom α β} : (↑f.toLatticeHom) = ⇑f :=
  rfl

@[ext]
theorem ext {f g : BiheytingHom α β} (h : ∀ a, f a = g a) : f = g :=
  FunLike.ext f g h
#align biheyting_hom.ext BiheytingHom.ext

/-- Copy of a `BiheytingHom` with a new `toFun` equal to the old one. Useful to fix definitional
equalities. -/
protected def copy (f : BiheytingHom α β) (f' : α → β) (h : f' = f) : BiheytingHom α β where
  toFun := f'
  map_sup' := by simpa only [h] using map_sup f
  map_inf' := by simpa only [h] using map_inf f
  map_himp' := by simpa only [h] using map_himp f
  map_sdiff' := by simpa only [h] using map_sdiff f
#align biheyting_hom.copy BiheytingHom.copy

@[simp]
theorem coe_copy (f : BiheytingHom α β) (f' : α → β) (h : f' = f) : ⇑(f.copy f' h) = f' :=
  rfl
#align biheyting_hom.coe_copy BiheytingHom.coe_copy

theorem copy_eq (f : BiheytingHom α β) (f' : α → β) (h : f' = f) : f.copy f' h = f :=
  FunLike.ext' h
#align biheyting_hom.copy_eq BiheytingHom.copy_eq

variable (α)

/-- `id` as a `BiheytingHom`. -/
protected def id : BiheytingHom α α :=
  { HeytingHom.id _, CoheytingHom.id _ with toLatticeHom := LatticeHom.id _ }
#align biheyting_hom.id BiheytingHom.id

@[simp]
theorem coe_id : ⇑(BiheytingHom.id α) = id :=
  rfl
#align biheyting_hom.coe_id BiheytingHom.coe_id

variable {α}

@[simp]
theorem id_apply (a : α) : BiheytingHom.id α a = a :=
  rfl
#align biheyting_hom.id_apply BiheytingHom.id_apply

instance : Inhabited (BiheytingHom α α) :=
  ⟨BiheytingHom.id _⟩

instance : PartialOrder (BiheytingHom α β) :=
  PartialOrder.lift _ FunLike.coe_injective

/-- Composition of `BiheytingHom`s as a `BiheytingHom`. -/
def comp (f : BiheytingHom β γ) (g : BiheytingHom α β) : BiheytingHom α γ :=
  { f.toLatticeHom.comp g.toLatticeHom with
    toFun := f ∘ g
    map_himp' := fun a b => by simp
    map_sdiff' := fun a b => by simp }
#align biheyting_hom.comp BiheytingHom.comp

variable {f f₁ f₂ : BiheytingHom α β} {g g₁ g₂ : BiheytingHom β γ}

@[simp]
theorem coe_comp (f : BiheytingHom β γ) (g : BiheytingHom α β) : ⇑(f.comp g) = f ∘ g :=
  rfl
#align biheyting_hom.coe_comp BiheytingHom.coe_comp

@[simp]
theorem comp_apply (f : BiheytingHom β γ) (g : BiheytingHom α β) (a : α) : f.comp g a = f (g a) :=
  rfl
#align biheyting_hom.comp_apply BiheytingHom.comp_apply

@[simp]
theorem comp_assoc (f : BiheytingHom γ δ) (g : BiheytingHom β γ) (h : BiheytingHom α β) :
    (f.comp g).comp h = f.comp (g.comp h) :=
  rfl
#align biheyting_hom.comp_assoc BiheytingHom.comp_assoc

@[simp]
theorem comp_id (f : BiheytingHom α β) : f.comp (BiheytingHom.id α) = f :=
  ext fun _ => rfl
#align biheyting_hom.comp_id BiheytingHom.comp_id

@[simp]
theorem id_comp (f : BiheytingHom α β) : (BiheytingHom.id β).comp f = f :=
  ext fun _ => rfl
#align biheyting_hom.id_comp BiheytingHom.id_comp

@[simp]
theorem cancel_right (hf : Surjective f) : g₁.comp f = g₂.comp f ↔ g₁ = g₂ :=
  ⟨fun h => ext <| hf.forall.2 <| FunLike.ext_iff.1 h, congr_arg (fun a ↦ comp a f)⟩
#align biheyting_hom.cancel_right BiheytingHom.cancel_right

@[simp]
theorem cancel_left (hg : Injective g) : g.comp f₁ = g.comp f₂ ↔ f₁ = f₂ :=
  ⟨fun h => BiheytingHom.ext fun a => hg <| by rw [← comp_apply, h, comp_apply], congr_arg _⟩
#align biheyting_hom.cancel_left BiheytingHom.cancel_left

end BiheytingHom<|MERGE_RESOLUTION|>--- conflicted
+++ resolved
@@ -78,11 +78,7 @@
 /-- `CoheytingHomClass F α β` states that `F` is a type of co-Heyting homomorphisms.
 
 You should extend this class when you extend `CoheytingHom`. -/
-<<<<<<< HEAD
-class CoheytingHomClass (F : Type _) (α β : outParam <| Type _) [CoheytingAlgebra α]
-=======
 class CoheytingHomClass (F : Type*) (α β : outParam <| Type*) [CoheytingAlgebra α]
->>>>>>> 03d30d75
   [CoheytingAlgebra β] extends LatticeHomClass F α β where
   /-- The proposition that a co-Heyting homomorphism preserves the top element.-/
   map_top (f : F) : f ⊤ = ⊤
@@ -245,11 +241,7 @@
 
 variable [HeytingAlgebra α] [HeytingAlgebra β] [HeytingAlgebra γ] [HeytingAlgebra δ]
 
-<<<<<<< HEAD
-instance : HeytingHomClass (HeytingHom α β) α β where
-=======
 instance instHeytingHomClass : HeytingHomClass (HeytingHom α β) α β where
->>>>>>> 03d30d75
   coe f := f.toFun
   coe_injective' f g h := by obtain ⟨⟨⟨_, _⟩, _⟩, _⟩ := f; obtain ⟨⟨⟨_, _⟩, _⟩, _⟩ := g; congr
   map_sup f := f.map_sup'
