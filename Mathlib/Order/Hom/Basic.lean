--- conflicted
+++ resolved
@@ -967,10 +967,6 @@
 
 variable [LE α] [LE β] [LE γ]
 
-<<<<<<< HEAD
-=======
---@[simp] porting note: simp can prove it
->>>>>>> 133aee55
 theorem le_iff_le (e : α ≃o β) {x y : α} : e x ≤ e y ↔ x ≤ y :=
   e.map_rel_iff
 #align order_iso.le_iff_le OrderIso.le_iff_le
