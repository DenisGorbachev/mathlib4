--- conflicted
+++ resolved
@@ -235,17 +235,10 @@
     congr
   map_rel f a b := Iff.mpr (map_rel_iff' f)
 
-<<<<<<< HEAD
 @[simp] lemma coe_toEmbedding (f : r ↪r s) : ⇑f.toEmbedding = f := rfl
 
 /-- See Note [custom simps projection]. We need to specify this projection explicitly in this case,
 because it is a composition of multiple projections. -/
-=======
-
-/-- See Note [custom simps projection]. We specify this explicitly because we have a coercion not
-given by the `FunLike` instance. Todo: remove that instance?
--/
->>>>>>> 057deeb6
 def Simps.apply (h : r ↪r s) : α → β :=
   h
 
