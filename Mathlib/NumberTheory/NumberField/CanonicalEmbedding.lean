/-
Copyright (c) 2022 Xavier Roblot. All rights reserved.
Released under Apache 2.0 license as described in the file LICENSE.
Authors: Xavier Roblot
-/
import Mathlib.Algebra.Module.Zlattice
import Mathlib.MeasureTheory.Group.GeometryOfNumbers
import Mathlib.MeasureTheory.Measure.Haar.NormedSpace
import Mathlib.NumberTheory.NumberField.Embeddings
import Mathlib.RingTheory.Discriminant

#align_import number_theory.number_field.canonical_embedding from "leanprover-community/mathlib"@"60da01b41bbe4206f05d34fd70c8dd7498717a30"

/-!
# Canonical embedding of a number field

The canonical embedding of a number field `K` of degree `n` is the ring homomorphism
`K →+* ℂ^n` that sends `x ∈ K` to `(φ_₁(x),...,φ_n(x))` where the `φ_i`'s are the complex
<<<<<<< HEAD
embeddings of `K`.
=======
embeddings of `K`. Note that we do not choose an ordering of the embeddings, but instead map `K`
into the type `(K →+* ℂ) → ℂ` of `ℂ`-vectors indexed by the complex embeddings.
>>>>>>> 02a0d54e

## Main definitions and results

* `canonicalEmbedding`: the ring homorphism `K →+* ((K →+* ℂ) → ℂ)` defined by sending `x : K` to
the vector `(φ x)` indexed by `φ : K →+* ℂ`.

* `canonicalEmbedding.integerLattice.inter_ball_finite`: the intersection of the
image of the ring of integers by the canonical embedding and any ball centered at `0` of finite
radius is finite.

<<<<<<< HEAD
* `NumberField.mixedEmbedding`: the ring homomorphism `K →+* ℝ^r₁ × ℂ^r₂` that sends `x ∈ K` to
`(φ_₁(x),...,φ_r₁(x)) × (ψ_₁(x),..., ψ_r₂(x)) ` where `(r₁, r₂)` is the signature of `K`,
`φ_₁,...,φ_r₁` are its real embeddings and `ψ_₁,..., ψ_r₂` are its complex embeddings (up to
complex conjugation).
=======
* `mixedEmbedding`: the ring homomorphism from `K →+* ({ w // IsReal w } → ℝ) ×
({ w // IsComplex w } → ℂ)` that sends `x ∈ K` to `(φ_w x)_w` where `φ_w` is the embedding
associated to the infinite place `w`. In particular, if `w` is real then `φ_w : K →+* ℝ` and, if
`w` is complex, `φ_w` is an arbitrary choice between the two complex emebeddings defining the place
`w`.
>>>>>>> 02a0d54e

* `exists_ne_zero_mem_ringOfIntegers_lt`: let `f : InfinitePlace K → ℝ≥0`, if the product
`∏ w, f w` is large enough, proves that there exists a nonzero algebraic integer `a` such
that `w a < f w` for all infinite places `w`.

## Tags

number field, infinite places
-/

<<<<<<< HEAD
variable (K : Type _) [Field K]
=======
variable (K : Type*) [Field K]
>>>>>>> 02a0d54e

namespace NumberField.canonicalEmbedding

open NumberField

/-- The canonical embedding of a number field `K` of degree `n` into `ℂ^n`. -/
def _root_.NumberField.canonicalEmbedding : K →+* ((K →+* ℂ) → ℂ) := Pi.ringHom fun φ => φ

theorem _root_.NumberField.canonicalEmbedding_injective [NumberField K] :
    Function.Injective (NumberField.canonicalEmbedding K) := RingHom.injective _

variable {K}

@[simp]
theorem apply_at (φ : K →+* ℂ) (x : K) : (NumberField.canonicalEmbedding K x) φ = φ x := rfl

open scoped ComplexConjugate

/-- The image of `canonicalEmbedding` lives in the `ℝ`-submodule of the `x ∈ ((K →+* ℂ) → ℂ)` such
<<<<<<< HEAD
that `conj x_φ = x_(conj φ)` for all `φ : K →+* ℂ`. -/
=======
that `conj x_φ = x_(conj φ)` for all `∀ φ : K →+* ℂ`. -/
>>>>>>> 02a0d54e
theorem conj_apply {x : ((K →+* ℂ) → ℂ)} (φ : K →+* ℂ)
    (hx : x ∈ Submodule.span ℝ (Set.range (canonicalEmbedding K))) :
    conj (x φ) = x (ComplexEmbedding.conjugate φ) := by
  refine Submodule.span_induction hx ?_ ?_ (fun _ _ hx hy => ?_) (fun a _ hx => ?_)
  · rintro _ ⟨x, rfl⟩
    rw [apply_at, apply_at, ComplexEmbedding.conjugate_coe_eq]
  · rw [Pi.zero_apply, Pi.zero_apply, map_zero]
  · rw [Pi.add_apply, Pi.add_apply, map_add, hx, hy]
  · rw [Pi.smul_apply, Complex.real_smul, map_mul, Complex.conj_ofReal]
    exact congrArg ((a : ℂ) * ·) hx

theorem nnnorm_eq [NumberField K] (x : K) :
    ‖canonicalEmbedding K x‖₊ = Finset.univ.sup (fun φ : K →+* ℂ => ‖φ x‖₊) := by
  simp_rw [Pi.nnnorm_def, apply_at]

theorem norm_le_iff [NumberField K] (x : K) (r : ℝ) :
    ‖canonicalEmbedding K x‖ ≤ r ↔ ∀ φ : K →+* ℂ, ‖φ x‖ ≤ r := by
  obtain hr | hr := lt_or_le r 0
  · obtain ⟨φ⟩ := (inferInstance : Nonempty (K →+* ℂ))
    refine iff_of_false ?_ ?_
    exact (hr.trans_le (norm_nonneg _)).not_le
    exact fun h => hr.not_le (le_trans (norm_nonneg _) (h φ))
  · lift r to NNReal using hr
    simp_rw [← coe_nnnorm, nnnorm_eq, NNReal.coe_le_coe, Finset.sup_le_iff, Finset.mem_univ,
      forall_true_left]

variable (K)

/-- The image of `𝓞 K` as a subring of `ℂ^n`. -/
def integerLattice : Subring ((K →+* ℂ) → ℂ) :=
  (RingHom.range (algebraMap (𝓞 K) K)).map (canonicalEmbedding K)

theorem integerLattice.inter_ball_finite [NumberField K] (r : ℝ) :
    ((integerLattice K : Set ((K →+* ℂ) → ℂ)) ∩ Metric.closedBall 0 r).Finite := by
  obtain hr | _ := lt_or_le r 0
  · simp [Metric.closedBall_eq_empty.2 hr]
  · have heq : ∀ x, canonicalEmbedding K x ∈ Metric.closedBall 0 r ↔
        ∀ φ : K →+* ℂ, ‖φ x‖ ≤ r := by
      intro x; rw [← norm_le_iff, mem_closedBall_zero_iff]
    convert (Embeddings.finite_of_norm_le K ℂ r).image (canonicalEmbedding K)
    ext; constructor
    · rintro ⟨⟨_, ⟨x, rfl⟩, rfl⟩, hx⟩
      exact ⟨↑x, ⟨SetLike.coe_mem x, fun φ => (heq x).mp hx φ⟩, rfl⟩
    · rintro ⟨x, ⟨hx1, hx2⟩, rfl⟩
      exact ⟨⟨x, ⟨⟨x, hx1⟩, rfl⟩, rfl⟩, (heq x).mpr hx2⟩

open Module Fintype FiniteDimensional

/-- A `ℂ`-basis of `ℂ^n` that is also a `ℤ`-basis of the `integerLattice`. -/
noncomputable def latticeBasis [NumberField K] :
    Basis (Free.ChooseBasisIndex ℤ (𝓞 K)) ℂ ((K →+* ℂ) → ℂ) := by
  classical
  -- Let `B` be the canonical basis of `(K →+* ℂ) → ℂ`. We prove that the determinant of
  -- the image by `canonicalEmbedding` of the integral basis of `K` is nonzero. This
  -- will imply the result.
    let B := Pi.basisFun ℂ (K →+* ℂ)
    let e : (K →+* ℂ) ≃ Free.ChooseBasisIndex ℤ (𝓞 K) :=
      equivOfCardEq ((Embeddings.card K ℂ).trans (finrank_eq_card_basis (integralBasis K)))
    let M := B.toMatrix (fun i => canonicalEmbedding K (integralBasis K (e i)))
    suffices M.det ≠ 0 by
      rw [← isUnit_iff_ne_zero, ← Basis.det_apply, ← is_basis_iff_det] at this
      refine basisOfLinearIndependentOfCardEqFinrank
        ((linearIndependent_equiv e.symm).mpr this.1) ?_
      rw [← finrank_eq_card_chooseBasisIndex, RingOfIntegers.rank, finrank_fintype_fun_eq_card,
        Embeddings.card]
  -- In order to prove that the determinant is nonzero, we show that it is equal to the
  -- square of the discriminant of the integral basis and thus it is not zero
    let N := Algebra.embeddingsMatrixReindex ℚ ℂ (fun i => integralBasis K (e i))
      RingHom.equivRatAlgHom
    rw [show M = N.transpose by { ext:2; rfl }]
    rw [Matrix.det_transpose, ← @pow_ne_zero_iff ℂ _ _ _ 2 (by norm_num)]
    convert (map_ne_zero_iff _ (algebraMap ℚ ℂ).injective).mpr
      (Algebra.discr_not_zero_of_basis ℚ (integralBasis K))
    rw [← Algebra.discr_reindex ℚ (integralBasis K) e.symm]
    exact (Algebra.discr_eq_det_embeddingsMatrixReindex_pow_two ℚ ℂ
      (fun i => integralBasis K (e i)) RingHom.equivRatAlgHom).symm

@[simp]
theorem latticeBasis_apply [NumberField K] (i : Free.ChooseBasisIndex ℤ (𝓞 K)) :
    latticeBasis K i = (canonicalEmbedding K) (integralBasis K i) := by
  simp only [latticeBasis, integralBasis_apply, coe_basisOfLinearIndependentOfCardEqFinrank,
    Function.comp_apply, Equiv.apply_symm_apply]

theorem mem_span_latticeBasis [NumberField K] (x : (K →+* ℂ) → ℂ) :
    x ∈ Submodule.span ℤ (Set.range (latticeBasis K)) ↔ x ∈ canonicalEmbedding K '' (𝓞 K) := by
  rw [show Set.range (latticeBasis K) =
      (canonicalEmbedding K).toIntAlgHom.toLinearMap '' (Set.range (integralBasis K)) by
    rw [← Set.range_comp]; exact congrArg Set.range (funext (fun i => latticeBasis_apply K i))]
  rw [← Submodule.map_span, ← SetLike.mem_coe, Submodule.map_coe]
  rw [show (Submodule.span ℤ (Set.range (integralBasis K)) : Set K) = 𝓞 K by
    ext; exact mem_span_integralBasis K]
  rfl

end NumberField.canonicalEmbedding

namespace NumberField.mixedEmbedding

open NumberField NumberField.InfinitePlace NumberField.ComplexEmbedding

/-- The ambient space `ℝ^r₁ × ℂ^r₂` with `(r₁, r₂)` the signature of `K`. -/
local notation "E" K =>
  ({ w : InfinitePlace K // IsReal w } → ℝ) × ({ w : InfinitePlace K // IsComplex w } → ℂ)

/-- The canonical embedding of a number field `K` of signature `(r₁, r₂)` into `ℝ^r₁ × ℂ^r₂`. -/
noncomputable def _root_.NumberField.mixedEmbedding : K →+* (E K) :=
  RingHom.prod (Pi.ringHom fun w => embedding_of_isReal w.prop)
    (Pi.ringHom fun w => w.val.embedding)

instance [NumberField K] :  Nontrivial (E K) := by
  obtain ⟨w⟩ := (inferInstance : Nonempty (InfinitePlace K))
  obtain hw | hw := w.isReal_or_isComplex
  · have : Nonempty {w : InfinitePlace K // IsReal w} := ⟨⟨w, hw⟩⟩
    exact nontrivial_prod_left
  · have : Nonempty {w : InfinitePlace K // IsComplex w} := ⟨⟨w, hw⟩⟩
    exact nontrivial_prod_right

theorem _root_.NumberField.mixedEmbedding_injective [NumberField K] :
    Function.Injective (NumberField.mixedEmbedding K) := by
  exact RingHom.injective _

section comm_map

/-- The linear map that makes `canonicalEmbedding` and `mixedEmbedding` commute, see
`comm_map_canonical_eq_mixed`. -/
noncomputable def comm_map : ((K →+* ℂ) → ℂ) →ₗ[ℝ] (E K) :=
{ toFun := fun x => ⟨fun w => (x w.val.embedding).re, fun w => x w.val.embedding⟩
  map_add' := by
    simp only [Pi.add_apply, Complex.add_re, Prod.mk_add_mk, Prod.mk.injEq]
    exact fun _ _ => ⟨rfl, rfl⟩
  map_smul' := by
    simp only [Pi.smul_apply, Complex.real_smul, Complex.mul_re, Complex.ofReal_re,
      Complex.ofReal_im, zero_mul, sub_zero, RingHom.id_apply, Prod.smul_mk, Prod.mk.injEq]
    exact fun _ _ => ⟨rfl, rfl⟩ }

theorem comm_map_apply_of_isReal (x : (K →+* ℂ) → ℂ) {w : InfinitePlace K} (hw : IsReal w) :
  (comm_map K x).1 ⟨w, hw⟩ = (x w.embedding).re := rfl

theorem comm_map_apply_of_isComplex (x : (K →+* ℂ) → ℂ) {w : InfinitePlace K} (hw : IsComplex w) :
  (comm_map K x).2 ⟨w, hw⟩ = x w.embedding := rfl

@[simp]
theorem comm_map_canonical_eq_mixed (x : K) :
    comm_map K (canonicalEmbedding K x) = mixedEmbedding K x := by
  simp only [canonicalEmbedding, comm_map, LinearMap.coe_mk, AddHom.coe_mk, Pi.ringHom_apply,
    mixedEmbedding, RingHom.prod_apply, Prod.mk.injEq]
  exact ⟨rfl, rfl⟩

/-- This is a technical result to ensure that the image of the `ℂ`-basis of `ℂ^n` defined in
`canonicalEmbedding.latticeBasis` is a `ℝ`-basis of `ℝ^r₁ × ℂ^r₂`,
see `mixedEmbedding.latticeBasis`. -/
theorem disjoint_span_comm_map_ker [NumberField K]:
    Disjoint (Submodule.span ℝ (Set.range (canonicalEmbedding.latticeBasis K)))
      (LinearMap.ker (comm_map K)) := by
  refine LinearMap.disjoint_ker.mpr (fun x h_mem h_zero => ?_)
  replace h_mem : x ∈ Submodule.span ℝ (Set.range (canonicalEmbedding K)) := by
    refine (Submodule.span_mono ?_) h_mem
    rintro _ ⟨i, rfl⟩
    exact ⟨integralBasis K i, (canonicalEmbedding.latticeBasis_apply K i).symm⟩
  ext1 φ
  rw [Pi.zero_apply]
  by_cases hφ : IsReal φ
  · rw [show x φ = (x φ).re by
      rw [eq_comm, ← Complex.conj_eq_iff_re, canonicalEmbedding.conj_apply _ h_mem,
        ComplexEmbedding.isReal_iff.mp hφ], ← Complex.ofReal_zero]
    congr
    rw [← embedding_mk_eq_of_isReal hφ, ← comm_map_apply_of_isReal K x ⟨φ, hφ, rfl⟩]
    exact congrFun (congrArg (fun x => x.1) h_zero) ⟨InfinitePlace.mk φ, _⟩
  · have := congrFun (congrArg (fun x => x.2) h_zero) ⟨InfinitePlace.mk φ, ⟨φ, hφ, rfl⟩⟩
    cases embedding_mk_eq φ with
    | inl h => rwa [← h, ← comm_map_apply_of_isComplex K x ⟨φ, hφ, rfl⟩]
    | inr h =>
        apply RingHom.injective (starRingEnd ℂ)
        rwa [canonicalEmbedding.conj_apply _ h_mem, ← h, map_zero,
          ← comm_map_apply_of_isComplex K x ⟨φ, hφ, rfl⟩]

end comm_map

section integerLattice

open Module FiniteDimensional

/-- A `ℝ`-basis of `ℝ^r₁ × ℂ^r₂` that is also a `ℤ`-basis of the image of `𝓞 K`. -/
noncomputable def latticeBasis [NumberField K] :
    Basis (Free.ChooseBasisIndex ℤ (𝓞 K)) ℝ (E K) := by
  classical
    -- We construct an `ℝ`-linear independent family from the image of
    -- `canonicalEmbedding.lattice_basis` by `comm_map`
    have := LinearIndependent.map (LinearIndependent.restrict_scalars
      (by { simpa only [Complex.real_smul, mul_one] using Complex.ofReal_injective })
      (canonicalEmbedding.latticeBasis K).linearIndependent)
      (disjoint_span_comm_map_ker K)
    -- and it's a basis since it has the right cardinality
    refine basisOfLinearIndependentOfCardEqFinrank this ?_
    rw [← finrank_eq_card_chooseBasisIndex, RingOfIntegers.rank, finrank_prod, finrank_pi,
      finrank_pi_fintype, Complex.finrank_real_complex, Finset.sum_const, Finset.card_univ,
      ← card_real_embeddings, Algebra.id.smul_eq_mul, mul_comm, ← card_complex_embeddings,
      ← NumberField.Embeddings.card K ℂ, Fintype.card_subtype_compl,
      Nat.add_sub_of_le (Fintype.card_subtype_le _)]

@[simp]
theorem latticeBasis_apply [NumberField K] (i : Free.ChooseBasisIndex ℤ (𝓞 K)) :
    latticeBasis K i = (mixedEmbedding K) (integralBasis K i) := by
  simp only [latticeBasis, coe_basisOfLinearIndependentOfCardEqFinrank, Function.comp_apply,
    canonicalEmbedding.latticeBasis_apply, integralBasis_apply, comm_map_canonical_eq_mixed]

theorem mem_span_latticeBasis [NumberField K] (x : (E K)) :
    x ∈ Submodule.span ℤ (Set.range (latticeBasis K)) ↔ x ∈ mixedEmbedding K '' (𝓞 K) := by
  rw [show Set.range (latticeBasis K) =
      (mixedEmbedding K).toIntAlgHom.toLinearMap '' (Set.range (integralBasis K)) by
    rw [← Set.range_comp]; exact congrArg Set.range (funext (fun i => latticeBasis_apply K i))]
  rw [← Submodule.map_span, ← SetLike.mem_coe, Submodule.map_coe]
  rw [show (Submodule.span ℤ (Set.range (integralBasis K)) : Set K) = 𝓞 K by
    ext; exact mem_span_integralBasis K]
  rfl

end integerLattice

section convex_body

open Metric ENNReal NNReal

variable (f : InfinitePlace K → ℝ≥0)

/-- The convex body defined by `f`: the set of points `x : E` such that `‖x w‖ < f w` for all
infinite places `w`. -/
def convex_body : Set (E K) :=
  (Set.pi Set.univ (fun w : { w : InfinitePlace K // IsReal w } => ball 0 (f w))) ×ˢ
  (Set.pi Set.univ (fun w : { w : InfinitePlace K // IsComplex w } => ball 0 (f w)))

theorem convex_body_mem {x : K} :
    mixedEmbedding K x ∈ (convex_body K f) ↔ ∀ w : InfinitePlace K, w x < f w := by
  simp_rw [mixedEmbedding, RingHom.prod_apply, convex_body, Set.mem_prod, Set.mem_pi,
    Set.mem_univ, forall_true_left, mem_ball_zero_iff, Pi.ringHom_apply, ← Complex.norm_real,
    embedding_of_isReal_apply, Subtype.forall, ← ball_or_left, ← not_isReal_iff_isComplex, em,
    forall_true_left, norm_embedding_eq]

theorem convex_body_symmetric (x : E K) (hx : x ∈ (convex_body K f)) :
    -x ∈ (convex_body K f) := by
  simp only [convex_body, Set.mem_prod, Prod.fst_neg, Set.mem_pi, Set.mem_univ, Pi.neg_apply,
    mem_ball_zero_iff, norm_neg, Real.norm_eq_abs, forall_true_left, Subtype.forall,
    Prod.snd_neg, Complex.norm_eq_abs, hx] at hx ⊢
  exact hx

<<<<<<< HEAD
theorem convex_body_convex :
    Convex ℝ (convex_body K f) :=
=======
theorem convex_body_convex : Convex ℝ (convex_body K f) :=
>>>>>>> 02a0d54e
  Convex.prod (convex_pi (fun _ _ => convex_ball _ _)) (convex_pi (fun _ _ => convex_ball _ _))

open Classical Fintype MeasureTheory MeasureTheory.Measure BigOperators

-- See: https://github.com/leanprover/lean4/issues/2220
<<<<<<< HEAD
local macro_rules | `($x ^ $y)   => `(HPow.hPow $x $y)
=======
local macro_rules | `($x ^ $y) => `(HPow.hPow $x $y)
>>>>>>> 02a0d54e

variable [NumberField K]

/-- The fudge factor that appears in the formula for the volume of `convex_body`. -/
noncomputable def constant_factor : ℝ≥0∞ :=
  (2 : ℝ≥0∞) ^ card {w : InfinitePlace K // IsReal w} *
    volume (ball (0 : ℂ) 1) ^ card {w : InfinitePlace K // IsComplex w}

instance : IsAddHaarMeasure (@volume ℂ Complex.measureSpace) := MapLinearEquiv.isAddHaarMeasure _ _

theorem constant_factor_pos : 0 < (constant_factor K) := by
  refine mul_pos (NeZero.ne _) ?_
  exact ENNReal.pow_ne_zero (ne_of_gt (measure_ball_pos _ _ (by norm_num))) _

theorem constant_factor_lt_top : (constant_factor K) < ⊤ := by
  refine mul_lt_top ?_ ?_
  · exact ne_of_lt (pow_lt_top (lt_top_iff_ne_top.mpr two_ne_top) _)
  · exact ne_of_lt (pow_lt_top measure_ball_lt_top _)

set_option maxHeartbeats 400000 in
/-- The volume of `(convex_body K f)` where `convex_body K f` is the set of points `x` such that
`‖x w‖ < f w` for all infinite places `w`. -/
theorem convex_body_volume :
    volume (convex_body K f) = (constant_factor K) * ∏ w, (f w) ^ (mult w) := by
  rw [volume_eq_prod, convex_body, prod_prod, volume_pi, volume_pi, pi_pi, pi_pi]
  conv_lhs =>
    congr; congr; next => skip
    ext
    rw [Real.volume_ball, ofReal_mul (by norm_num), ofReal_coe_nnreal, mul_comm]
  conv_lhs =>
    congr; next => skip
    congr; next => skip
    ext i
    rw [addHaar_ball _ _ (by exact (f i).prop), Complex.finrank_real_complex, ← NNReal.coe_pow,
      ofReal_coe_nnreal, mul_comm]
  rw [Finset.prod_mul_distrib, Finset.prod_mul_distrib, Finset.prod_const, Finset.prod_const,
    Finset.card_univ, Finset.card_univ, mul_assoc, mul_comm, ← mul_assoc, mul_assoc, ofReal_ofNat,
    ← constant_factor]
  simp_rw [mult, pow_ite, pow_one]
  rw [Finset.prod_ite]
  simp_rw [coe_mul, coe_finset_prod]
  simp_rw [show (fun w : InfinitePlace K ↦ ¬IsReal w) = (fun w ↦ IsComplex w)
    by funext; rw [not_isReal_iff_isComplex]]
  congr 1; rw [mul_comm]; congr 1
  all_goals
  · rw [← Finset.prod_subtype_eq_prod_filter]
    congr; ext
    exact ⟨fun _ =>  Finset.mem_subtype.mpr (Finset.mem_univ _), fun _ => Finset.mem_univ _⟩

variable {f}

/-- This is a technical result: quite often, we want to impose conditions at all infinite places
but one and choose the value at the remaining place so that we can apply
`exists_ne_zero_mem_ring_of_integers_lt`. -/
theorem adjust_f {w₁ : InfinitePlace K} (B : ℝ≥0) (hf : ∀ w, w ≠ w₁→ f w ≠ 0) :
    ∃ g : InfinitePlace K → ℝ≥0, (∀ w, w ≠ w₁ → g w = f w) ∧ ∏ w, (g w) ^ mult w = B := by
  let S := ∏ w in Finset.univ.erase w₁, (f w) ^ mult w
  refine ⟨Function.update f w₁ ((B * S⁻¹) ^ (mult w₁ : ℝ)⁻¹), ?_, ?_⟩
  · exact fun w hw => Function.update_noteq hw _ f
  · rw [← Finset.mul_prod_erase Finset.univ _ (Finset.mem_univ w₁), Function.update_same,
      Finset.prod_congr rfl fun w hw => by rw [Function.update_noteq (Finset.ne_of_mem_erase hw)],
      ← NNReal.rpow_nat_cast, ← NNReal.rpow_mul, inv_mul_cancel, NNReal.rpow_one, mul_assoc,
      inv_mul_cancel, mul_one]
    · rw [Finset.prod_ne_zero_iff]
      exact fun w hw => pow_ne_zero _ (hf w (Finset.ne_of_mem_erase hw))
    · rw [mult]; split_ifs <;> norm_num

end convex_body

section minkowski

<<<<<<< HEAD
open MeasureTheory MeasureTheory.Measure Classical ENNReal FiniteDimensional
=======
open MeasureTheory MeasureTheory.Measure Classical NNReal ENNReal FiniteDimensional
>>>>>>> 02a0d54e

variable [NumberField K]

/-- The bound that appears in Minkowski theorem, see
`MeasureTheory.exists_ne_zero_mem_lattice_of_measure_mul_two_pow_lt_measure`. -/
noncomputable def minkowski_bound : ℝ≥0∞ :=
  volume (Zspan.fundamentalDomain (latticeBasis K)) * 2 ^ (finrank ℝ (E K))

theorem minkowski_bound_lt_top : minkowski_bound K < ⊤ := by
  refine mul_lt_top ?_ ?_
  · exact ne_of_lt (Zspan.fundamentalDomain_bounded (latticeBasis K)).measure_lt_top
  · exact ne_of_lt (pow_lt_top (lt_top_iff_ne_top.mpr two_ne_top) _)

<<<<<<< HEAD
=======
variable {f : InfinitePlace K → ℝ≥0}

>>>>>>> 02a0d54e
/-- Assume that `f : InfinitePlace K → ℝ≥0` is such that
`minkowski_bound K < volume (convex_body K f)` where `convex_body K f` is the set of points `x`
such that `‖x w‖ < f w` for all infinite places `w` (see `convex_body_volume` for the computation
of this volume), then there exists a nonzero algebraic integer `a` in `𝓞 K` such that
`w a < f w` for all infinite places `w`. -/
theorem exists_ne_zero_mem_ringOfIntegers_lt (h : minkowski_bound K < volume (convex_body K f)) :
    ∃ (a : 𝓞 K), a ≠ 0 ∧ ∀ w : InfinitePlace K, w a < f w := by
  have : @IsAddHaarMeasure (E K) _ _ _ volume := prod.instIsAddHaarMeasure volume volume
  have h_fund := Zspan.isAddFundamentalDomain (latticeBasis K) volume
  have : Countable (Submodule.span ℤ (Set.range (latticeBasis K))).toAddSubgroup := by
    change Countable (Submodule.span ℤ (Set.range (latticeBasis K)): Set (E K))
    infer_instance
  obtain ⟨⟨x, hx⟩, h_nzr, h_mem⟩ := exists_ne_zero_mem_lattice_of_measure_mul_two_pow_lt_measure
    h_fund h (convex_body_symmetric K f) (convex_body_convex K f)
  rw [Submodule.mem_toAddSubgroup, mem_span_latticeBasis] at hx
  obtain ⟨a, ha, rfl⟩ := hx
  refine ⟨⟨a, ha⟩, ?_, (convex_body_mem K f).mp h_mem⟩
  rw [ne_eq, AddSubgroup.mk_eq_zero_iff, map_eq_zero, ← ne_eq] at h_nzr
  exact Subtype.ne_of_val_ne h_nzr

end minkowski

end NumberField.mixedEmbedding<|MERGE_RESOLUTION|>--- conflicted
+++ resolved
@@ -16,12 +16,8 @@
 
 The canonical embedding of a number field `K` of degree `n` is the ring homomorphism
 `K →+* ℂ^n` that sends `x ∈ K` to `(φ_₁(x),...,φ_n(x))` where the `φ_i`'s are the complex
-<<<<<<< HEAD
-embeddings of `K`.
-=======
 embeddings of `K`. Note that we do not choose an ordering of the embeddings, but instead map `K`
 into the type `(K →+* ℂ) → ℂ` of `ℂ`-vectors indexed by the complex embeddings.
->>>>>>> 02a0d54e
 
 ## Main definitions and results
 
@@ -32,18 +28,11 @@
 image of the ring of integers by the canonical embedding and any ball centered at `0` of finite
 radius is finite.
 
-<<<<<<< HEAD
-* `NumberField.mixedEmbedding`: the ring homomorphism `K →+* ℝ^r₁ × ℂ^r₂` that sends `x ∈ K` to
-`(φ_₁(x),...,φ_r₁(x)) × (ψ_₁(x),..., ψ_r₂(x)) ` where `(r₁, r₂)` is the signature of `K`,
-`φ_₁,...,φ_r₁` are its real embeddings and `ψ_₁,..., ψ_r₂` are its complex embeddings (up to
-complex conjugation).
-=======
 * `mixedEmbedding`: the ring homomorphism from `K →+* ({ w // IsReal w } → ℝ) ×
 ({ w // IsComplex w } → ℂ)` that sends `x ∈ K` to `(φ_w x)_w` where `φ_w` is the embedding
 associated to the infinite place `w`. In particular, if `w` is real then `φ_w : K →+* ℝ` and, if
 `w` is complex, `φ_w` is an arbitrary choice between the two complex emebeddings defining the place
 `w`.
->>>>>>> 02a0d54e
 
 * `exists_ne_zero_mem_ringOfIntegers_lt`: let `f : InfinitePlace K → ℝ≥0`, if the product
 `∏ w, f w` is large enough, proves that there exists a nonzero algebraic integer `a` such
@@ -54,11 +43,7 @@
 number field, infinite places
 -/
 
-<<<<<<< HEAD
-variable (K : Type _) [Field K]
-=======
 variable (K : Type*) [Field K]
->>>>>>> 02a0d54e
 
 namespace NumberField.canonicalEmbedding
 
@@ -78,11 +63,7 @@
 open scoped ComplexConjugate
 
 /-- The image of `canonicalEmbedding` lives in the `ℝ`-submodule of the `x ∈ ((K →+* ℂ) → ℂ)` such
-<<<<<<< HEAD
-that `conj x_φ = x_(conj φ)` for all `φ : K →+* ℂ`. -/
-=======
 that `conj x_φ = x_(conj φ)` for all `∀ φ : K →+* ℂ`. -/
->>>>>>> 02a0d54e
 theorem conj_apply {x : ((K →+* ℂ) → ℂ)} (φ : K →+* ℂ)
     (hx : x ∈ Submodule.span ℝ (Set.range (canonicalEmbedding K))) :
     conj (x φ) = x (ComplexEmbedding.conjugate φ) := by
@@ -326,22 +307,13 @@
     Prod.snd_neg, Complex.norm_eq_abs, hx] at hx ⊢
   exact hx
 
-<<<<<<< HEAD
-theorem convex_body_convex :
-    Convex ℝ (convex_body K f) :=
-=======
 theorem convex_body_convex : Convex ℝ (convex_body K f) :=
->>>>>>> 02a0d54e
   Convex.prod (convex_pi (fun _ _ => convex_ball _ _)) (convex_pi (fun _ _ => convex_ball _ _))
 
 open Classical Fintype MeasureTheory MeasureTheory.Measure BigOperators
 
 -- See: https://github.com/leanprover/lean4/issues/2220
-<<<<<<< HEAD
-local macro_rules | `($x ^ $y)   => `(HPow.hPow $x $y)
-=======
 local macro_rules | `($x ^ $y) => `(HPow.hPow $x $y)
->>>>>>> 02a0d54e
 
 variable [NumberField K]
 
@@ -413,11 +385,7 @@
 
 section minkowski
 
-<<<<<<< HEAD
-open MeasureTheory MeasureTheory.Measure Classical ENNReal FiniteDimensional
-=======
 open MeasureTheory MeasureTheory.Measure Classical NNReal ENNReal FiniteDimensional
->>>>>>> 02a0d54e
 
 variable [NumberField K]
 
@@ -431,11 +399,8 @@
   · exact ne_of_lt (Zspan.fundamentalDomain_bounded (latticeBasis K)).measure_lt_top
   · exact ne_of_lt (pow_lt_top (lt_top_iff_ne_top.mpr two_ne_top) _)
 
-<<<<<<< HEAD
-=======
 variable {f : InfinitePlace K → ℝ≥0}
 
->>>>>>> 02a0d54e
 /-- Assume that `f : InfinitePlace K → ℝ≥0` is such that
 `minkowski_bound K < volume (convex_body K f)` where `convex_body K f` is the set of points `x`
 such that `‖x w‖ < f w` for all infinite places `w` (see `convex_body_volume` for the computation
