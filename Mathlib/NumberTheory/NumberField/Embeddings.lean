--- conflicted
+++ resolved
@@ -170,6 +170,10 @@
 @[simp]
 theorem conjugate_coe_eq (φ : K →+* ℂ) (x : K) : (conjugate φ) x = conj (φ x) := rfl
 #align number_field.complex_embedding.conjugate_coe_eq NumberField.ComplexEmbedding.conjugate_coe_eq
+
+theorem place_conjugate (φ : K →+* ℂ) : place (conjugate φ) = place φ := by
+  ext; simp only [place_apply, norm_eq_abs, abs_conj, conjugate_coe_eq]
+#align number_field.complex_embedding.place_conjugate NumberField.ComplexEmbedding.place_conjugate
 
 /-- An embedding into `ℂ` is real if it is fixed by complex conjugation. -/
 @[reducible]
@@ -361,10 +365,7 @@
 /-- The real embedding associated to a real infinite place. -/
 noncomputable def embedding_of_isReal {w : InfinitePlace K} (hw : IsReal w) : K →+* ℝ :=
   ComplexEmbedding.IsReal.embedding (isReal_iff.mp hw)
-<<<<<<< HEAD
-=======
 #align number_field.infinite_place.is_real.embedding NumberField.InfinitePlace.embedding_of_isReal
->>>>>>> 92f695f0
 
 @[simp]
 theorem embedding_of_isReal_apply {w : InfinitePlace K} (hw : IsReal w) (x : K) :
