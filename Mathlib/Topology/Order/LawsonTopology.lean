--- conflicted
+++ resolved
@@ -131,7 +131,19 @@
 def withLawsonTopologyHomeomorph : WithLawsonTopology α ≃ₜ α :=
   WithLawsonTopology.ofLawson.toHomeomorphOfInducing ⟨by erw [topology_eq α, induced_id]; rfl⟩
 
-<<<<<<< HEAD
+/-
+lemma isOpen_iff_Lower_and_Scott_Open (u : Set α) : LawsonTopology'.IsOpen u
+↔ (LowerTopology'.IsOpen u ∧ ScottTopology'.IsOpen u) := by
+-/
+
+
+
+lemma isOpen_iff_Lower_and_Scott_Open (u : Set α) : IsOpen (WithLawsonTopology.ofLawson ⁻¹' u) ↔  IsOpen (WithLowerTopology.toLower u) ∧  IsOpen (WithScottTopology.toScott u) := by
+  rw [WithLawsonTopology.isOpen_preimage_ofLawson]
+  sorry
+
+
+
 end preorder
 
 end LawsonTopology
@@ -156,38 +168,20 @@
   simp at h
   apply Scott_Hausdorff_le_Lawson'
   apply h
-=======
-/-
-lemma isOpen_iff_Lower_and_Scott_Open (u : Set α) : LawsonTopology'.IsOpen u
-↔ (LowerTopology'.IsOpen u ∧ ScottTopology'.IsOpen u) := by
--/
-
-
-
-lemma isOpen_iff_Lower_and_Scott_Open (u : Set α) : IsOpen (WithLawsonTopology.ofLawson ⁻¹' u) ↔  IsOpen (WithLowerTopology.toLower u) ∧  IsOpen (WithScottTopology.toScott u) := by
-  rw [WithLawsonTopology.isOpen_preimage_ofLawson]
-
-
-
-end preorder
->>>>>>> da25ab4d
-
-end LawsonTopology
+
+end ts
 
 section csh
 
-<<<<<<< HEAD
-=======
-
-lemma isOpen_iff_Lower_and_Scott_Open  (u : Set α) : IsOpen (WithLawsonTopology.toLawson u ) ↔  IsOpen (WithLowerTopology.toLower u) ∧  IsOpen (WithScottTopology.toScott u) := sorry
+--lemma isOpen_iff_Lower_and_Scott_Open  (u : Set α) : IsOpen (WithLawsonTopology.toLawson u ) ↔  IsOpen (WithLowerTopology.toLower u) ∧  IsOpen (WithScottTopology.toScott u) := sorry
 
 lemma ScottLawsonCont' [Preorder α] : Continuous (WithScottTopology.toScott ∘ WithLawsonTopology.ofLawson : WithLawsonTopology α → _) := by
   rw [continuous_def]
   intro s hs
   simp
-
-
->>>>>>> da25ab4d
+  sorry
+
+
 variable  (L : TopologicalSpace α) (l : TopologicalSpace α) (S : TopologicalSpace α)
 
 variable [Preorder α]  [@LawsonTopology α L _] [@LowerTopology α l _] [@ScottTopology α S _]
@@ -196,12 +190,6 @@
   rw [@ScottTopology.topology_eq α _ S _, @LawsonTopology.topology_eq α _ L _,  LawsonTopology']
   apply inf_le_right
 
-<<<<<<< HEAD
---lemma Lawson_le_Scott : WithLawsonTopology.instTopologicalSpaceWithLawsonTopology ≤ WithScottTopology.instTopologicalSpaceWithScottTopology := sorry
-
-
-=======
->>>>>>> da25ab4d
 lemma Scott_Hausdorff_le_Lawson : (@ScottHausdorffTopology α _) ≤ L := by
   rw [@LawsonTopology.topology_eq α _ L _,  LawsonTopology', le_inf_iff,
     ← @LowerTopology.topology_eq α _ l _, ← @ScottTopology.topology_eq α _ S _]
