/-
Copyright (c) 2020 Scott Morrison. All rights reserved.
Released under Apache 2.0 license as described in the file LICENSE.
Authors: Scott Morrison, Johan Commelin
-/
import Mathlib.LinearAlgebra.FiniteDimensional
import Mathlib.LinearAlgebra.TensorProduct.Tower
import Mathlib.RingTheory.Adjoin.Basic
import Mathlib.LinearAlgebra.DirectSum.Finsupp

#align_import ring_theory.tensor_product from "leanprover-community/mathlib"@"88fcdc3da43943f5b01925deddaa5bf0c0e85e4e"

/-!
# The tensor product of R-algebras

This file provides results about the multiplicative structure on `A ⊗[R] B` when `R` is a
commutative (semi)ring and `A` and `B` are both `R`-algebras. On these tensor products,
multiplication is characterized by `(a₁ ⊗ₜ b₁) * (a₂ ⊗ₜ b₂) = (a₁ * a₂) ⊗ₜ (b₁ * b₂)`.

## Main declarations

- `LinearMap.baseChange A f` is the `A`-linear map `A ⊗ f`, for an `R`-linear map `f`.
- `Algebra.TensorProduct.semiring`: the ring structure on `A ⊗[R] B` for two `R`-algebras `A`, `B`.
- `Algebra.TensorProduct.leftAlgebra`: the `S`-algebra structure on `A ⊗[R] B`, for when `A` is
  additionally an `S` algebra.
- the structure isomorphisms
  * `Algebra.TensorProduct.lid : R ⊗[R] A ≃ₐ[R] A`
  * `Algebra.TensorProduct.rid : A ⊗[R] R ≃ₐ[S] A` (usually used with `S = R` or `S = A`)
  * `Algebra.TensorProduct.comm : A ⊗[R] B ≃ₐ[R] B ⊗[R] A`
  * `Algebra.TensorProduct.assoc : ((A ⊗[R] B) ⊗[R] C) ≃ₐ[R] (A ⊗[R] (B ⊗[R] C))`

-/


universe u uS v₁ v₂ v₃ v₄

open scoped TensorProduct

open TensorProduct


namespace LinearMap

open TensorProduct

/-!
### The base-change of a linear map of `R`-modules to a linear map of `A`-modules
-/


section Semiring

variable {R A B M N : Type*} [CommSemiring R]

variable [Semiring A] [Algebra R A] [Semiring B] [Algebra R B]

variable [AddCommMonoid M] [Module R M] [AddCommMonoid N] [Module R N]

variable (r : R) (f g : M →ₗ[R] N)

variable (A)

/-- `base_change A f` for `f : M →ₗ[R] N` is the `A`-linear map `A ⊗[R] M →ₗ[A] A ⊗[R] N`. -/
def baseChange (f : M →ₗ[R] N) : A ⊗[R] M →ₗ[A] A ⊗[R] N :=
  AlgebraTensorModule.map (LinearMap.id : A →ₗ[A] A) f
#align linear_map.base_change LinearMap.baseChange

variable {A}

@[simp]
theorem baseChange_tmul (a : A) (x : M) : f.baseChange A (a ⊗ₜ x) = a ⊗ₜ f x :=
  rfl
#align linear_map.base_change_tmul LinearMap.baseChange_tmul

theorem baseChange_eq_ltensor : (f.baseChange A : A ⊗ M → A ⊗ N) = f.lTensor A :=
  rfl
#align linear_map.base_change_eq_ltensor LinearMap.baseChange_eq_ltensor

@[simp]
theorem baseChange_add : (f + g).baseChange A = f.baseChange A + g.baseChange A := by
  ext
  -- porting note: added `-baseChange_tmul`
  simp [baseChange_eq_ltensor, -baseChange_tmul]
#align linear_map.base_change_add LinearMap.baseChange_add

@[simp]
theorem baseChange_zero : baseChange A (0 : M →ₗ[R] N) = 0 := by
  ext
  simp [baseChange_eq_ltensor]
#align linear_map.base_change_zero LinearMap.baseChange_zero

@[simp]
theorem baseChange_smul : (r • f).baseChange A = r • f.baseChange A := by
  ext
  simp [baseChange_tmul]
#align linear_map.base_change_smul LinearMap.baseChange_smul

variable (R A M N)

/-- `base_change` as a linear map. -/
@[simps]
def baseChangeHom : (M →ₗ[R] N) →ₗ[R] A ⊗[R] M →ₗ[A] A ⊗[R] N where
  toFun := baseChange A
  map_add' := baseChange_add
  map_smul' := baseChange_smul
#align linear_map.base_change_hom LinearMap.baseChangeHom

end Semiring

section Ring

variable {R A B M N : Type*} [CommRing R]

variable [Ring A] [Algebra R A] [Ring B] [Algebra R B]

variable [AddCommGroup M] [Module R M] [AddCommGroup N] [Module R N]

variable (f g : M →ₗ[R] N)

@[simp]
theorem baseChange_sub : (f - g).baseChange A = f.baseChange A - g.baseChange A := by
  ext
  -- porting note: `tmul_sub` wasn't needed in mathlib3
  simp [baseChange_eq_ltensor, tmul_sub]

#align linear_map.base_change_sub LinearMap.baseChange_sub

@[simp]
theorem baseChange_neg : (-f).baseChange A = -f.baseChange A := by
  ext
  -- porting note: `tmul_neg` wasn't needed in mathlib3
  simp [baseChange_eq_ltensor, tmul_neg]
#align linear_map.base_change_neg LinearMap.baseChange_neg

end Ring

end LinearMap

namespace Algebra

namespace TensorProduct

section Semiring

variable {R : Type u} [CommSemiring R]

variable {A : Type v₁} [Semiring A] [Algebra R A]

variable {B : Type v₂} [Semiring B] [Algebra R B]

/-!
### The `R`-algebra structure on `A ⊗[R] B`
-/


/-- (Implementation detail)
The multiplication map on `A ⊗[R] B`,
for a fixed pure tensor in the first argument,
as an `R`-linear map.
-/
def mulAux (a₁ : A) (b₁ : B) : A ⊗[R] B →ₗ[R] A ⊗[R] B :=
  TensorProduct.map (LinearMap.mulLeft R a₁) (LinearMap.mulLeft R b₁)
#align algebra.tensor_product.mul_aux Algebra.TensorProduct.mulAux

@[simp]
theorem mulAux_apply (a₁ a₂ : A) (b₁ b₂ : B) :
    (mulAux a₁ b₁) (a₂ ⊗ₜ[R] b₂) = (a₁ * a₂) ⊗ₜ[R] (b₁ * b₂) :=
  rfl
#align algebra.tensor_product.mul_aux_apply Algebra.TensorProduct.mulAux_apply

/-- (Implementation detail)
The multiplication map on `A ⊗[R] B`,
as an `R`-bilinear map.
-/
def mul : A ⊗[R] B →ₗ[R] A ⊗[R] B →ₗ[R] A ⊗[R] B :=
  TensorProduct.lift <|
    LinearMap.mk₂ R mulAux
      (fun x₁ x₂ y =>
        TensorProduct.ext' fun x' y' => by
          simp only [mulAux_apply, LinearMap.add_apply, add_mul, add_tmul])
      (fun c x y =>
        TensorProduct.ext' fun x' y' => by
          simp only [mulAux_apply, LinearMap.smul_apply, smul_tmul', smul_mul_assoc])
      (fun x y₁ y₂ =>
        TensorProduct.ext' fun x' y' => by
          simp only [mulAux_apply, LinearMap.add_apply, add_mul, tmul_add])
      fun c x y =>
      TensorProduct.ext' fun x' y' => by
        simp only [mulAux_apply, LinearMap.smul_apply, smul_tmul, smul_tmul', smul_mul_assoc]
#align algebra.tensor_product.mul Algebra.TensorProduct.mul

@[simp]
theorem mul_apply (a₁ a₂ : A) (b₁ b₂ : B) :
    mul (a₁ ⊗ₜ[R] b₁) (a₂ ⊗ₜ[R] b₂) = (a₁ * a₂) ⊗ₜ[R] (b₁ * b₂) :=
  rfl
#align algebra.tensor_product.mul_apply Algebra.TensorProduct.mul_apply

#noalign algebra.tensor_product.mul_assoc'

protected theorem mul_assoc (x y z : A ⊗[R] B) : mul (mul x y) z = mul x (mul y z) := by
  -- restate as an equality of morphisms so that we can use `ext`
  suffices LinearMap.llcomp R _ _ _ mul ∘ₗ mul =
      (LinearMap.llcomp R _ _ _ LinearMap.lflip <| LinearMap.llcomp R _ _ _ mul.flip ∘ₗ mul).flip by
    exact FunLike.congr_fun (FunLike.congr_fun (FunLike.congr_fun this x) y) z
  ext xa xb ya yb za zb
  exact congr_arg₂ (· ⊗ₜ ·) (mul_assoc xa ya za) (mul_assoc xb yb zb)
#align algebra.tensor_product.mul_assoc Algebra.TensorProduct.mul_assoc

protected theorem one_mul (x : A ⊗[R] B) : mul (1 ⊗ₜ 1) x = x := by
  refine TensorProduct.induction_on x ?_ ?_ ?_ <;> simp (config := { contextual := true })
#align algebra.tensor_product.one_mul Algebra.TensorProduct.one_mul

protected theorem mul_one (x : A ⊗[R] B) : mul x (1 ⊗ₜ 1) = x := by
  refine TensorProduct.induction_on x ?_ ?_ ?_ <;> simp (config := { contextual := true })
#align algebra.tensor_product.mul_one Algebra.TensorProduct.mul_one

instance : One (A ⊗[R] B) where one := 1 ⊗ₜ 1

theorem one_def : (1 : A ⊗[R] B) = (1 : A) ⊗ₜ (1 : B) :=
  rfl
#align algebra.tensor_product.one_def Algebra.TensorProduct.one_def

instance : AddMonoidWithOne (A ⊗[R] B) where
  natCast n := n ⊗ₜ 1
  natCast_zero := by simp
  natCast_succ n := by simp [add_tmul, one_def]

theorem natCast_def (n : ℕ) : (n : A ⊗[R] B) = (n : A) ⊗ₜ (1 : B) := rfl

instance : AddCommMonoid (A ⊗[R] B) := by infer_instance

-- providing this instance separately makes some downstream code substantially faster
instance instMul : Mul (A ⊗[R] B) where
  mul a b := mul a b

@[simp]
theorem tmul_mul_tmul (a₁ a₂ : A) (b₁ b₂ : B) :
    a₁ ⊗ₜ[R] b₁ * a₂ ⊗ₜ[R] b₂ = (a₁ * a₂) ⊗ₜ[R] (b₁ * b₂) :=
  rfl
#align algebra.tensor_product.tmul_mul_tmul Algebra.TensorProduct.tmul_mul_tmul

-- note: we deliberately do not provide any fields that overlap with `AddMonoidWithOne` as this
-- appears to help performance.
instance instSemiring : Semiring (A ⊗[R] B) where
  left_distrib a b c := by simp [HMul.hMul, Mul.mul]
  right_distrib a b c := by simp [HMul.hMul, Mul.mul]
  zero_mul a := by simp [HMul.hMul, Mul.mul]
  mul_zero a := by simp [HMul.hMul, Mul.mul]
  mul_assoc := Algebra.TensorProduct.mul_assoc
  one_mul := Algebra.TensorProduct.one_mul
  mul_one := Algebra.TensorProduct.mul_one
  natCast_zero := AddMonoidWithOne.natCast_zero
  natCast_succ := AddMonoidWithOne.natCast_succ

@[simp]
theorem tmul_pow (a : A) (b : B) (k : ℕ) : a ⊗ₜ[R] b ^ k = (a ^ k) ⊗ₜ[R] (b ^ k) := by
  induction' k with k ih
  · simp [one_def]
  · simp [pow_succ, ih]
#align algebra.tensor_product.tmul_pow Algebra.TensorProduct.tmul_pow

/-- The ring morphism `A →+* A ⊗[R] B` sending `a` to `a ⊗ₜ 1`. -/
@[simps]
def includeLeftRingHom : A →+* A ⊗[R] B where
  toFun a := a ⊗ₜ 1
  map_zero' := by simp
  map_add' := by simp [add_tmul]
  map_one' := rfl
  map_mul' := by simp
#align algebra.tensor_product.include_left_ring_hom Algebra.TensorProduct.includeLeftRingHom

variable {S : Type*}

-- we want `isScalarTower_right` to take priority since it's better for unification elsewhere
instance (priority := 100) isScalarTower_right [Monoid S] [DistribMulAction S A]
    [IsScalarTower S A A] [SMulCommClass R S A] : IsScalarTower S (A ⊗[R] B) (A ⊗[R] B) where
  smul_assoc r x y := by
    change r • x * y = r • (x * y)
    induction y using TensorProduct.induction_on with
    | C0 => simp [smul_zero]
    | C1 a b => induction x using TensorProduct.induction_on with
      | C0 => simp [smul_zero]
      | C1 a' b' =>
        dsimp
        rw [TensorProduct.smul_tmul', TensorProduct.smul_tmul', tmul_mul_tmul, smul_mul_assoc]
      | Cp x y hx hy => simp [smul_add, add_mul _, *]
    | Cp x y hx hy => simp [smul_add, mul_add _, *]
#align algebra.tensor_product.is_scalar_tower_right Algebra.TensorProduct.isScalarTower_right

-- we want `Algebra.to_smulCommClass` to take priority since it's better for unification elsewhere
instance (priority := 100) sMulCommClass_right [Monoid S] [DistribMulAction S A]
    [SMulCommClass S A A] [SMulCommClass R S A] : SMulCommClass S (A ⊗[R] B) (A ⊗[R] B) where
  smul_comm r x y := by
    change r • (x * y) = x * r • y
    induction y using TensorProduct.induction_on with
    | C0 => simp [smul_zero]
    | C1 a b => induction x using TensorProduct.induction_on with
      | C0 => simp [smul_zero]
      | C1 a' b' =>
        dsimp
        rw [TensorProduct.smul_tmul', TensorProduct.smul_tmul', tmul_mul_tmul, mul_smul_comm]
      | Cp x y hx hy => simp [smul_add, add_mul _, *]
    | Cp x y hx hy => simp [smul_add, mul_add _, *]
#align algebra.tensor_product.smul_comm_class_right Algebra.TensorProduct.sMulCommClass_right

variable [CommSemiring S] [Algebra S A]

instance leftAlgebra [SMulCommClass R S A] : Algebra S (A ⊗[R] B) :=
  { commutes' := fun r x => by
      dsimp only [RingHom.toFun_eq_coe, RingHom.comp_apply, includeLeftRingHom_apply]
      rw [algebraMap_eq_smul_one, ← smul_tmul', ← one_def, mul_smul_comm, smul_mul_assoc, mul_one,
        one_mul]
    smul_def' := fun r x => by
      dsimp only [RingHom.toFun_eq_coe, RingHom.comp_apply, includeLeftRingHom_apply]
      rw [algebraMap_eq_smul_one, ← smul_tmul', smul_mul_assoc, ← one_def, one_mul]
    toRingHom := TensorProduct.includeLeftRingHom.comp (algebraMap S A) }
#align algebra.tensor_product.left_algebra Algebra.TensorProduct.leftAlgebra

example : (algebraNat : Algebra ℕ (ℕ ⊗[ℕ] B)) = leftAlgebra := rfl

-- This is for the `undergrad.yaml` list.
/-- The tensor product of two `R`-algebras is an `R`-algebra. -/
instance instAlgebra : Algebra R (A ⊗[R] B) :=
  inferInstance

@[simp]
theorem algebraMap_apply [SMulCommClass R S A] (r : S) :
    (algebraMap S (A ⊗[R] B)) r = (algebraMap S A) r ⊗ₜ 1 :=
  rfl
#align algebra.tensor_product.algebra_map_apply Algebra.TensorProduct.algebraMap_apply

variable {C : Type v₃} [Semiring C] [Algebra R C]

/-- The `R`-algebra morphism `A →ₐ[R] A ⊗[R] B` sending `a` to `a ⊗ₜ 1`. -/
def includeLeft [SMulCommClass R S A] : A →ₐ[S] A ⊗[R] B :=
  { includeLeftRingHom with commutes' := by simp }
#align algebra.tensor_product.include_left Algebra.TensorProduct.includeLeft

@[simp]
theorem includeLeft_apply [SMulCommClass R S A] (a : A) :
    (includeLeft : A →ₐ[S] A ⊗[R] B) a = a ⊗ₜ 1 :=
  rfl
#align algebra.tensor_product.include_left_apply Algebra.TensorProduct.includeLeft_apply

/-- The algebra morphism `B →ₐ[R] A ⊗[R] B` sending `b` to `1 ⊗ₜ b`. -/
def includeRight : B →ₐ[R] A ⊗[R] B where
  toFun b := 1 ⊗ₜ b
  map_zero' := by simp
  map_add' := by simp [tmul_add]
  map_one' := rfl
  map_mul' := by simp
  commutes' r := by
    simp only [algebraMap_apply]
    trans r • (1 : A) ⊗ₜ[R] (1 : B)
    · rw [← tmul_smul, Algebra.smul_def]
      simp
    · simp [Algebra.smul_def]
#align algebra.tensor_product.include_right Algebra.TensorProduct.includeRight

@[simp]
theorem includeRight_apply (b : B) : (includeRight : B →ₐ[R] A ⊗[R] B) b = 1 ⊗ₜ b :=
  rfl
#align algebra.tensor_product.include_right_apply Algebra.TensorProduct.includeRight_apply

<<<<<<< HEAD
theorem includeLeft_comp_algebraMap {R S T : Type*} [CommRing R] [CommRing S] [CommRing T]
=======
theorem includeLeftRingHom_comp_algebraMap {R S T : Type _} [CommRing R] [CommRing S] [CommRing T]
>>>>>>> ffeae88c
    [Algebra R S] [Algebra R T] :
    (includeLeftRingHom.comp (algebraMap R S) : R →+* S ⊗[R] T) =
      includeRight.toRingHom.comp (algebraMap R T) := by
  ext
  simp
#align algebra.tensor_product.include_left_comp_algebra_map Algebra.TensorProduct.includeLeftRingHom_comp_algebraMapₓ

section ext
variable [Algebra R S] [Algebra S C] [IsScalarTower R S A] [IsScalarTower R S C]

/-- A version of `TensorProduct.ext` for `AlgHom`.

Using this as the `@[ext]` lemma instead of `Algebra.TensorProduct.ext'` allows `ext` to apply
lemmas specific to `A →ₐ[S] _` and `B →ₐ[R] _`; notably this allows recursion into nested tensor
products of algebras.

See note [partially-applied ext lemmas]. -/
@[ext high]
theorem ext ⦃f g : (A ⊗[R] B) →ₐ[S] C⦄
  (ha : f.comp includeLeft = g.comp includeLeft)
  (hb : (f.restrictScalars R).comp includeRight = (g.restrictScalars R).comp includeRight) :
    f = g := by
  apply AlgHom.toLinearMap_injective
  ext a b
  have := congr_arg₂ HMul.hMul (AlgHom.congr_fun ha a) (AlgHom.congr_fun hb b)
  dsimp at *
  rwa [←f.map_mul, ←g.map_mul, tmul_mul_tmul, _root_.one_mul, _root_.mul_one] at this

theorem ext' {g h : A ⊗[R] B →ₐ[S] C} (H : ∀ a b, g (a ⊗ₜ b) = h (a ⊗ₜ b)) : g = h :=
  ext (AlgHom.ext <| fun _ => H _ _) (AlgHom.ext <| fun _ => H _ _)
#align algebra.tensor_product.ext Algebra.TensorProduct.ext

end ext

end Semiring

section Ring

variable {R : Type u} [CommRing R]

variable {A : Type v₁} [Ring A] [Algebra R A]

variable {B : Type v₂} [Ring B] [Algebra R B]

instance instRing : Ring (A ⊗[R] B) where
  zsmul := SubNegMonoid.zsmul
  zsmul_zero' := SubNegMonoid.zsmul_zero'
  zsmul_succ' := SubNegMonoid.zsmul_succ'
  zsmul_neg' := SubNegMonoid.zsmul_neg'
  intCast z := z ⊗ₜ (1 : B)
  intCast_ofNat n := by simp [natCast_def]
  intCast_negSucc n := by simp [natCast_def, add_tmul, neg_tmul, one_def]
  add_left_neg := add_left_neg

theorem intCast_def (z : ℤ) : (z : A ⊗[R] B) = (z : A) ⊗ₜ (1 : B) := rfl

-- verify there are no diamonds
example : (instRing : Ring (A ⊗[R] B)).toAddCommGroup = addCommGroup := rfl
example : (algebraInt _ : Algebra ℤ (ℤ ⊗[ℤ] B)) = leftAlgebra := rfl

end Ring

section CommRing

variable {R : Type u} [CommRing R]

variable {A : Type v₁} [CommRing A] [Algebra R A]

variable {B : Type v₂} [CommRing B] [Algebra R B]

instance instCommRing : CommRing (A ⊗[R] B) :=
  { toRing := inferInstance
    mul_comm := fun x y => by
      refine TensorProduct.induction_on x ?_ ?_ ?_
      · simp
      · intro a₁ b₁
        refine TensorProduct.induction_on y ?_ ?_ ?_
        · simp
        · intro a₂ b₂
          simp [mul_comm]
        · intro a₂ b₂ ha hb
          -- porting note: was `simp` not `rw`
          rw [mul_add, add_mul, ha, hb]
      · intro x₁ x₂ h₁ h₂
        -- porting note: was `simp` not `rw`
        rw [mul_add, add_mul, h₁, h₂] }

section RightAlgebra

/-- `S ⊗[R] T` has a `T`-algebra structure. This is not a global instance or else the action of
`S` on `S ⊗[R] S` would be ambiguous. -/
@[reducible]
def rightAlgebra : Algebra B (A ⊗[R] B) :=
  (Algebra.TensorProduct.includeRight.toRingHom : B →+* A ⊗[R] B).toAlgebra
#align algebra.tensor_product.right_algebra Algebra.TensorProduct.rightAlgebra

attribute [local instance] TensorProduct.rightAlgebra

instance right_isScalarTower : IsScalarTower R B (A ⊗[R] B) :=
  IsScalarTower.of_algebraMap_eq fun r => (Algebra.TensorProduct.includeRight.commutes r).symm
#align algebra.tensor_product.right_is_scalar_tower Algebra.TensorProduct.right_isScalarTower

end RightAlgebra

end CommRing

/-- Verify that typeclass search finds the ring structure on `A ⊗[ℤ] B`
when `A` and `B` are merely rings, by treating both as `ℤ`-algebras.
-/
example {A : Type v₁} [Ring A] {B : Type v₂} [Ring B] : Ring (A ⊗[ℤ] B) := by infer_instance

/-- Verify that typeclass search finds the comm_ring structure on `A ⊗[ℤ] B`
when `A` and `B` are merely comm_rings, by treating both as `ℤ`-algebras.
-/
example {A : Type v₁} [CommRing A] {B : Type v₂} [CommRing B] : CommRing (A ⊗[ℤ] B) := by
  infer_instance

/-!
We now build the structure maps for the symmetric monoidal category of `R`-algebras.
-/


section Monoidal

section

variable {R : Type u} {S : Type uS} [CommSemiring R] [CommSemiring S] [Algebra R S]

variable {A : Type v₁} [Semiring A] [Algebra R A] [Algebra S A] [IsScalarTower R S A]

variable {B : Type v₂} [Semiring B] [Algebra R B]

variable {C : Type v₃} [Semiring C] [Algebra R C] [Algebra S C]

variable {D : Type v₄} [Semiring D] [Algebra R D]

/-- Build an algebra morphism from a linear map out of a tensor product,
and evidence of multiplicativity on pure tensors.
-/
def algHomOfLinearMapTensorProduct (f : A ⊗[R] B →ₗ[S] C)
    (w₁ : ∀ (a₁ a₂ : A) (b₁ b₂ : B), f ((a₁ * a₂) ⊗ₜ (b₁ * b₂)) = f (a₁ ⊗ₜ b₁) * f (a₂ ⊗ₜ b₂))
    (w₂ : ∀ r, f (algebraMap S A r ⊗ₜ[R] 1) = algebraMap S C r) : A ⊗[R] B →ₐ[S] C :=
  { f with
    map_one' := by rw [← (algebraMap S C).map_one, ← w₂, (algebraMap S A).map_one]; rfl
    map_zero' := by simp only; rw [LinearMap.toFun_eq_coe, map_zero]
    map_mul' := fun x y => by
      simp only
      rw [LinearMap.toFun_eq_coe]
      refine TensorProduct.induction_on x ?_ ?_ ?_
      · rw [MulZeroClass.zero_mul, map_zero, MulZeroClass.zero_mul]
      · intro a₁ b₁
        refine TensorProduct.induction_on y ?_ ?_ ?_
        · rw [MulZeroClass.mul_zero, map_zero, MulZeroClass.mul_zero]
        · intro a₂ b₂
          rw [tmul_mul_tmul, w₁]
        · intro x₁ x₂ h₁ h₂
          rw [mul_add, map_add, map_add, mul_add, h₁, h₂]
      · intro x₁ x₂ h₁ h₂
        rw [add_mul, map_add, map_add, add_mul, h₁, h₂]
    commutes' := fun r => by simp only; rw [LinearMap.toFun_eq_coe, algebraMap_apply, w₂] }
#align algebra.tensor_product.alg_hom_of_linear_map_tensor_product Algebra.TensorProduct.algHomOfLinearMapTensorProduct

@[simp]
theorem algHomOfLinearMapTensorProduct_apply (f w₁ w₂ x) :
    (algHomOfLinearMapTensorProduct f w₁ w₂ : A ⊗[R] B →ₐ[S] C) x = f x :=
  rfl
#align algebra.tensor_product.alg_hom_of_linear_map_tensor_product_apply Algebra.TensorProduct.algHomOfLinearMapTensorProduct_apply

/-- Build an algebra equivalence from a linear equivalence out of a tensor product,
and evidence of multiplicativity on pure tensors.
-/
def algEquivOfLinearEquivTensorProduct (f : A ⊗[R] B ≃ₗ[S] C)
    (w₁ : ∀ (a₁ a₂ : A) (b₁ b₂ : B), f ((a₁ * a₂) ⊗ₜ (b₁ * b₂)) = f (a₁ ⊗ₜ b₁) * f (a₂ ⊗ₜ b₂))
    (w₂ : ∀ r, f ((algebraMap S A) r ⊗ₜ[R] 1) = (algebraMap S C) r) : A ⊗[R] B ≃ₐ[S] C :=
  { algHomOfLinearMapTensorProduct (f : A ⊗[R] B →ₗ[S] C) w₁ w₂, f with }
#align algebra.tensor_product.alg_equiv_of_linear_equiv_tensor_product Algebra.TensorProduct.algEquivOfLinearEquivTensorProduct

@[simp]
theorem algEquivOfLinearEquivTensorProduct_apply (f w₁ w₂ x) :
    (algEquivOfLinearEquivTensorProduct f w₁ w₂ : A ⊗[R] B ≃ₐ[S] C) x = f x :=
  rfl
#align algebra.tensor_product.alg_equiv_of_linear_equiv_tensor_product_apply Algebra.TensorProduct.algEquivOfLinearEquivTensorProduct_apply

/-- Build an algebra equivalence from a linear equivalence out of a triple tensor product,
and evidence of multiplicativity on pure tensors.
-/
def algEquivOfLinearEquivTripleTensorProduct (f : (A ⊗[R] B) ⊗[R] C ≃ₗ[R] D)
    (w₁ :
      ∀ (a₁ a₂ : A) (b₁ b₂ : B) (c₁ c₂ : C),
        f ((a₁ * a₂) ⊗ₜ (b₁ * b₂) ⊗ₜ (c₁ * c₂)) = f (a₁ ⊗ₜ b₁ ⊗ₜ c₁) * f (a₂ ⊗ₜ b₂ ⊗ₜ c₂))
    (w₂ : ∀ r, f (((algebraMap R A) r ⊗ₜ[R] (1 : B)) ⊗ₜ[R] (1 : C)) = (algebraMap R D) r) :
    (A ⊗[R] B) ⊗[R] C ≃ₐ[R] D :=
-- porting note : build the whole algebra isomorphism times out, so I propose to define the version
-- of tensoring three rings in terms of the version tensoring with two rings
algEquivOfLinearEquivTensorProduct f (fun x₁ x₂ c₁ c₂ => by
  refine TensorProduct.induction_on x₁ ?_ ?_ ?_ <;>
  refine TensorProduct.induction_on x₂ ?_ ?_ ?_ <;>
  simp only [zero_tmul, tmul_zero, tmul_mul_tmul, map_zero, zero_mul, mul_zero, mul_add, add_mul,
    map_add, add_tmul, tmul_add, w₁] <;>
  try
    intros
    trivial
  · intros ab₁ ab₂ h₁ h₂ a b
    rw [h₁, h₂]
  · intros a b ab₁ ab₂ h₁ h₂
    rw [h₁, h₂]
  · intros ab₁ ab₂ _ _ x y hx hy
    rw [add_add_add_comm, hx, hy, add_add_add_comm])
  w₂
#align algebra.tensor_product.alg_equiv_of_linear_equiv_triple_tensor_product Algebra.TensorProduct.algEquivOfLinearEquivTripleTensorProduct

@[simp]
theorem algEquivOfLinearEquivTripleTensorProduct_apply (f w₁ w₂ x) :
    (algEquivOfLinearEquivTripleTensorProduct f w₁ w₂ : (A ⊗[R] B) ⊗[R] C ≃ₐ[R] D) x = f x :=
  rfl
#align algebra.tensor_product.alg_equiv_of_linear_equiv_triple_tensor_product_apply Algebra.TensorProduct.algEquivOfLinearEquivTripleTensorProduct_apply

end

variable {R : Type u} {S : Type uS} [CommSemiring R] [CommSemiring S] [Algebra R S]

variable {A : Type v₁} [Semiring A] [Algebra R A] [Algebra S A] [IsScalarTower R S A]

variable {B : Type v₂} [Semiring B] [Algebra R B] [Algebra S B] [IsScalarTower R S B]

variable {C : Type v₃} [Semiring C] [Algebra R C]

variable {D : Type v₄} [Semiring D] [Algebra R D]

section

variable (R A)

/-- The base ring is a left identity for the tensor product of algebra, up to algebra isomorphism.
-/
protected nonrec def lid : R ⊗[R] A ≃ₐ[R] A :=
  algEquivOfLinearEquivTensorProduct (TensorProduct.lid R A) (by
    simp only [mul_smul, lid_tmul, Algebra.smul_mul_assoc, Algebra.mul_smul_comm]
    simp_rw [← mul_smul, mul_comm]
    simp)
    (by simp [Algebra.smul_def])
#align algebra.tensor_product.lid Algebra.TensorProduct.lid

@[simp]
theorem lid_tmul (r : R) (a : A) : (TensorProduct.lid R A : R ⊗ A → A) (r ⊗ₜ a) = r • a := by
  simp [TensorProduct.lid]
#align algebra.tensor_product.lid_tmul Algebra.TensorProduct.lid_tmul

variable (S)

/-- The base ring is a right identity for the tensor product of algebra, up to algebra isomorphism.

Note that if `A` is commutative this can be instantiated with `S = A`.
-/
protected nonrec def rid : A ⊗[R] R ≃ₐ[S] A :=
  algEquivOfLinearEquivTensorProduct (AlgebraTensorModule.rid R S A)
    (fun _a₁ _a₂ _r₁ _r₂ => smul_mul_smul _ _ _ _ |>.symm)
    (fun _s => one_smul _ _)
#align algebra.tensor_product.rid Algebra.TensorProduct.rid

variable {R A} in
@[simp]
theorem rid_tmul (r : R) (a : A) : TensorProduct.rid R S A (a ⊗ₜ r) = r • a := rfl
#align algebra.tensor_product.rid_tmul Algebra.TensorProduct.rid_tmul


section

variable (B)

/-- The tensor product of R-algebras is commutative, up to algebra isomorphism.
-/
protected def comm : A ⊗[R] B ≃ₐ[R] B ⊗[R] A :=
  algEquivOfLinearEquivTensorProduct (_root_.TensorProduct.comm R A B) (by simp)
  fun r => by
    trans r • (1 : B) ⊗ₜ[R] (1 : A)
    · rw [← tmul_smul, Algebra.smul_def]
      simp
    · simp [Algebra.smul_def]
#align algebra.tensor_product.comm Algebra.TensorProduct.comm

@[simp]
theorem comm_tmul (a : A) (b : B) :
    (TensorProduct.comm R A B : A ⊗[R] B → B ⊗[R] A) (a ⊗ₜ b) = b ⊗ₜ a := by
  simp [TensorProduct.comm]
#align algebra.tensor_product.comm_tmul Algebra.TensorProduct.comm_tmul

theorem adjoin_tmul_eq_top : adjoin R { t : A ⊗[R] B | ∃ a b, a ⊗ₜ[R] b = t } = ⊤ :=
  top_le_iff.mp <| (top_le_iff.mpr <| span_tmul_eq_top R A B).trans (span_le_adjoin R _)
#align algebra.tensor_product.adjoin_tmul_eq_top Algebra.TensorProduct.adjoin_tmul_eq_top

end

section

variable {R A}

theorem assoc_aux_1 (a₁ a₂ : A) (b₁ b₂ : B) (c₁ c₂ : C) :
    (TensorProduct.assoc R A B C) (((a₁ * a₂) ⊗ₜ[R] (b₁ * b₂)) ⊗ₜ[R] (c₁ * c₂)) =
      (TensorProduct.assoc R A B C) ((a₁ ⊗ₜ[R] b₁) ⊗ₜ[R] c₁) *
        (TensorProduct.assoc R A B C) ((a₂ ⊗ₜ[R] b₂) ⊗ₜ[R] c₂) :=
  rfl
#align algebra.tensor_product.assoc_aux_1 Algebra.TensorProduct.assoc_aux_1

theorem assoc_aux_2 (r : R) :
    (TensorProduct.assoc R A B C) (((algebraMap R A) r ⊗ₜ[R] 1) ⊗ₜ[R] 1) =
      (algebraMap R (A ⊗ (B ⊗ C))) r :=
  rfl
#align algebra.tensor_product.assoc_aux_2 Algebra.TensorProduct.assoc_aux_2

variable (A B C)

-- porting note: much nicer than Lean 3 proof
/-- The associator for tensor product of R-algebras, as an algebra isomorphism. -/
protected def assoc : (A ⊗[R] B) ⊗[R] C ≃ₐ[R] A ⊗[R] B ⊗[R] C :=
  algEquivOfLinearEquivTripleTensorProduct
    (_root_.TensorProduct.assoc R A B C)
    Algebra.TensorProduct.assoc_aux_1
    Algebra.TensorProduct.assoc_aux_2
#align algebra.tensor_product.assoc Algebra.TensorProduct.assoc

variable {A B C}

@[simp]
theorem assoc_tmul (a : A) (b : B) (c : C) :
    (_root_.TensorProduct.assoc R A B C : (A ⊗[R] B) ⊗[R] C → A ⊗[R] B ⊗[R] C) (a ⊗ₜ b ⊗ₜ c) =
      a ⊗ₜ (b ⊗ₜ c) :=
  rfl
#align algebra.tensor_product.assoc_tmul Algebra.TensorProduct.assoc_tmul

end

variable {R S A}

/-- The tensor product of a pair of algebra morphisms. -/
def map (f : A →ₐ[S] B) (g : C →ₐ[R] D) : A ⊗[R] C →ₐ[S] B ⊗[R] D :=
  algHomOfLinearMapTensorProduct (AlgebraTensorModule.map f.toLinearMap g.toLinearMap) (by simp)
    (by simp [AlgHom.commutes])
#align algebra.tensor_product.map Algebra.TensorProduct.map

@[simp]
theorem map_tmul (f : A →ₐ[S] B) (g : C →ₐ[R] D) (a : A) (c : C) : map f g (a ⊗ₜ c) = f a ⊗ₜ g c :=
  rfl
#align algebra.tensor_product.map_tmul Algebra.TensorProduct.map_tmul

@[simp]
theorem map_comp_includeLeft (f : A →ₐ[S] B) (g : C →ₐ[R] D) :
    (map f g).comp includeLeft = includeLeft.comp f :=
  AlgHom.ext <| by simp
#align algebra.tensor_product.map_comp_include_left Algebra.TensorProduct.map_comp_includeLeft

@[simp]
theorem map_restrictScalars_comp_includeRight (f : A →ₐ[S] B) (g : C →ₐ[R] D) :
    ((map f g).restrictScalars R).comp includeRight = includeRight.comp g :=
  AlgHom.ext <| by simp

@[simp]
theorem map_comp_includeRight (f : A →ₐ[R] B) (g : C →ₐ[R] D) :
    (map f g).comp includeRight = includeRight.comp g :=
  map_restrictScalars_comp_includeRight f g

#align algebra.tensor_product.map_comp_include_right Algebra.TensorProduct.map_comp_includeRight

theorem map_range (f : A →ₐ[R] B) (g : C →ₐ[R] D) :
    (map f g).range = (includeLeft.comp f).range ⊔ (includeRight.comp g).range := by
  apply le_antisymm
  · rw [← map_top, ← adjoin_tmul_eq_top, ← adjoin_image, adjoin_le_iff]
    rintro _ ⟨_, ⟨a, b, rfl⟩, rfl⟩
    rw [map_tmul, ← _root_.mul_one (f a), ← _root_.one_mul (g b), ← tmul_mul_tmul]
    exact mul_mem_sup (AlgHom.mem_range_self _ a) (AlgHom.mem_range_self _ b)
  · rw [← map_comp_includeLeft f g, ← map_comp_includeRight f g]
    exact sup_le (AlgHom.range_comp_le_range _ _) (AlgHom.range_comp_le_range _ _)
#align algebra.tensor_product.map_range Algebra.TensorProduct.map_range

/-- Construct an isomorphism between tensor products of an S-algebra with an R-algebra
from S- and R- isomorphisms between the tensor factors.
-/
def congr (f : A ≃ₐ[S] B) (g : C ≃ₐ[R] D) : A ⊗[R] C ≃ₐ[S] B ⊗[R] D :=
  AlgEquiv.ofAlgHom (map f g) (map f.symm g.symm)
    (ext' fun b d => by simp) (ext' fun a c => by simp)
#align algebra.tensor_product.congr Algebra.TensorProduct.congr

@[simp]
theorem congr_apply (f : A ≃ₐ[S] B) (g : C ≃ₐ[R] D) (x) :
    congr f g x = (map (f : A →ₐ[S] B) (g : C →ₐ[R] D)) x :=
  rfl
#align algebra.tensor_product.congr_apply Algebra.TensorProduct.congr_apply

@[simp]
theorem congr_symm_apply (f : A ≃ₐ[S] B) (g : C ≃ₐ[R] D) (x) :
    (congr f g).symm x = (map (f.symm : B →ₐ[S] A) (g.symm : D →ₐ[R] C)) x :=
  rfl
#align algebra.tensor_product.congr_symm_apply Algebra.TensorProduct.congr_symm_apply

end

end Monoidal

section

variable {R A B S : Type*} [CommSemiring R] [Semiring A] [Semiring B] [CommSemiring S]

variable [Algebra R A] [Algebra R B] [Algebra R S]

variable (f : A →ₐ[R] S) (g : B →ₐ[R] S)

variable (R)

/-- `LinearMap.mul'` is an `AlgHom` on commutative rings. -/
def lmul' : S ⊗[R] S →ₐ[R] S :=
  algHomOfLinearMapTensorProduct (LinearMap.mul' R S)
    (fun a₁ a₂ b₁ b₂ => by simp only [LinearMap.mul'_apply, mul_mul_mul_comm]) fun r => by
    simp only [LinearMap.mul'_apply, _root_.mul_one]
#align algebra.tensor_product.lmul' Algebra.TensorProduct.lmul'

variable {R}

theorem lmul'_toLinearMap : (lmul' R : _ →ₐ[R] S).toLinearMap = LinearMap.mul' R S :=
  rfl
#align algebra.tensor_product.lmul'_to_linear_map Algebra.TensorProduct.lmul'_toLinearMap

@[simp]
theorem lmul'_apply_tmul (a b : S) : lmul' (S := S) R (a ⊗ₜ[R] b) = a * b :=
  rfl
#align algebra.tensor_product.lmul'_apply_tmul Algebra.TensorProduct.lmul'_apply_tmul

@[simp]
theorem lmul'_comp_includeLeft : (lmul' R : _ →ₐ[R] S).comp includeLeft = AlgHom.id R S :=
  AlgHom.ext <| _root_.mul_one
#align algebra.tensor_product.lmul'_comp_include_left Algebra.TensorProduct.lmul'_comp_includeLeft

@[simp]
theorem lmul'_comp_includeRight : (lmul' R : _ →ₐ[R] S).comp includeRight = AlgHom.id R S :=
  AlgHom.ext <| _root_.one_mul
#align algebra.tensor_product.lmul'_comp_include_right Algebra.TensorProduct.lmul'_comp_includeRight

/-- If `S` is commutative, for a pair of morphisms `f : A →ₐ[R] S`, `g : B →ₐ[R] S`,
We obtain a map `A ⊗[R] B →ₐ[R] S` that commutes with `f`, `g` via `a ⊗ b ↦ f(a) * g(b)`.
-/
def productMap : A ⊗[R] B →ₐ[R] S :=
  (lmul' R).comp (TensorProduct.map f g)
#align algebra.tensor_product.product_map Algebra.TensorProduct.productMap

@[simp]
theorem productMap_apply_tmul (a : A) (b : B) : productMap f g (a ⊗ₜ b) = f a * g b := rfl

#align algebra.tensor_product.product_map_apply_tmul Algebra.TensorProduct.productMap_apply_tmul

theorem productMap_left_apply (a : A) : productMap f g (a ⊗ₜ 1) = f a := by
  simp
#align algebra.tensor_product.product_map_left_apply Algebra.TensorProduct.productMap_left_apply

@[simp]
theorem productMap_left : (productMap f g).comp includeLeft = f :=
  AlgHom.ext <| by simp
#align algebra.tensor_product.product_map_left Algebra.TensorProduct.productMap_left

theorem productMap_right_apply (b : B) :
    productMap f g (1 ⊗ₜ b) = g b := by simp
#align algebra.tensor_product.product_map_right_apply Algebra.TensorProduct.productMap_right_apply

@[simp]
theorem productMap_right : (productMap f g).comp includeRight = g :=
  AlgHom.ext <| by simp
#align algebra.tensor_product.product_map_right Algebra.TensorProduct.productMap_right

theorem productMap_range : (productMap f g).range = f.range ⊔ g.range := by
  rw [productMap, AlgHom.range_comp, map_range, map_sup, ← AlgHom.range_comp, ← AlgHom.range_comp,
    ← AlgHom.comp_assoc, ← AlgHom.comp_assoc, lmul'_comp_includeLeft, lmul'_comp_includeRight,
    AlgHom.id_comp, AlgHom.id_comp]
#align algebra.tensor_product.product_map_range Algebra.TensorProduct.productMap_range

end

section

variable {R A A' B S : Type*}

variable [CommSemiring R] [CommSemiring A] [Semiring A'] [Semiring B] [CommSemiring S]

variable [Algebra R A] [Algebra R A'] [Algebra A A'] [IsScalarTower R A A'] [Algebra R B]

variable [Algebra R S] [Algebra A S] [IsScalarTower R A S]

/-- If `A`, `B` are `R`-algebras, `A'` is an `A`-algebra, then the product map of `f : A' →ₐ[A] S`
and `g : B →ₐ[R] S` is an `A`-algebra homomorphism. -/
@[simps!]
def productLeftAlgHom (f : A' →ₐ[A] S) (g : B →ₐ[R] S) : A' ⊗[R] B →ₐ[A] S :=
  { (productMap (f.restrictScalars R) g).toRingHom with
    commutes' := fun r => by
      dsimp
      simp }
#align algebra.tensor_product.product_left_alg_hom Algebra.TensorProduct.productLeftAlgHom

end

section Basis

-- porting note: need to make a universe explicit for some reason in the next declaration
universe uk uR uM uι
variable {k : Type uk} [CommRing k] (R : Type uR) [Ring R] [Algebra k R] {M : Type uM}
  [AddCommMonoid M] [Module k M] {ι : Type uι} (b : Basis ι k M)


/-- Given a `k`-algebra `R` and a `k`-basis of `M,` this is a `k`-linear isomorphism
`R ⊗[k] M ≃ (ι →₀ R)` (which is in fact `R`-linear). -/
noncomputable def basisAux : R ⊗[k] M ≃ₗ[k] ι →₀ R :=
  _root_.TensorProduct.congr (Finsupp.LinearEquiv.finsuppUnique k R PUnit.{uι+1}).symm b.repr ≪≫ₗ
    (finsuppTensorFinsupp k R k PUnit ι).trans
      (Finsupp.lcongr (Equiv.uniqueProd ι PUnit) (_root_.TensorProduct.rid k R))
#align algebra.tensor_product.basis_aux Algebra.TensorProduct.basisAux

variable {R}

theorem basisAux_tmul (r : R) (m : M) :
    basisAux R b (r ⊗ₜ m) = r • Finsupp.mapRange (algebraMap k R) (map_zero _) (b.repr m) := by
  ext
  simp [basisAux, ← Algebra.commutes, Algebra.smul_def]
#align algebra.tensor_product.basis_aux_tmul Algebra.TensorProduct.basisAux_tmul

theorem basisAux_map_smul (r : R) (x : R ⊗[k] M) : basisAux R b (r • x) = r • basisAux R b x :=
  TensorProduct.induction_on x (by simp)
    (fun x y => by simp only [TensorProduct.smul_tmul', basisAux_tmul, smul_assoc])
    fun x y hx hy => by simp [hx, hy]
#align algebra.tensor_product.basis_aux_map_smul Algebra.TensorProduct.basisAux_map_smul

variable (R)

/-- Given a `k`-algebra `R`, this is the `R`-basis of `R ⊗[k] M` induced by a `k`-basis of `M`. -/
noncomputable def basis : Basis ι R (R ⊗[k] M) where
  repr := { basisAux R b with map_smul' := basisAux_map_smul b }
#align algebra.tensor_product.basis Algebra.TensorProduct.basis

variable {R}

@[simp]
theorem basis_repr_tmul (r : R) (m : M) :
    (basis R b).repr (r ⊗ₜ m) = r • Finsupp.mapRange (algebraMap k R) (map_zero _) (b.repr m) :=
  basisAux_tmul b r m -- porting note: Lean 3 had _ _ _
#align algebra.tensor_product.basis_repr_tmul Algebra.TensorProduct.basis_repr_tmul

theorem basis_repr_symm_apply (r : R) (i : ι) :
    (basis R b).repr.symm (Finsupp.single i r) = r ⊗ₜ b.repr.symm (Finsupp.single i 1) := by
  rw [basis, LinearEquiv.coe_symm_mk] -- porting note: `coe_symm_mk` isn't firing in `simp`
  simp [Equiv.uniqueProd_symm_apply, basisAux]

-- Porting note: simpNF linter failed on `basis_repr_symm_apply`
@[simp]
theorem basis_repr_symm_apply' (r : R) (i : ι) :
    r • Algebra.TensorProduct.basis R b i = r ⊗ₜ b i := by
  simpa using basis_repr_symm_apply b r i

end Basis

end TensorProduct

end Algebra

namespace Module

<<<<<<< HEAD
variable {R M N : Type*} [CommSemiring R]
=======
variable {R S A M N : Type _} [CommSemiring R] [CommSemiring S] [Semiring A]
>>>>>>> ffeae88c

variable [AddCommMonoid M] [AddCommMonoid N]

variable [Algebra R S] [Algebra S A] [Algebra R A]
variable [Module R M] [Module S M] [Module A M] [Module R N]
variable [IsScalarTower R A M] [IsScalarTower S A M] [IsScalarTower R S M]

/-- The algebra homomorphism from `End M ⊗ End N` to `End (M ⊗ N)` sending `f ⊗ₜ g` to
the `TensorProduct.map f g`, the tensor product of the two maps.

This is an `AlgHom` version of `TensorProduct.AlgebraTensorModule.homTensorHomMap`. Like that
definition, this is generalized across many different rings; namely a tower of algebras `A/S/R`. -/
def endTensorEndAlgHom : End A M ⊗[R] End R N →ₐ[S] End A (M ⊗[R] N) :=
  Algebra.TensorProduct.algHomOfLinearMapTensorProduct
    (AlgebraTensorModule.homTensorHomMap R A S M N M N)
    (fun _f₁ _f₂ _g₁ _g₂ => AlgebraTensorModule.ext fun _m _n => rfl)
    (fun _r => AlgebraTensorModule.ext fun _m _n => rfl)
#align module.End_tensor_End_alg_hom Module.endTensorEndAlgHom

theorem endTensorEndAlgHom_apply (f : End A M) (g : End R N) :
    endTensorEndAlgHom (R := R) (S := S) (A := A) (M := M) (N := N) (f ⊗ₜ[R] g)
      = AlgebraTensorModule.map f g :=
  rfl
#align module.End_tensor_End_alg_hom_apply Module.endTensorEndAlgHom_apply

end Module

theorem Subalgebra.finiteDimensional_sup {K L : Type*} [Field K] [CommRing L] [Algebra K L]
    (E1 E2 : Subalgebra K L) [FiniteDimensional K E1] [FiniteDimensional K E2] :
    FiniteDimensional K (E1 ⊔ E2 : Subalgebra K L) := by
  rw [← E1.range_val, ← E2.range_val, ← Algebra.TensorProduct.productMap_range]
  exact (Algebra.TensorProduct.productMap E1.val E2.val).toLinearMap.finiteDimensional_range
#align subalgebra.finite_dimensional_sup Subalgebra.finiteDimensional_sup

namespace TensorProduct.Algebra

variable {R A B M : Type*}

variable [CommSemiring R] [AddCommMonoid M] [Module R M]

variable [Semiring A] [Semiring B] [Module A M] [Module B M]

variable [Algebra R A] [Algebra R B]

variable [IsScalarTower R A M] [IsScalarTower R B M]

/-- An auxiliary definition, used for constructing the `Module (A ⊗[R] B) M` in
`TensorProduct.Algebra.module` below. -/
def moduleAux : A ⊗[R] B →ₗ[R] M →ₗ[R] M :=
  TensorProduct.lift
    { toFun := fun a => a • (Algebra.lsmul R R M : B →ₐ[R] Module.End R M).toLinearMap
      map_add' := fun r t => by
        ext
        simp only [add_smul, LinearMap.add_apply]
      map_smul' := fun n r => by
        ext
        simp only [RingHom.id_apply, LinearMap.smul_apply, smul_assoc] }
#align tensor_product.algebra.module_aux TensorProduct.Algebra.moduleAux

theorem moduleAux_apply (a : A) (b : B) (m : M) : moduleAux (a ⊗ₜ[R] b) m = a • b • m :=
  rfl
#align tensor_product.algebra.module_aux_apply TensorProduct.Algebra.moduleAux_apply

variable [SMulCommClass A B M]

/-- If `M` is a representation of two different `R`-algebras `A` and `B` whose actions commute,
then it is a representation the `R`-algebra `A ⊗[R] B`.

An important example arises from a semiring `S`; allowing `S` to act on itself via left and right
multiplication, the roles of `R`, `A`, `B`, `M` are played by `ℕ`, `S`, `Sᵐᵒᵖ`, `S`. This example
is important because a submodule of `S` as a `Module` over `S ⊗[ℕ] Sᵐᵒᵖ` is a two-sided ideal.

NB: This is not an instance because in the case `B = A` and `M = A ⊗[R] A` we would have a diamond
of `smul` actions. Furthermore, this would not be a mere definitional diamond but a true
mathematical diamond in which `A ⊗[R] A` had two distinct scalar actions on itself: one from its
multiplication, and one from this would-be instance. Arguably we could live with this but in any
case the real fix is to address the ambiguity in notation, probably along the lines outlined here:
https://leanprover.zulipchat.com/#narrow/stream/144837-PR-reviews/topic/.234773.20base.20change/near/240929258
-/
protected def module : Module (A ⊗[R] B) M where
  smul x m := moduleAux x m
  zero_smul m := by simp only [(· • ·), map_zero, LinearMap.zero_apply]
  smul_zero x := by simp only [(· • ·), map_zero]
  smul_add x m₁ m₂ := by simp only [(· • ·), map_add]
  add_smul x y m := by simp only [(· • ·), map_add, LinearMap.add_apply]
  one_smul m := by
    -- porting note: was one `simp only` not two in lean 3
    simp only [(· • ·), Algebra.TensorProduct.one_def]
    simp only [moduleAux_apply, one_smul]
  mul_smul x y m := by
    refine TensorProduct.induction_on x ?_ ?_ ?_ <;> refine TensorProduct.induction_on y ?_ ?_ ?_
    · simp only [(· • ·), MulZeroClass.mul_zero, map_zero, LinearMap.zero_apply]
    · intro a b
      simp only [(· • ·), MulZeroClass.zero_mul, map_zero, LinearMap.zero_apply]
    · intro z w _ _
      simp only [(· • ·), MulZeroClass.zero_mul, map_zero, LinearMap.zero_apply]
    · intro a b
      simp only [(· • ·), MulZeroClass.mul_zero, map_zero, LinearMap.zero_apply]
    · intro a₁ b₁ a₂ b₂
      -- porting note; was one `simp only` not two and a `rw` in mathlib3
      simp only [(· • ·), Algebra.TensorProduct.tmul_mul_tmul]
      simp only [moduleAux_apply, mul_smul]
      rw [smul_comm a₁ b₂]
    · intro z w hz hw a b
      --porting note: was one `simp only` but random stuff doesn't work
      simp only [(· • ·)] at hz hw ⊢
      simp only [moduleAux_apply]
      rw [mul_add]  -- simp only doesn't work
      simp only [LinearMap.map_add, LinearMap.add_apply, moduleAux_apply, hz, hw, smul_add]
    · intro z w _ _
      simp only [(· • ·), MulZeroClass.mul_zero, map_zero, LinearMap.zero_apply]
    · intro a b z w hz hw
      simp only [(· • ·)] at hz hw
      simp only [(· • ·), LinearMap.map_add, add_mul, LinearMap.add_apply, hz, hw]
    · intro u v _ _ z w hz hw
      simp only [(· • ·)] at hz hw
      -- porting note: no idea why this is such a struggle
      simp only [(· • ·)]
      rw [add_mul, LinearMap.map_add, LinearMap.add_apply, hz, hw]
      simp only [LinearMap.map_add, LinearMap.add_apply]
      rw [add_add_add_comm]
#align tensor_product.algebra.module TensorProduct.Algebra.module

attribute [local instance] TensorProduct.Algebra.module

theorem smul_def (a : A) (b : B) (m : M) : a ⊗ₜ[R] b • m = a • b • m :=
  rfl
#align tensor_product.algebra.smul_def TensorProduct.Algebra.smul_def

end TensorProduct.Algebra<|MERGE_RESOLUTION|>--- conflicted
+++ resolved
@@ -362,11 +362,7 @@
   rfl
 #align algebra.tensor_product.include_right_apply Algebra.TensorProduct.includeRight_apply
 
-<<<<<<< HEAD
-theorem includeLeft_comp_algebraMap {R S T : Type*} [CommRing R] [CommRing S] [CommRing T]
-=======
-theorem includeLeftRingHom_comp_algebraMap {R S T : Type _} [CommRing R] [CommRing S] [CommRing T]
->>>>>>> ffeae88c
+theorem includeLeftRingHom_comp_algebraMap {R S T : Type*} [CommRing R] [CommRing S] [CommRing T]
     [Algebra R S] [Algebra R T] :
     (includeLeftRingHom.comp (algebraMap R S) : R →+* S ⊗[R] T) =
       includeRight.toRingHom.comp (algebraMap R T) := by
@@ -927,11 +923,7 @@
 
 namespace Module
 
-<<<<<<< HEAD
-variable {R M N : Type*} [CommSemiring R]
-=======
-variable {R S A M N : Type _} [CommSemiring R] [CommSemiring S] [Semiring A]
->>>>>>> ffeae88c
+variable {R S A M N : Type*} [CommSemiring R] [CommSemiring S] [Semiring A]
 
 variable [AddCommMonoid M] [AddCommMonoid N]
 
