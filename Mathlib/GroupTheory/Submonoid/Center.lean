--- conflicted
+++ resolved
@@ -69,13 +69,8 @@
     mul_comm := fun a _ => Subtype.ext <| a.prop.comm _ }
 
 /-- The center of a monoid acts commutatively on that monoid. -/
-<<<<<<< HEAD
-instance center.smulCommClass_left : SMulCommClass (center M) M M
-    where smul_comm m x y := (Commute.left_comm (m.prop.comm x) y)
-=======
 instance center.smulCommClass_left : SMulCommClass (center M) M M where
-  smul_comm m x y := (Commute.left_comm (m.prop x) y).symm
->>>>>>> 518115d0
+  smul_comm m x y := Commute.left_comm (m.prop.comm x) y
 #align submonoid.center.smul_comm_class_left Submonoid.center.smulCommClass_left
 
 /-- The center of a monoid acts commutatively on that monoid. -/
